--- conflicted
+++ resolved
@@ -210,10 +210,7 @@
             const price = (typeof t.price === "number" && Number.isFinite(t.price))
               ? `NT$${t.price.toLocaleString("zh-TW")}`
               : "";
-<<<<<<< HEAD
-=======
-
->>>>>>> b21b410c
+
             const status = typeof t.status === "string" ? t.status.trim() : "";
             let remaining = "";
             if (typeof t.remaining === "number" && Number.isFinite(t.remaining)){
@@ -227,10 +224,7 @@
             } else if (status){
               remaining = status;
             }
-<<<<<<< HEAD
-=======
-
->>>>>>> b21b410c
+
             const segments = [area, price, remaining].filter(Boolean);
             return segments.join(" ");
           }).filter(Boolean);
