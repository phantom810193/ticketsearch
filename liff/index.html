<!-- liff/index.html -->
<!doctype html>
<html lang="zh-Hant">
<head>
  <meta charset="UTF-8" />
  <meta name="viewport" content="width=device-width,initial-scale=1" />
  <title>票數偵測 LIFF</title>
  <script src="https://static.line-scdn.net/liff/edge/versions/2.23.1/sdk.js"></script>
  <style>
    body { font-family:-apple-system,BlinkMacSystemFont,"Segoe UI",Roboto,Helvetica,Arial,"Noto Sans TC",sans-serif; margin:16px; }
    .row { display:flex; gap:12px; align-items:center; margin-top:8px; flex-wrap:wrap; }
    .card { border:1px solid #ddd; border-radius:12px; padding:12px; margin:10px 0; }
    .title { font-weight:700; }
    .hint { color:#666; }
    button { padding:8px 12px; border-radius:10px; border:1px solid #ccc; cursor:pointer; background:#fff; }
    button.secondary { background:#f5f5f5; }
    button.danger { background:#ffeaea; border-color:#ffbcbc; }
    input { padding:6px 8px; border-radius:8px; border:1px solid #ccc; width:90px; }
    #out { margin:8px 0; color:#999; }
    .poster { width:100%; max-width:360px; border-radius:10px; margin:12px 0 6px; object-fit:cover; }
    .buttons { gap:10px; }
    .status { margin-top:6px; font-size:0.92em; }
  </style>
</head>
<body>
  <div class="row">
    監看秒數：<input id="sec" type="number" min="15" step="1" value="30" />
    <button id="reload">重新整理清單</button>
  </div>
  <div id="out" class="hint">初始化中…</div>
  <div id="list"></div>

<script>
/** ====== 你的設定（使用完整網域） ====== */
var LIFF_ID = "2008066018-EMmpzmKo";  // 你的 LIFF ID
var API     = "https://ticketsearch-933798663509.asia-east1.run.app/liff/activities"; // ← 改成你的完整網址
var MIN_SEC = 15;
var ACT_LIMIT = 30;
/** ===================================== */

function ensureSec(v){
  var n = parseInt(v, 10);
  if (isNaN(n) || n < MIN_SEC) n = MIN_SEC;
  return n;
}

function buildActivitiesUrl(){
  var u;
  try {
    u = new URL(API);
  } catch (e) {
    u = new URL(API, window.location.href);
  }
  u.searchParams.set("onlyConcert", "1");
  if (ACT_LIMIT && !isNaN(ACT_LIMIT)) {
    u.searchParams.set("limit", String(ACT_LIMIT));
  }
  return u.toString();
}

function computeStatusApi(){
  var u;
  try {
    u = new URL(API);
  } catch (e) {
    u = new URL(API, window.location.href);
  }
  var parts = u.pathname.split("/").filter(function(p){ return p; });
  if (parts.length === 0){
    parts = ["liff", "watch_status"];
  } else {
    parts[parts.length - 1] = "watch_status";
  }
  u.pathname = "/" + parts.join("/");
  u.search = "";
  u.hash = "";
  return u.toString();
}

var STATUS_API = computeStatusApi();

function openExternal(url){
  if (!url) return false;
  if (!liff.isInClient()) {
    return false;
  }
  try {
    liff.openWindow({ url: url, external: true });
    return true;
  } catch (err) {
    console.warn("openWindow failed", err);
    return false;
  }
}

function attachExternalHandler(node, url){
  if (!node || !url) return;
  node.addEventListener("click", function(ev){
    if (!liff.isInClient()) return;
    ev.preventDefault();
    if (!openExternal(url)) {
      window.open(url, "_blank");
    }
  });
}

function fetchActs(){
  var url = buildActivitiesUrl();
  return fetch(url, { credentials: "include", mode: "cors" }).then(function(res){
<<<<<<< HEAD
=======

>>>>>>> af41988a
    if (!res.ok) throw new Error("HTTP " + res.status);
    return res.json();
  }).then(function(body){
    return body && body.results ? body.results : {};
  }).catch(function(err){
    console.error("watch_status error", err);
    return {};
  });
}

function fetchWatchStatus(chatId, urls){
  if (!chatId || !Array.isArray(urls) || urls.length === 0) return Promise.resolve({});
  var unique = [];
  var seen = {};
  urls.forEach(function(u){
    if (typeof u !== "string") return;
    var val = u.trim();
    if (!val || seen[val]) return;
    seen[val] = true;
    unique.push(val);
  });
  if (unique.length === 0) return Promise.resolve({});

  return fetch(STATUS_API, {
    method: "POST",
    headers: { "Content-Type": "application/json" },
    credentials: "include",
    mode: "cors",
    body: JSON.stringify({ chatId: chatId, urls: unique })
  }).then(function(res){
    if (!res.ok) throw new Error("HTTP " + res.status);
    return res.json();
  }).then(function(body){
    return body && body.results ? body.results : {};
  }).catch(function(err){
    console.error("watch_status error", err);
    return {};
  });
}

function fetchWatchStatus(chatId, urls){
  if (!chatId || !Array.isArray(urls) || urls.length === 0) return Promise.resolve({});
  var unique = [];
  var seen = {};
  urls.forEach(function(u){
    if (typeof u !== "string") return;
    var val = u.trim();
    if (!val || seen[val]) return;
    seen[val] = true;
    unique.push(val);
  });
  if (unique.length === 0) return Promise.resolve({});

  return fetch(STATUS_API, {
    method: "POST",
    headers: { "Content-Type": "application/json" },
    credentials: "include",
    mode: "cors",
    body: JSON.stringify({ chatId: chatId, urls: unique })
  }).then(function(res){
    if (!res.ok) throw new Error("HTTP " + res.status);
    return res.json();
  }).then(function(body){
    return body && body.results ? body.results : {};
  }).catch(function(err){
    console.error("watch_status error", err);
    return {};
  });
}

function fetchWatchStatus(chatId, urls){
  if (!chatId || !Array.isArray(urls) || urls.length === 0) return Promise.resolve({});
  var unique = [];
  var seen = {};
  urls.forEach(function(u){
    if (typeof u !== "string") return;
    var val = u.trim();
    if (!val || seen[val]) return;
    seen[val] = true;
    unique.push(val);
  });
  if (unique.length === 0) return Promise.resolve({});

  return fetch(STATUS_API, {
    method: "POST",
    headers: { "Content-Type": "application/json" },
    credentials: "include",
    mode: "cors",
    body: JSON.stringify({ chatId: chatId, urls: unique })
  }).then(function(res){
    if (!res.ok) throw new Error("HTTP " + res.status);
    return res.json();
  }).then(function(body){
    return body && body.results ? body.results : {};
  }).catch(function(err){
    console.error("watch_status error", err);
    return {};
  });
}

function fetchWatchStatus(chatId, urls){
  if (!chatId || !Array.isArray(urls) || urls.length === 0) return Promise.resolve({});
  var unique = [];
  var seen = {};
  urls.forEach(function(u){
    if (typeof u !== "string") return;
    var val = u.trim();
    if (!val || seen[val]) return;
    seen[val] = true;
    unique.push(val);
  });
  if (unique.length === 0) return Promise.resolve({});

  return fetch(STATUS_API, {
    method: "POST",
    headers: { "Content-Type": "application/json" },
    credentials: "include",
    mode: "cors",
    body: JSON.stringify({ chatId: chatId, urls: unique })
  }).then(function(res){
    if (!res.ok) throw new Error("HTTP " + res.status);
    return res.json();
  }).then(function(body){
    return body && body.results ? body.results : {};
  }).catch(function(err){
    console.error("watch_status error", err);
    return {};
  });
}

function el(tag, cls, html){
  var d = document.createElement(tag);
  if (cls) d.className = cls;
  if (html != null) d.innerHTML = html;
  return d;
}

function resolveChatId(){
  if (!liff.isInClient()) return Promise.resolve(null);
  try {
    var ctx = liff.getContext();
    if (ctx) {
      if (ctx.type === "group" && ctx.groupId) return Promise.resolve(ctx.groupId);
      if (ctx.type === "room" && ctx.roomId) return Promise.resolve(ctx.roomId);
      if (ctx.userId) return Promise.resolve(ctx.userId);
    }
  } catch (e) {
    console.warn("getContext failed", e);
  }
  return liff.getProfile().then(function(p){
    return p && p.userId ? p.userId : null;
  }).catch(function(){ return null; });
}

function render(acts, ctx){
  var elList = document.getElementById("list");
  elList.innerHTML = "";

  if (!Array.isArray(acts) || acts.length === 0){
    elList.appendChild(el("div", "hint", "目前抓不到活動清單，請稍後再試。"));
    return;
  }

  ctx = ctx || {};
  var statusMap = ctx.statusMap || {};
  var chatId = ctx.chatId || null;

  acts.forEach(function(it, i){
    var title = it.title || ("活動 " + (i + 1));
    var url   = (it.url || "").trim();
    var normUrl = url;
    var status = statusMap[normUrl];
    if (!status) {
      status = statusMap[normUrl] = { watching: false, enabled: false, taskId: null };
    }

    var card = el("div", "card", "");
    card.appendChild(el("div", "title", String(i+1).padStart(2,"0") + ". " + title));

    if (it.image){
      var img = el("img", "poster", "");
      img.src = it.image;
      img.alt = title;
<<<<<<< HEAD
=======

>>>>>>> af41988a
      if (url){
        img.style.cursor = "pointer";
        attachExternalHandler(img, url);
      }
<<<<<<< HEAD
=======

>>>>>>> af41988a
      card.appendChild(img);
    }

    var row  = el("div", "row", "");
    var link = el("a", null, "活動頁面");
    if (url){
      link.href = url;
      link.target = "_blank";
      attachExternalHandler(link, url);
    }else{
      link.className = "hint";
      link.href = "javascript:void(0)";
      link.innerHTML = "（無有效連結）";
    }
    row.appendChild(link);

    card.appendChild(row);

    var statusLabel = null;
    if (status.taskId){
      var text = status.enabled ? ("狀態：監看中｜任務 " + status.taskId) : ("狀態：任務 " + status.taskId + " 已停用");
      statusLabel = el("div", "hint status", text);
      card.appendChild(statusLabel);
    } else if (status.found){
      statusLabel = el("div", "hint status", "狀態：此活動已建立任務但目前未啟用");
      card.appendChild(statusLabel);
    }
<<<<<<< HEAD

    var buttons = el("div", "row buttons", "");

=======

    var buttons = el("div", "row buttons", "");

>>>>>>> af41988a
    var btnWatch = el("button", null, "✅ 監看");
    btnWatch.onclick = function(){
      if (!url){ alert("此活動沒有可用的 URL，無法監看。"); return; }
      var s = ensureSec(document.getElementById("sec").value);
      if (!liff.isInClient()){
        alert("提示：目前不是從 LINE 內開啟，將僅開啟活動頁面。");
        window.open(url, "_blank");
        return;
      }
      var text = "/watch " + url + " " + s;
      var original = btnWatch.textContent;
      btnWatch.disabled = true; btnWatch.textContent = "送出中…";
      liff.sendMessages([{ type:"text", text:text }]).then(function(){
        alert("已送出監看指令到聊天室！");
        if (statusLabel){
          statusLabel.textContent = "狀態：已送出監看指令，請留意聊天室回覆任務代碼。";
        } else {
          statusLabel = el("div", "hint status", "狀態：已送出監看指令，請留意聊天室回覆任務代碼。");
          card.appendChild(statusLabel);
        }
        status.enabled = true;
        status.watching = true;
<<<<<<< HEAD
=======

>>>>>>> af41988a
        try {
          liff.openWindow({ url: url, external: true });
        } catch (err) {
          console.warn("openWindow failed", err);
        }
<<<<<<< HEAD
=======

>>>>>>> af41988a
      }).catch(function(e){
        alert("送訊息或開啟頁面失敗：" + e);
        console.error(e);
      }).finally(function(){
        btnWatch.disabled = false;
        btnWatch.textContent = original;
      });
    };
    buttons.appendChild(btnWatch);

    var btnStop = el("button", "danger", "⏹ 停止監看");
    btnStop.onclick = function(){
      if (!url){ alert("此活動沒有可用的 URL。"); return; }
      if (!liff.isInClient()){
        alert("請於 LINE 內使用停止監看功能。");
        return;
      }
      if (!chatId){
        alert("未取得聊天室識別，請重新開啟 LIFF 後再試一次。");
        return;
      }
      if (!status.taskId || !status.enabled){
        alert("此活動無監看");
        return;
      }
      var original = btnStop.textContent;
      btnStop.disabled = true; btnStop.textContent = "送出中…";
      liff.sendMessages([{ type:"text", text:"/unwatch " + status.taskId }]).then(function(){
        alert("已送出停止監看指令！");
        status.enabled = false;
        status.watching = false;
        if (statusLabel){
          statusLabel.textContent = "狀態：已送出停止監看指令，請留意聊天室回覆。";
        } else {
          statusLabel = el("div", "hint status", "狀態：已送出停止監看指令，請留意聊天室回覆。");
          card.appendChild(statusLabel);
        }
      }).catch(function(e){
        alert("送出停止監看失敗：" + e);
        console.error(e);
      }).finally(function(){
        btnStop.disabled = false;
        btnStop.textContent = original;
      });
    };
    buttons.appendChild(btnStop);

    var btnCheck = el("button", "secondary", "👀 快速查看");
    btnCheck.onclick = function(){
      if (!url){ alert("此活動沒有可用的 URL。"); return; }
      if (!liff.isInClient()){
        alert("提示：目前不是從 LINE 內開啟，將直接開啟活動頁面。");
        window.open(url, "_blank");
        return;
      }
      var original = btnCheck.textContent;
      btnCheck.disabled = true; btnCheck.textContent = "送出中…";
      liff.sendMessages([{ type:"text", text:"/check " + url }]).then(function(){
        alert("已送出快速查看指令！");
        if (statusLabel){
          statusLabel.textContent = "狀態：已送出快速查看指令，請於聊天室查看回覆。";
        } else {
          statusLabel = el("div", "hint status", "狀態：已送出快速查看指令，請於聊天室查看回覆。");
          card.appendChild(statusLabel);
        }
      }).catch(function(e){
        alert("送出快速查看失敗：" + e);
        console.error(e);
      }).finally(function(){
        btnCheck.disabled = false;
        btnCheck.textContent = original;
      });
    };
    buttons.appendChild(btnCheck);

    card.appendChild(buttons);
    elList.appendChild(card);
  });
}

function showApiError(){
  var elList = document.getElementById("list");
  elList.innerHTML =
    "<div class='card'><div class='title'>讀取活動清單失敗</div>" +
    "<div class='hint'>請確認後端 " + API + " 是否 200 OK，並開啟 CORS。</div></div>";
}

function boot(){
  var out = document.getElementById("out");
  out.textContent = "LIFF 初始化中…";

  var activities = [];

  liff.init({ liffId: LIFF_ID }).then(function(){
    var inClient = liff.isInClient();
    if (!inClient){
      out.textContent = "提示：請從 LINE 內開啟此頁，以便直接把指令送回聊天室。";
    }else{
      out.textContent = "";
    }

    return fetchActs().then(function(acts){
      activities = Array.isArray(acts) ? acts : [];
      if (!inClient){
        render(activities, { statusMap: {} });
        return;
      }
      return resolveChatId().then(function(chatId){
        return fetchWatchStatus(chatId, activities.map(function(it){ return it && it.url ? it.url : ""; })).then(function(status){
          render(activities, { statusMap: status, chatId: chatId });
        });
      });
    }).catch(function(e){
      console.error(e); showApiError();
    });
  }).catch(function(e){
    console.error(e);
    out.textContent = "LIFF 初始化失敗或 API 取用失敗。";
    showApiError();
  });
}

document.getElementById("reload").onclick = boot;
boot();
</script>
</body>
</html><|MERGE_RESOLUTION|>--- conflicted
+++ resolved
@@ -107,10 +107,7 @@
 function fetchActs(){
   var url = buildActivitiesUrl();
   return fetch(url, { credentials: "include", mode: "cors" }).then(function(res){
-<<<<<<< HEAD
-=======
-
->>>>>>> af41988a
+
     if (!res.ok) throw new Error("HTTP " + res.status);
     return res.json();
   }).then(function(body){
@@ -294,18 +291,12 @@
       var img = el("img", "poster", "");
       img.src = it.image;
       img.alt = title;
-<<<<<<< HEAD
-=======
-
->>>>>>> af41988a
+
       if (url){
         img.style.cursor = "pointer";
         attachExternalHandler(img, url);
       }
-<<<<<<< HEAD
-=======
-
->>>>>>> af41988a
+
       card.appendChild(img);
     }
 
@@ -333,15 +324,8 @@
       statusLabel = el("div", "hint status", "狀態：此活動已建立任務但目前未啟用");
       card.appendChild(statusLabel);
     }
-<<<<<<< HEAD
 
     var buttons = el("div", "row buttons", "");
-
-=======
-
-    var buttons = el("div", "row buttons", "");
-
->>>>>>> af41988a
     var btnWatch = el("button", null, "✅ 監看");
     btnWatch.onclick = function(){
       if (!url){ alert("此活動沒有可用的 URL，無法監看。"); return; }
@@ -364,19 +348,13 @@
         }
         status.enabled = true;
         status.watching = true;
-<<<<<<< HEAD
-=======
-
->>>>>>> af41988a
+
         try {
           liff.openWindow({ url: url, external: true });
         } catch (err) {
           console.warn("openWindow failed", err);
         }
-<<<<<<< HEAD
-=======
-
->>>>>>> af41988a
+
       }).catch(function(e){
         alert("送訊息或開啟頁面失敗：" + e);
         console.error(e);
