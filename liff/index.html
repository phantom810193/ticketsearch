<!doctype html>
<html lang="zh-Hant">
<head>
  <meta charset="UTF-8" />
  <meta name="viewport" content="width=device-width,initial-scale=1" />
  <title>ibon 演唱會活動清單</title>
  <script src="https://static.line-scdn.net/liff/edge/versions/2.23.1/sdk.js"></script>
  <style>
    :root {
      color-scheme: light;
    }
    body {
      font-family: -apple-system, BlinkMacSystemFont, "Segoe UI", Roboto, Helvetica, Arial, "Noto Sans TC", sans-serif;
      margin: 16px;
      background: #f7f8fa;
      color: #222;
    }
    header {
      display: flex;
      flex-direction: column;
      gap: 12px;
      margin-bottom: 16px;
    }
    header h1 {
      margin: 0;
      font-size: 1.4rem;
      font-weight: 700;
      color: #1a237e;
    }
    .controls {
      display: flex;
      gap: 12px;
      align-items: center;
      flex-wrap: wrap;
    }
    .controls label {
      display: flex;
      align-items: center;
      gap: 8px;
      font-weight: 600;
    }
    input[type="number"] {
      padding: 6px 10px;
      border-radius: 8px;
      border: 1px solid #c5c9d3;
      width: 100px;
      font-size: 1rem;
    }
    button {
      border: none;
      border-radius: 999px;
      padding: 8px 16px;
      font-size: 0.95rem;
      cursor: pointer;
      transition: transform 0.12s ease, box-shadow 0.12s ease;
      background: #ffffff;
      border: 1px solid #d0d4e4;
    }
    button.primary {
      background: #3949ab;
      border-color: #3949ab;
      color: #fff;
    }
    button.secondary {
      background: #f4f5fb;
    }
    button.danger {
      background: #ffe5e5;
      border-color: #f5b7b1;
      color: #c0392b;
    }
    button:disabled {
      opacity: 0.65;
      cursor: not-allowed;
      box-shadow: none;
    }
    button:not(:disabled):active {
      transform: scale(0.98);
    }
    #out {
      margin-bottom: 12px;
      color: #556;
      min-height: 1.2rem;
    }
    .cards {
      display: flex;
      flex-direction: column;
      gap: 16px;
    }
    .card {
      background: #fff;
      border-radius: 16px;
      border: 1px solid #e0e4ef;
      box-shadow: 0 6px 16px rgba(31, 45, 90, 0.08);
      padding: 16px;
      display: flex;
      flex-direction: column;
      gap: 12px;
    }
    .card .title {
      font-size: 1.05rem;
      font-weight: 700;
      color: #1f2d5a;
    }
    .card img {
      width: 100%;
      max-height: 220px;
      object-fit: cover;
      border-radius: 14px;
      background: #f0f1f6;
    }
    .meta span {
      display: block;
      color: #444;
      line-height: 1.5;
    }
    .links {
      display: flex;
      gap: 12px;
      align-items: center;
      flex-wrap: wrap;
    }
    .links a {
      color: #1a73e8;
      text-decoration: none;
      font-weight: 600;
    }
    .links a:hover {
      text-decoration: underline;
    }
    .status-text {
      font-size: 0.95rem;
      color: #2f4858;
    }
    .watch-state {
      font-size: 0.9rem;
      color: #59617a;
    }
    .buttons {
      display: flex;
      gap: 10px;
      flex-wrap: wrap;
      margin-top: 4px;
    }
    .feedback {
      font-size: 0.9rem;
      color: #1e5ba5;
      min-height: 1rem;
    }
    .empty-message {
      text-align: center;
      padding: 32px 12px;
      color: #6f7a90;
      border-radius: 12px;
      background: rgba(57, 73, 171, 0.08);
    }
  </style>
</head>
<body>
  <header>
    <h1>ibon 演唱會活動清單</h1>
    <div class="controls">
      <label for="sec">監看秒數：<input id="sec" type="number" min="15" step="1" value="30" /></label>
      <button id="reload" class="secondary" type="button">重新整理清單</button>
    </div>
  </header>

  <div id="out" class="hint">載入活動清單中…</div>

  <div id="list" class="cards"></div>

  <script>
    window.LIFF_CONFIG = {
      liffId: "2008066018-EMmpzmKo",
      limit: 20,
    };
  </script>
  <script>
    (function(){
      const CONFIG = window.LIFF_CONFIG || {};
      const LIFF_ID = CONFIG.liffId || "";
      const API_ROOT = CONFIG.apiRoot || "/api/liff";
      const STATUS_API = CONFIG.statusApi || "/api/liff/status";
      const LIMIT = Math.max(1, Math.min(50, Number(CONFIG.limit) || 20));
      const PLACEHOLDER_IMAGE = CONFIG.placeholderImage ||
        "data:image/svg+xml;utf8,<svg xmlns='http://www.w3.org/2000/svg' width='640' height='360'><rect width='640' height='360' fill='%23f0f1f6'/><text x='50%' y='50%' dominant-baseline='middle' text-anchor='middle' font-size='28' font-family='Arial' fill='%23896a9'>暫無圖片</text></svg>";

      const state = {
        chatId: null,
        statusMap: {},
        items: [],
        isClient: false,
        loading: false,
      };

      const elOut = document.getElementById("out");
      const elList = document.getElementById("list");
      const elReload = document.getElementById("reload");
      const elSec = document.getElementById("sec");

      function buildStatusLine(item){
        const fallbackText = "暫時讀不到剩餘數（可能為動態載入）";
        if (!item) return fallbackText;

        const tickets = Array.isArray(item.tickets) ? item.tickets : [];
        if (tickets.length){
          const parts = tickets.slice(0, 3).map(t => {
            if (!t || typeof t !== "object") return null;
            const area = t.area || "";
            const price = (typeof t.price === "number" && Number.isFinite(t.price))
              ? `NT$${t.price.toLocaleString("zh-TW")}`
              : "";
<<<<<<< HEAD
            const status = typeof t.status === "string" ? t.status.trim() : "";
            let remaining = "";
            if (typeof t.remaining === "number" && Number.isFinite(t.remaining)){
              if (t.remaining > 0){
                remaining = `${t.remaining} 張`;
              } else if (t.remaining === 0 && status){
                remaining = status;
              } else {
                remaining = `${t.remaining} 張`;
              }
            } else if (status){
              remaining = status;
            }
=======
            const remaining = (typeof t.remaining === "number" && Number.isFinite(t.remaining))
              ? `${t.remaining} 張`
              : "";
>>>>>>> 49378b7f
            const segments = [area, price, remaining].filter(Boolean);
            return segments.join(" ");
          }).filter(Boolean);
          if (parts.length){
            let line = parts.join("｜");
            if (tickets.length > parts.length){
              line += "｜...";
            }
            return line;
          }
        }

        if (typeof item.remain === "number" && Number.isFinite(item.remain)){
          return `剩餘 ${item.remain} 張`;
        }
        if (item.status_text){
          return item.status_text;
        }
        return fallbackText;
      }

      function setStatus(text){
        if (elOut) elOut.textContent = text || "";
      }

      function ensureSec(v){
        const n = parseInt(v, 10);
        if (Number.isNaN(n) || n < 15) return 15;
        return n;
      }

      function canonicalUrl(url){
        try {
          const u = new URL(url);
          u.hash = "";
          u.searchParams.sort?.();
          return u.toString();
        } catch (e) {
          return url;
        }
      }

      function updateWatchState(url, data){
        const key = canonicalUrl(url);
        const entry = state.statusMap[key] || {};
        state.statusMap[key] = Object.assign({}, entry, data);
      }

      function createMetaLine(label, value){
        if (!value) return null;
        const span = document.createElement("span");
        span.textContent = `${label} ${value}`;
        return span;
      }

      function createCard(item, index){
        const card = document.createElement("article");
        card.className = "card";
        card.dataset.url = item.url || "";

        const title = document.createElement("div");
        title.className = "title";
        title.textContent = `${String(index + 1).padStart(2, "0")}. ${item.title || "活動"}`;
        card.appendChild(title);

        const img = document.createElement("img");
        const cover = item.image || item.image_url || item.cover || "";
        img.src = cover || PLACEHOLDER_IMAGE;

        img.alt = item.title || "活動圖片";
        img.onerror = () => {
          if (img.src !== PLACEHOLDER_IMAGE) {
            img.src = PLACEHOLDER_IMAGE;
          }
        };
        card.appendChild(img);

        const meta = document.createElement("div");
        meta.className = "meta";

        const dateLine = createMetaLine("📅", item.datetime || item.date_text || item.date || "");
        const placeLine = createMetaLine("📍", item.venue || item.place || "");
        const remainLine = (typeof item.remain === "number" && Number.isFinite(item.remain))
          ? createMetaLine("🎟️ 剩餘", `${item.remain} 張`)
          : null;
        if (dateLine) meta.appendChild(dateLine);
        if (placeLine) meta.appendChild(placeLine);
        if (remainLine) meta.appendChild(remainLine);

        card.appendChild(meta);

        const links = document.createElement("div");
        links.className = "links";
        if (item.url){
          const anchor = document.createElement("a");
          anchor.href = item.url;
          anchor.target = "_blank";
          anchor.rel = "noopener";
          anchor.textContent = "活動頁面";
          links.appendChild(anchor);
        }
        card.appendChild(links);

        const statusText = document.createElement("div");
        statusText.className = "status-text";
        statusText.textContent = buildStatusLine(item);

        card.appendChild(statusText);

        const watchInfo = document.createElement("div");
        watchInfo.className = "watch-state";
        card.appendChild(watchInfo);

        const buttons = document.createElement("div");
        buttons.className = "buttons";

        const btnWatch = document.createElement("button");
        btnWatch.className = "primary btn-watch";
        btnWatch.type = "button";
        btnWatch.textContent = "✅ 開始監看";
        btnWatch.addEventListener("click", () => handleWatch(item, card, statusText, watchInfo, feedback));
        buttons.appendChild(btnWatch);

        const btnStop = document.createElement("button");
        btnStop.className = "danger btn-stop";
        btnStop.type = "button";
        btnStop.textContent = "⛔️ 停止監看";

        btnStop.addEventListener("click", () => handleUnwatch(item, card, statusText, watchInfo, feedback));
        buttons.appendChild(btnStop);

        const btnQuick = document.createElement("button");
        btnQuick.className = "secondary btn-quick";
        btnQuick.type = "button";
        btnQuick.textContent = "👁 快速查看";

        btnQuick.addEventListener("click", () => handleQuickCheck(item, card, statusText, feedback));
        buttons.appendChild(btnQuick);

        card.appendChild(buttons);

        const feedback = document.createElement("div");
        feedback.className = "feedback";
        card.appendChild(feedback);

        updateCardWatchInfo(item.url, watchInfo);
        return card;
      }

      function updateCardWatchInfo(url, watchInfo){
        if (!watchInfo) return;
        const key = canonicalUrl(url);
        const status = state.statusMap[key];
        if (status && status.taskId){
          watchInfo.textContent = status.enabled ? `狀態：監看中｜任務 ${status.taskId}` : `狀態：任務 ${status.taskId} 已停用`;
        } else if (status && status.found){
          watchInfo.textContent = "狀態：此活動已建立任務但目前未啟用";
        } else {
          watchInfo.textContent = "";
        }
      }

      function setCardFeedback(feedbackNode, message){
        if (!feedbackNode) return;
        feedbackNode.textContent = message || "";
      }

      function setButtonsDisabled(card, disabled){
        card.querySelectorAll("button").forEach(btn => {
          btn.disabled = disabled;
        });
      }

      async function handleWatch(item, card, statusText, watchInfo, feedback){
        if (!item.url){
          alert("此活動沒有可用的 URL，無法監看。");
          return;
        }
        if (!state.chatId){
          alert("尚未取得聊天室識別，請重新開啟 LIFF 再試一次。");
          return;
        }
        const sec = ensureSec(elSec ? elSec.value : 30);
        const payload = { chat_id: state.chatId, url: item.url, period: sec };
        const btn = card.querySelector(".btn-watch");
        const original = btn ? btn.textContent : "";
        if (btn) {
          btn.disabled = true;
          btn.textContent = "送出中…";
        }
        setCardFeedback(feedback, "送出監看請求中…");
        try {
          const res = await fetch(`${API_ROOT}/watch`, {
            method: "POST",
            headers: { "Content-Type": "application/json" },
            credentials: "include",
            body: JSON.stringify(payload),
          });
          const body = await res.json();
          if (!res.ok || !body.ok){
            throw new Error(body.error || `HTTP ${res.status}`);
          }
          updateWatchState(item.url, { watching: true, enabled: true, taskId: body.task_id, found: true });
          updateCardWatchInfo(item.url, watchInfo);
          const ackMessage = body.message || "已送出監看請求，稍後會推送結果。";
          if (body.queued === false && body.warning){
            setCardFeedback(feedback, `${ackMessage}（${body.warning}）`);
          } else {
            setCardFeedback(feedback, ackMessage);
          }
        } catch (err) {
          console.error("watch failed", err);
          alert(`開始監看失敗：${err.message || err}`);
          setCardFeedback(feedback, "開始監看失敗，請稍後再試。");
        } finally {
          if (btn){
            btn.disabled = false;
            btn.textContent = original || "✅ 開始監看";
          }
        }
      }

      async function handleUnwatch(item, card, statusText, watchInfo, feedback){
        if (!item.url){
          alert("此活動沒有可用的 URL。");
          return;
        }
        if (!state.chatId){
          alert("尚未取得聊天室識別，請重新開啟 LIFF 再試一次。");
          return;
        }
        const key = canonicalUrl(item.url);
        const current = state.statusMap[key] || {};
        const payload = { chat_id: state.chatId, url: item.url };
        if (current.taskId){
          payload.task_code = current.taskId;
        }
        const btn = card.querySelector(".btn-stop");
        const original = btn ? btn.textContent : "";
        if (btn){
          btn.disabled = true;
          btn.textContent = "送出中…";
        }
        setCardFeedback(feedback, "送出停止監看請求中…");
        try {
          const res = await fetch(`${API_ROOT}/unwatch`, {
            method: "POST",
            headers: { "Content-Type": "application/json" },
            credentials: "include",
            body: JSON.stringify(payload),
          });
          const body = await res.json();
          if (!res.ok){
            throw new Error(body.error || `HTTP ${res.status}`);
          }

          if (!body.ok && body.reason === "no_watch"){
            updateWatchState(item.url, { watching: false, enabled: false, taskId: current.taskId || null, found: false });
            updateCardWatchInfo(item.url, watchInfo);
            setCardFeedback(feedback, body.message || "此活動目前沒有監看任務。");
            alert(body.message || "此活動目前沒有監看任務。");
            return;
          }
          if (!body.ok){
            throw new Error(body.error || body.message || `HTTP ${res.status}`);
          }
          updateWatchState(item.url, { watching: false, enabled: false, taskId: body.task_id || current.taskId, found: true });
          updateCardWatchInfo(item.url, watchInfo);
          const ackMessage = body.message || "已送出停止監看請求，稍後會推送結果。";
          if (body.queued === false && body.warning){
            setCardFeedback(feedback, `${ackMessage}（${body.warning}）`);
          } else {
            setCardFeedback(feedback, ackMessage);
          }

        } catch (err) {
          console.error("unwatch failed", err);
          alert(`停止監看失敗：${err.message || err}`);
          setCardFeedback(feedback, "停止監看失敗，請稍後再試。");
        } finally {
          if (btn){
            btn.disabled = false;
            btn.textContent = original || "⛔️ 停止監看";

          }
        }
      }

      async function handleQuickCheck(item, card, statusText, feedback){
        if (!item.url){
          alert("此活動沒有可用的 URL。");
          return;
        }
        setButtonsDisabled(card, true);
        setCardFeedback(feedback, "快速查看中…");
        try {
          const payload = { url: item.url };
          if (state.chatId){
            payload.chat_id = state.chatId;
          }
          const res = await fetch(`${API_ROOT}/quick-check`, {
            method: "POST",
            headers: { "Content-Type": "application/json" },
            credentials: "include",
            body: JSON.stringify(payload),
          });
          const body = await res.json();
          if (!res.ok || !body.ok){
            throw new Error(body.error || `HTTP ${res.status}`);
          }
          const ackMessage = body.message || "已送出快速查看請求，稍後會推送結果。";
          if (body.queued === false && body.warning){
            setCardFeedback(feedback, `${ackMessage}（${body.warning}）`);
          } else {
            setCardFeedback(feedback, ackMessage);
          }
          alert(ackMessage);
        } catch (err) {
          console.error("quick-check failed", err);
          alert(`快速查看失敗：${err.message || err}`);
          setCardFeedback(feedback, "快速查看失敗，請稍後再試。");
        } finally {
          setButtonsDisabled(card, false);
        }
      }

      async function fetchConcerts(mode){
        const url = new URL(`${API_ROOT}/concerts`, window.location.origin);
        url.searchParams.set("mode", mode);
        url.searchParams.set("limit", String(LIMIT));
        const res = await fetch(url.toString(), { credentials: "include" });
        if (!res.ok){
          const text = await res.text();
          throw new Error(`HTTP ${res.status} ${text}`);
        }
        return res.json();
      }

      async function fetchWatchStatus(chatId, urls){
        if (!chatId || !Array.isArray(urls) || urls.length === 0) return {};
        const unique = [];
        const seen = new Set();
        urls.forEach((raw) => {
          if (typeof raw !== "string") return;
          const val = raw.trim();
          if (!val || seen.has(val)) return;
          seen.add(val);
          unique.push(val);
        });
        if (!unique.length) return {};
        const res = await fetch(STATUS_API, {
          method: "POST",
          headers: { "Content-Type": "application/json" },
          credentials: "include",
          body: JSON.stringify({ chatId, urls: unique }),
        });
        if (!res.ok){
          throw new Error(`HTTP ${res.status}`);
        }
        const body = await res.json();
        return body && body.results ? body.results : {};
      }

      function render(items){
        if (!elList) return;
        elList.innerHTML = "";
        if (!Array.isArray(items) || items.length === 0){
          const empty = document.createElement("div");
          empty.className = "empty-message";
          empty.textContent = "目前抓不到活動清單，請稍後再試。";
          elList.appendChild(empty);
          return;
        }
        items.forEach((item, idx) => {
          const card = createCard(item, idx);
          elList.appendChild(card);
        });
      }

      async function loadConcerts(){
        if (state.loading) return;
        state.loading = true;
        setStatus("載入活動清單中…");
        try {
          let data = await fetchConcerts("carousel");
          let items = Array.isArray(data.items) ? data.items : [];
          let sourceMode = data && data.mode ? data.mode : "carousel";
          if (!items.length){
            const fallback = await fetchConcerts("all");
            if (fallback && Array.isArray(fallback.items) && fallback.items.length){
              data = fallback;
              items = fallback.items;
              sourceMode = fallback.mode || "all";
            }
          }

          state.items = items;
          const urls = items.map(it => it.url).filter(Boolean);
          try {
            const statusMapRaw = await fetchWatchStatus(state.chatId, urls);
            state.statusMap = {};
            Object.keys(statusMapRaw).forEach((key) => {
              const entry = statusMapRaw[key];
              state.statusMap[canonicalUrl(key)] = entry;
            });
          } catch (e){
            console.warn("fetchWatchStatus failed", e);
          }
          render(items);
          setStatus(items.length ? `共 ${items.length} 筆活動${sourceMode === "all" ? "（使用備援資料）" : ""}` : "目前抓不到活動清單，請稍後再試。");
        } catch (err) {
          console.error("loadConcerts failed", err);
          setStatus(`載入失敗：${err.message || err}`);
          elList.innerHTML = "";
          const empty = document.createElement("div");
          empty.className = "empty-message";
          empty.textContent = "目前抓不到活動清單，請稍後再試。";
          elList.appendChild(empty);
        } finally {
          state.loading = false;
        }
      }

      async function resolveChatId(){
        if (!window.liff) return null;
        if (!state.isClient) {
          try {
            const profile = await liff.getProfile();
            if (profile && profile.userId) return profile.userId;
          } catch (e) {
            console.warn("getProfile failed", e);
          }
          return null;
        }
        try {
          const ctx = liff.getContext();
          if (ctx){
            if (ctx.type === "group" && ctx.groupId) return ctx.groupId;
            if (ctx.type === "room" && ctx.roomId) return ctx.roomId;
            if (ctx.userId) return ctx.userId;
          }
        } catch (e) {
          console.warn("getContext failed", e);
        }
        try {
          const profile = await liff.getProfile();
          if (profile && profile.userId) return profile.userId;
        } catch (e) {
          console.warn("getProfile failed", e);
        }
        return null;
      }

      async function init(){
        if (!window.liff){
          setStatus("找不到 LIFF SDK，請稍後再試。");
          return;
        }
        setStatus("初始化 LIFF 中…");
        try {
          if (LIFF_ID){
            await liff.init({ liffId: LIFF_ID });
          } else {
            await liff.init({});
          }
          state.isClient = liff.isInClient();
        } catch (err) {
          console.error("liff.init failed", err);
          setStatus("LIFF 初始化失敗，請稍後再試。");
          return;
        }

        try {
          state.chatId = await resolveChatId();
        } catch (e){
          console.warn("resolveChatId failed", e);
        }

        if (elReload){
          elReload.addEventListener("click", () => {
            loadConcerts();
          });
        }

        loadConcerts();
      }

      document.addEventListener("DOMContentLoaded", init);
    })();
  </script>

</body>
</html><|MERGE_RESOLUTION|>--- conflicted
+++ resolved
@@ -210,7 +210,7 @@
             const price = (typeof t.price === "number" && Number.isFinite(t.price))
               ? `NT$${t.price.toLocaleString("zh-TW")}`
               : "";
-<<<<<<< HEAD
+
             const status = typeof t.status === "string" ? t.status.trim() : "";
             let remaining = "";
             if (typeof t.remaining === "number" && Number.isFinite(t.remaining)){
@@ -224,11 +224,7 @@
             } else if (status){
               remaining = status;
             }
-=======
-            const remaining = (typeof t.remaining === "number" && Number.isFinite(t.remaining))
-              ? `${t.remaining} 張`
-              : "";
->>>>>>> 49378b7f
+
             const segments = [area, price, remaining].filter(Boolean);
             return segments.join(" ");
           }).filter(Boolean);
