--- conflicted
+++ resolved
@@ -79,7 +79,6 @@
 
 var STATUS_API = computeStatusApi();
 
-<<<<<<< HEAD
 function openExternal(url){
   if (!url) return false;
   if (!liff.isInClient()) {
@@ -108,36 +107,7 @@
 function fetchActs(){
   var url = buildActivitiesUrl();
   return fetch(url, { credentials: "include", mode: "cors" }).then(function(res){
-=======
-function fetchActs(){
-  var url = buildActivitiesUrl();
-  return fetch(url, { credentials: "include", mode: "cors" }).then(function(res){
-    if (!res.ok) throw new Error("HTTP " + res.status);
-    return res.json();
-  });
-}
-
-function fetchWatchStatus(chatId, urls){
-  if (!chatId || !Array.isArray(urls) || urls.length === 0) return Promise.resolve({});
-  var unique = [];
-  var seen = {};
-  urls.forEach(function(u){
-    if (typeof u !== "string") return;
-    var val = u.trim();
-    if (!val || seen[val]) return;
-    seen[val] = true;
-    unique.push(val);
-  });
-  if (unique.length === 0) return Promise.resolve({});
-
-  return fetch(STATUS_API, {
-    method: "POST",
-    headers: { "Content-Type": "application/json" },
-    credentials: "include",
-    mode: "cors",
-    body: JSON.stringify({ chatId: chatId, urls: unique })
-  }).then(function(res){
->>>>>>> c787441d
+
     if (!res.ok) throw new Error("HTTP " + res.status);
     return res.json();
   }).then(function(body){
@@ -231,13 +201,12 @@
       var img = el("img", "poster", "");
       img.src = it.image;
       img.alt = title;
-<<<<<<< HEAD
+
       if (url){
         img.style.cursor = "pointer";
         attachExternalHandler(img, url);
       }
-=======
->>>>>>> c787441d
+
       card.appendChild(img);
     }
 
@@ -255,7 +224,6 @@
     row.appendChild(link);
 
     card.appendChild(row);
-<<<<<<< HEAD
 
     var statusLabel = null;
     if (status.taskId){
@@ -269,21 +237,6 @@
 
     var buttons = el("div", "row buttons", "");
 
-=======
-
-    var statusLabel = null;
-    if (status.taskId){
-      var text = status.enabled ? ("狀態：監看中｜任務 " + status.taskId) : ("狀態：任務 " + status.taskId + " 已停用");
-      statusLabel = el("div", "hint status", text);
-      card.appendChild(statusLabel);
-    } else if (status.found){
-      statusLabel = el("div", "hint status", "狀態：此活動已建立任務但目前未啟用");
-      card.appendChild(statusLabel);
-    }
-
-    var buttons = el("div", "row buttons", "");
-
->>>>>>> c787441d
     var btnWatch = el("button", null, "✅ 監看");
     btnWatch.onclick = function(){
       if (!url){ alert("此活動沒有可用的 URL，無法監看。"); return; }
@@ -306,19 +259,13 @@
         }
         status.enabled = true;
         status.watching = true;
-<<<<<<< HEAD
-=======
-
->>>>>>> c787441d
+
         try {
           liff.openWindow({ url: url, external: true });
         } catch (err) {
           console.warn("openWindow failed", err);
         }
-<<<<<<< HEAD
-=======
-
->>>>>>> c787441d
+
       }).catch(function(e){
         alert("送訊息或開啟頁面失敗：" + e);
         console.error(e);
