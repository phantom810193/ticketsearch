--- conflicted
+++ resolved
@@ -2211,11 +2211,8 @@
     return fetch_ibon_ent_html_hard(limit=limit, keyword=keyword, only_concert=only_concert)
 
 _EVENT_DETAIL_CACHE: Dict[str, Dict[str, Any]] = {}
-<<<<<<< HEAD
 _EVENT_DETAIL_CACHE_TTL = int(os.getenv("EVENT_DETAIL_CACHE_TTL", "600"))
-=======
-_EVENT_DETAIL_CACHE_TTL = int(os.getenv("EVENT_DETAIL_CACHE_TTL", "30"))
->>>>>>> c7b3523c
+
 _LIFF_CONCERT_CACHE: Dict[Tuple[str, int], Dict[str, Any]] = {}
 _LIFF_CONCERT_CACHE_TTL = int(os.getenv("LIFF_CONCERT_CACHE_TTL", "20"))
 
@@ -2441,8 +2438,6 @@
     _detail_cache_set(url, result)
     return result
 
-
-<<<<<<< HEAD
 def _prepare_enrich_session() -> Optional[requests.Session]:
     session, token = _prepare_ibon_session()
     if session is None:
@@ -2498,20 +2493,13 @@
         limit_val = int(limit)
     except Exception:
         limit_val = 20
-=======
-def fetch_concert_entries(mode: str = "carousel", limit: int = 50) -> List[Dict[str, Any]]:
-    try:
-        limit_val = int(limit)
-    except Exception:
-        limit_val = 10
->>>>>>> c7b3523c
+
     limit_val = max(1, min(50, limit_val))
 
     mode_clean = (mode or "carousel").lower()
     if mode_clean not in ("carousel", "all"):
         mode_clean = "carousel"
 
-<<<<<<< HEAD
     loaders: List[Tuple[str, Any]] = []
     if mode_clean == "all":
         loaders.append(
@@ -2546,25 +2534,11 @@
             session = sess_default()
         except Exception:
             session = None
-=======
-    base_items: List[Dict[str, Any]] = []
-    if mode_clean == "all":
-        base_items = fetch_ibon_entertainments(limit=limit_val * 2, only_concert=True) or []
-    else:
-        base_items = fetch_ibon_carousel_from_api(limit=limit_val * 2, only_concert=True) or []
-        if not base_items:
-            base_items = fetch_ibon_entertainments(limit=limit_val * 2, only_concert=True) or []
-
-    try:
-        shared_session = sess_default()
-    except Exception:
-        shared_session = None
->>>>>>> c7b3523c
+
 
     results: List[Dict[str, Any]] = []
     seen_urls: set[str] = set()
 
-<<<<<<< HEAD
     for source_name, loader in loaders:
         try:
             raw_list = loader() or []
@@ -2622,36 +2596,7 @@
         if len(results) >= limit_val:
             break
 
-=======
-    for raw in base_items:
-        url = str(raw.get("url") or "").strip()
-        if not url or url in seen_urls:
-            continue
-        seen_urls.add(url)
-
-        detail = parse_event_detail(url, sess=shared_session)
-        if not detail.get("title"):
-            detail["title"] = str(raw.get("title") or "").strip()
-        if not detail.get("image_url") and raw.get("image"):
-            detail["image_url"] = raw.get("image")
-        detail["url"] = url
-        if detail.get("activity_id"):
-            detail["id"] = detail["activity_id"]
-        else:
-            detail["activity_id"] = _activity_id_from_url(url)
-            detail["id"] = detail["activity_id"]
-
-        results.append(detail)
-        if len(results) >= limit_val:
-            break
-
-    if shared_session is not None:
-        try:
-            shared_session.close()
-        except Exception:
-            pass
-
->>>>>>> c7b3523c
+
     return results
 
 
@@ -2665,20 +2610,16 @@
 def _json_with_cache(payload: Dict[str, Any], ttl: int):
     resp = jsonify(payload)
     resp.headers["Cache-Control"] = f"public, max-age={ttl}"
-<<<<<<< HEAD
     resp.headers["Content-Type"] = "application/json; charset=utf-8"
-=======
->>>>>>> c7b3523c
+
     return resp
 
 
 def _json_no_cache(payload: Dict[str, Any], status: int = 200):
     resp = jsonify(payload)
     resp.headers["Cache-Control"] = "no-store"
-<<<<<<< HEAD
     resp.headers["Content-Type"] = "application/json; charset=utf-8"
-=======
->>>>>>> c7b3523c
+
     return resp, status
 
 # 簡單保險絲（30 分鐘）
@@ -2948,7 +2889,6 @@
         resp.headers["X-Cache"] = "HIT"
         return resp
 
-<<<<<<< HEAD
     items = get_ibon_concerts(mode=mode, limit=limit)
     final_mode = mode
     if mode == "carousel" and not items:
@@ -2958,36 +2898,7 @@
             _concert_cache_set(("all", limit), {"items": items, "mode": "all"})
 
     payload = {"items": items, "mode": final_mode}
-=======
-    results = fetch_concert_entries(mode=mode, limit=limit)
-    fallback_used = False
-    source_mode = mode
-
-    if mode == "carousel" and not results:
-        fallback_used = True
-        source_mode = "all"
-        results = fetch_concert_entries(mode="all", limit=limit)
-        if results:
-            fallback_payload = {
-                "ok": True,
-                "mode": "all",
-                "source_mode": "all",
-                "fallback_used": False,
-                "count": len(results),
-                "results": results,
-            }
-            _concert_cache_set(("all", limit), fallback_payload)
-
-    payload = {
-        "ok": True,
-        "mode": mode,
-        "source_mode": source_mode,
-        "fallback_used": fallback_used,
-        "count": len(results),
-        "results": results,
-    }
-
->>>>>>> c7b3523c
+
     _concert_cache_set(cache_key, payload)
     resp = _json_with_cache(payload, _LIFF_CONCERT_CACHE_TTL)
     resp.headers["X-Cache"] = "MISS"
@@ -3011,7 +2922,7 @@
     period = max(15, int(period))
 
     if not chat_id:
-<<<<<<< HEAD
+
         chat_id = (
             request.headers.get("X-Chat-Id")
             or request.headers.get("X-Line-UserId")
@@ -3029,31 +2940,18 @@
         resp = _json_with_cache({"ok": False, "error": "firestore_unavailable"}, 15)
         resp.status_code = 503
         return resp
-=======
-        return _json_no_cache({"ok": False, "error": "missing chat_id"}, 400)
-    if not url:
-        return _json_no_cache({"ok": False, "error": "missing url"}, 400)
-    if not FS_OK:
-        return _json_no_cache({"ok": False, "error": "firestore_unavailable"}, 503)
->>>>>>> c7b3523c
 
     try:
         tid, created = fs_upsert_watch(chat_id, url, period)
     except Exception as e:
         app.logger.error(f"[api_liff_watch] {e}\n{traceback.format_exc()}")
-<<<<<<< HEAD
         resp = _json_with_cache({"ok": False, "error": str(e)}, 15)
         resp.status_code = 500
         return resp
 
     detail = parse_event_detail(url)
     message = "已開始監看" if created else "已更新監看"
-=======
-        return _json_no_cache({"ok": False, "error": str(e)}, 500)
-
-    detail = parse_event_detail(url)
-    message = f"已{'建立' if created else '更新'}監看任務 {tid}（{period} 秒）"
->>>>>>> c7b3523c
+
 
     resp_payload = {
         "ok": True,
@@ -3063,12 +2961,8 @@
         "message": message,
         "detail": detail,
     }
-<<<<<<< HEAD
+
     return _json_with_cache(resp_payload, 15)
-=======
-    return _json_no_cache(resp_payload)
->>>>>>> c7b3523c
-
 
 @app.post("/api/liff/unwatch")
 @cross_origin()
@@ -3082,7 +2976,7 @@
     url = str(payload.get("url") or "").strip()
 
     if not chat_id:
-<<<<<<< HEAD
+
         chat_id = (
             request.headers.get("X-Chat-Id")
             or request.headers.get("X-Line-UserId")
@@ -3100,13 +2994,7 @@
         resp = _json_with_cache({"ok": False, "error": "firestore_unavailable"}, 15)
         resp.status_code = 503
         return resp
-=======
-        return _json_no_cache({"ok": False, "error": "missing chat_id"}, 400)
-    if not task_code and not url:
-        return _json_no_cache({"ok": False, "error": "missing task_code or url"}, 400)
-    if not FS_OK:
-        return _json_no_cache({"ok": False, "error": "firestore_unavailable"}, 503)
->>>>>>> c7b3523c
+
 
     detail = parse_event_detail(url) if url else None
 
@@ -3119,7 +3007,6 @@
         tid = fs_disable_by_url(chat_id, url)
         ok = tid is not None
 
-<<<<<<< HEAD
     if not ok:
         resp_payload = {
             "ok": False,
@@ -3133,21 +3020,13 @@
         return resp
 
     resp_payload = {"ok": True, "message": "stopped"}
-=======
-    message = "停止監看" if ok else "此活動無監看"
-    resp_payload: Dict[str, Any] = {"ok": ok, "message": message}
->>>>>>> c7b3523c
+
     if tid:
         resp_payload["task_id"] = tid
     if detail:
         resp_payload["detail"] = detail
-<<<<<<< HEAD
+
     return _json_with_cache(resp_payload, 15)
-=======
-
-    return _json_no_cache(resp_payload)
->>>>>>> c7b3523c
-
 
 @app.post("/api/liff/quick-check")
 @cross_origin()
@@ -3160,7 +3039,6 @@
     if not url:
         return _json_no_cache({"ok": False, "error": "missing url"}, 400)
 
-<<<<<<< HEAD
     detail = parse_event_detail(url)
     title = detail.get("title") or ""
     remain = detail.get("remaining")
@@ -3179,16 +3057,7 @@
         "remain": remain,
         "message": message,
         "status_text": status_text,
-=======
-    result = probe(url)
-    message = fmt_result_text(result)
-    detail = parse_event_detail(url)
-
-    resp_payload = {
-        "ok": True,
-        "message": message,
-        "result": result,
->>>>>>> c7b3523c
+
         "detail": detail,
     }
     ttl = max(15, min(30, _LIFF_CONCERT_CACHE_TTL))
