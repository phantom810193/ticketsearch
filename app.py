# -*- coding: utf-8 -*-
import os
import re
import json
import time
import uuid
import hashlib
import logging
import traceback
import requests
from datetime import datetime, timezone, timedelta
from typing import Dict, Tuple, Optional, Any, List
from urllib.parse import urlparse, urlunparse, parse_qs, urlencode, urljoin, unquote
from flask import send_from_directory
from flask import jsonify, Flask, request, abort
# --- Browser engines (optional) ---
try:
    from playwright.sync_api import sync_playwright
    _PLAYWRIGHT_AVAILABLE = True
except Exception:
    _PLAYWRIGHT_AVAILABLE = False
    def sync_playwright():
        raise RuntimeError("Playwright not available")

try:
    from selenium import webdriver
    from selenium.webdriver.chrome.options import Options
    from selenium.webdriver.chrome.service import Service as ChromeService
    _SELENIUM_AVAILABLE = True
except Exception:
    _SELENIUM_AVAILABLE = False

# ==== ibon API circuit breaker ====
_IBON_BREAK_OPEN_UNTIL = 0.0  # timestamp，> now 代表 API 暫停使用
_IBON_BREAK_COOLDOWN = int(os.getenv("IBON_API_COOLDOWN_SEC", "300"))  # 500 後冷卻秒數（預設 5 分鐘）
_IBON_API_DISABLED = os.getenv("IBON_API_DISABLE", "0") == "1"  # 緊急開關：1 => 永遠不用 API

def _breaker_open_now() -> bool:
    return (time.time() < _IBON_BREAK_OPEN_UNTIL) or _IBON_API_DISABLED

def _open_breaker():
    global _IBON_BREAK_OPEN_UNTIL
    _IBON_BREAK_OPEN_UNTIL = time.time() + _IBON_BREAK_COOLDOWN

def _sleep_backoff(attempt: int):
    # 0.4s, 0.8s, 1.6s 上限 2s，加一點抖動
    d = min(2.0, 0.4 * (2 ** attempt)) + (0.05 * attempt)
    time.sleep(d)

def _as_list(x):
    return x if isinstance(x, list) else []

IBON_API = "https://ticketapi.ibon.com.tw/api/ActivityInfo/GetIndexData"
IBON_TOKEN_API = "https://ticketapi.ibon.com.tw/api/ActivityInfo/GetToken"
<<<<<<< HEAD
IBON_DETAIL_API = "https://ticketapi.ibon.com.tw/api/ActivityInfo/GetDetailData"
=======
>>>>>>> 8553a560
IBON_BASE = "https://ticket.ibon.com.tw/"
# NEW: 首頁輪播 URL 抽成環境變數（可覆寫）
IBON_ENT_URL = os.getenv("IBON_ENT_URL", "https://ticket.ibon.com.tw/Index/entertainment")
IBON_BIG_BANNER_API = "https://ticketapi.ibon.com.tw/api/ADInfo/GetBigBanner"
IBON_AD_IMAGE_BASE = os.getenv("IBON_AD_IMAGE_BASE", "https://ticketimg2.azureedge.net/image/ADImage/")
if not IBON_AD_IMAGE_BASE.endswith("/"):
    IBON_AD_IMAGE_BASE = IBON_AD_IMAGE_BASE + "/"


def _parse_ibon_index_patterns(raw: Optional[str]) -> List[str]:
    if raw is None:
        return ["Entertainment"]
    patterns: List[str] = []
    for part in raw.split(","):
        p = part.strip()
        if not p:
            continue
        if p not in patterns:
            patterns.append(p)
    return patterns or ["Entertainment"]


_IBON_INDEX_PATTERNS = tuple(_parse_ibon_index_patterns(os.getenv("IBON_INDEX_PATTERNS")))

# 簡單快取（5 分鐘）
_cache = {"ts": 0, "data": []}
_CACHE_TTL = 300  # 秒

_DETAIL_TO_UTK_CACHE: Dict[str, Tuple[str, float]] = {}
_DETAIL_CACHE_TTL = 900  # 秒

# 也快取 Detail / GameInfo 解析出的標題、地點、時間資訊，讓尚未開放購票的活動
# 仍能顯示完整資訊（避免 LINE 推播變成空白）。
_DETAIL_INFO_CACHE: Dict[str, Tuple[Dict[str, str], float]] = {}

_CONCERT_WORDS = ("演唱會", "演場會", "音樂會", "演唱", "演出", "LIVE", "Live")

def _looks_like_concert(title: str) -> bool:
    t = title or ""
    return any(w.lower() in t.lower() for w in _CONCERT_WORDS)


<<<<<<< HEAD
def _clean_detail_text(value: Optional[str]) -> Optional[str]:
    if not value:
        return None
    text = str(value).strip()
    if not text:
        return None
    return re.sub(r"\s+", " ", text)


def _format_iso_datetime(value: Optional[str]) -> Optional[str]:
    if not value:
        return None
    text = str(value).strip()
    if not text:
        return None
    try:
        dt = datetime.fromisoformat(text.replace("Z", "+00:00"))
        return dt.strftime("%Y/%m/%d %H:%M")
    except Exception:
        return None


_RE_SHOW_SALE = re.compile(r"(\d{4}/\d{2}/\d{2}).*?(\d{2}:\d{2})")


def _format_show_sale(value: Optional[str]) -> Optional[str]:
    if not value:
        return None
    text = str(value)
    m = _RE_SHOW_SALE.search(text)
    if not m:
        return None
    return f"{m.group(1)} {m.group(2)}"


def _cache_detail_info(activity_id: str, detail_item: Optional[Dict[str, Any]], entries: Optional[List[Dict[str, Any]]]):
    info: Dict[str, str] = {}
    if isinstance(detail_item, dict):
        title = _clean_detail_text(detail_item.get("ActivityName") or detail_item.get("ActivityNameEN"))
        if title:
            info["title"] = title
        poster = _clean_detail_text(detail_item.get("ActivityImageURL") or detail_item.get("PlatformImageURL"))
        if poster:
            info["poster"] = poster
        event_dt = _format_iso_datetime(detail_item.get("ActivitySDate")) or _format_iso_datetime(detail_item.get("ActivityEDate"))
        if event_dt:
            info.setdefault("date", event_dt)
        sale_dt = _format_iso_datetime(detail_item.get("ActivityTicketSDate"))
        if sale_dt:
            info["sale_time"] = sale_dt
    if isinstance(entries, list):
        for entry in entries:
            if not isinstance(entry, dict):
                continue
            place = _clean_detail_text(entry.get("VenueRegion") or entry.get("Venue"))
            if place and not info.get("place"):
                info["place"] = place
            title = _clean_detail_text(entry.get("GameInfoName"))
            if title and not info.get("title"):
                info["title"] = title
            dt = _format_show_sale(entry.get("ShowSaleDate")) or _format_iso_datetime(entry.get("StartDT"))
            if dt and not info.get("date"):
                info["date"] = dt
    if info:
        _DETAIL_INFO_CACHE[activity_id] = (info, time.time() + _DETAIL_CACHE_TTL)


def _get_detail_info(activity_id: str) -> Dict[str, str]:
    now = time.time()
    cached = _DETAIL_INFO_CACHE.get(activity_id)
    if cached and cached[1] > now:
        return cached[0]
    try:
        _resolve_activity_detail_to_utk(activity_id)
    except Exception:
        pass
    cached = _DETAIL_INFO_CACHE.get(activity_id)
    if cached and cached[1] > time.time():
        return cached[0]
    return {}


def _extract_activity_id_from_url(u: str) -> Optional[str]:
    if not u:
        return None
    try:
        parsed = urlparse(u)
    except Exception:
        parsed = None
    candidates = []
    if parsed and parsed.path:
        m = re.search(r"/ActivityInfo/Details/(\d+)", parsed.path, flags=re.I)
        if m:
            candidates.append(m.group(1))
    qs = parse_qs(parsed.query) if parsed else {}
    for key in ("id", "activityid", "activityId", "activityInfoId", "gameId", "gameID"):
        vals = qs.get(key)
        if vals:
            candidates.append(vals[-1])
    for cand in candidates:
        if cand and cand.isdigit():
            return cand
    m = re.search(r"/(\d{4,})", u)
    if m:
        return m.group(1)
    return None


=======
>>>>>>> 8553a560
def _extract_xsrf_token(payload: Any) -> Optional[str]:
    """從 ibon 的 GetToken 結構中提取 XSRF token。"""

    def _collect_tokens(src: Any) -> List[str]:
        out: List[str] = []
        if isinstance(src, dict):
<<<<<<< HEAD
            for val in src.values():
                if isinstance(val, str) and val.strip():
                    out.append(val.strip())
                elif isinstance(val, (dict, list)):
                    out.extend(_collect_tokens(val))
=======
            for key in ("token", "Token", "xsrfToken", "XSRFToken", "XsrfToken", "Xsrf", "XSRF"):
                val = src.get(key)
                if isinstance(val, str) and val.strip():
                    out.append(val.strip())
            # Item 內有 Message / Token
            item = src.get("Item") or src.get("item")
            if isinstance(item, dict):
                out.extend(_collect_tokens(item))
            # 其它巢狀結構
            for v in src.values():
                if isinstance(v, dict):
                    out.extend(_collect_tokens(v))
>>>>>>> 8553a560
        elif isinstance(src, list):
            for v in src:
                out.extend(_collect_tokens(v))
        elif isinstance(src, str) and src.strip():
            out.append(src.strip())
        return out

    candidates = _collect_tokens(payload)
    for cand in candidates:
        token = cand
        if "|" in token:
            parts = [p.strip() for p in token.split("|") if p.strip()]
            if parts:
                token = parts[-1]
        token = unquote(token)
        if token:
            return token
    return None


def _prepare_ibon_session() -> Tuple[requests.Session, Optional[str]]:
    """建立與 ibon API 溝通所需的 session 與 XSRF token。"""

    s = requests.Session()
    s.headers.update({
        "User-Agent": UA,
        "Accept-Language": "zh-TW,zh;q=0.9,en;q=0.6",
        "Accept": "application/json, text/plain, */*",
        "Connection": "close",
    })

    try:
        s.get(IBON_ENT_URL, timeout=10)
    except Exception as e:
        app.logger.info(f"[ibon token] warm-up failed: {e}")

    token: Optional[str] = None
    try:
        token_resp = s.post(
            IBON_TOKEN_API,
            headers={
                "Origin": "https://ticket.ibon.com.tw",
                "Referer": IBON_ENT_URL,
                "X-Requested-With": "XMLHttpRequest",
            },
            timeout=10,
        )
        if token_resp.status_code == 200:
            data: Any
            try:
                data = token_resp.json()
            except Exception:
                data = token_resp.text
            token = _extract_xsrf_token(data)
        else:
            app.logger.info(f"[ibon token] http={token_resp.status_code}")
    except Exception as e:
        app.logger.warning(f"[ibon token] err: {e}")

    if not token:
        token = s.cookies.get("XSRF-TOKEN")
        if token:
            token = unquote(token)

    if token:
        domain = urlparse(IBON_BASE).netloc or urlparse(IBON_ENT_URL).netloc
        try:
            s.cookies.set("XSRF-TOKEN", token, domain=domain, path="/")
        except Exception:
            s.cookies.set("XSRF-TOKEN", token)

    return s, token

# -------- HTML 解析 --------
from bs4 import BeautifulSoup

def _normalize_item(row):
    """
    將 ibon API 的活動項目轉為 {title,url,image}
    兼容不同欄位名稱（含 ActivityInfoId / Link 等）。
    """
    # title
    title = (row.get("Title") or row.get("ActivityTitle") or row.get("GameName")
             or row.get("ActivityName") or row.get("Name") or row.get("Subject")
             or row.get("ADTitle") or row.get("ADName") or "活動")

    # image
    img = (row.get("ImgUrl") or row.get("ImageUrl") or row.get("Image")
           or row.get("ActivityImage") or row.get("ADImageURL")
           or row.get("PicUrl") or row.get("PictureUrl") or "").strip() or None

    # url / id
    url = (row.get("Url") or row.get("URL") or row.get("LinkUrl")
           or row.get("LinkURL") or row.get("Link") or row.get("ADURL")
           or row.get("GameTicketURL") or row.get("GameTicketUrl")
           or "").strip()

    if not url:
        act_id = (row.get("ActivityInfoId") or row.get("ActivityInfoID")
                  or row.get("ActivityId") or row.get("ActivityID")
                  or row.get("GameId") or row.get("GameID")
                  or row.get("Id") or row.get("ID"))
        if act_id:
            url = urljoin(IBON_BASE, f"/ActivityInfo/Details/{act_id}")

    if url and "/ActivityInfo/Details" in url:
        try:
            parsed = urlparse(url)
            act_id = None
            if parsed.path:
                m = re.search(r"/ActivityInfo/Details/(\d+)", parsed.path)
                if m:
                    act_id = m.group(1)
            if not act_id:
                qs = parse_qs(parsed.query or "")
                for key in ("id", "activityid", "activityId", "activityInfoId", "gameId", "gameID"):
                    vals = qs.get(key)
                    if vals:
                        act_id = vals[-1]
                        break
            if act_id:
                url = urljoin(IBON_BASE, f"/ActivityInfo/Details/{act_id}")
        except Exception:
            pass

    # 統一為絕對網址
    if url and not url.lower().startswith("http"):
        url = urljoin(IBON_BASE, url)

    # 有些圖片給相對路徑
    if img and not img.lower().startswith("http"):
        if img.startswith("//"):
            img = "https:" + img
        elif row.get("ADLocation") or "ADImage" in img:
            img = urljoin(IBON_AD_IMAGE_BASE, img)
        else:
            img = urljoin(IBON_BASE, img)

    return {"title": str(title).strip(), "url": url, "image": img}


def _iter_activity_dicts(obj: Any):
    if isinstance(obj, dict):
        yield obj
        for v in obj.values():
            yield from _iter_activity_dicts(v)
    elif isinstance(obj, list):
        for v in obj:
            yield from _iter_activity_dicts(v)
    elif isinstance(obj, str):
        text = obj.strip()
        if text.startswith("{") or text.startswith("["):
            try:
                parsed = json.loads(text)
            except Exception:
                return
            else:
                yield from _iter_activity_dicts(parsed)


def _fetch_big_banner_documents(session: requests.Session, token: Optional[str], patterns: List[str]) -> Tuple[List[Dict[str, Any]], bool, bool]:
    docs: List[Dict[str, Any]] = []
    unauthorized = False
    server_error = False

    headers = {
        "Origin": "https://ticket.ibon.com.tw",
        "Referer": IBON_ENT_URL,
        "X-Requested-With": "XMLHttpRequest",
    }
    if token:
        headers["X-XSRF-TOKEN"] = token

    for pattern in patterns or ["Entertainment"]:
        pat = "" if pattern is None else str(pattern)
        files = {"patternCode": (None, pat)}
        try:
            resp = session.post(
                IBON_BIG_BANNER_API,
                headers=headers,
                files=files,
                timeout=10,
            )
        except Exception as e:
            app.logger.info(f"[ibon big banner] pattern={pat or 'Entertainment'} err: {e}")
            continue

        if resp.status_code == 200:
            try:
                docs.append(resp.json())
            except Exception as e:
                app.logger.info(f"[ibon big banner] pattern={pat or 'Entertainment'} json err: {e}")
            continue

        if resp.status_code in (401, 403, 419):
            unauthorized = True
            app.logger.info(f"[ibon big banner] pattern={pat or 'Entertainment'} auth http={resp.status_code}")
            break

        if 500 <= resp.status_code < 600:
            server_error = True
            app.logger.warning(f"[ibon big banner] pattern={pat or 'Entertainment'} http={resp.status_code}")
        else:
            app.logger.info(f"[ibon big banner] pattern={pat or 'Entertainment'} http={resp.status_code}")

    return docs, unauthorized, server_error


def _fetch_index_documents(session: requests.Session, token: Optional[str], patterns: List[str]) -> Tuple[List[Dict[str, Any]], bool, bool]:
    docs: List[Dict[str, Any]] = []
    unauthorized = False
    server_error = False

    headers = {
        "Origin": "https://ticket.ibon.com.tw",
        "Referer": IBON_ENT_URL,
        "X-Requested-With": "XMLHttpRequest",
    }
    if token:
        headers["X-XSRF-TOKEN"] = token

    for pattern in patterns or ["Entertainment"]:
        pat = "" if pattern is None else str(pattern)
        files = {"pattern": (None, pat)}
        try:
            resp = session.post(
                IBON_API,
                headers=headers,
                files=files,
                timeout=10,
            )
        except Exception as e:
            app.logger.info(f"[ibon api] pattern={pat or 'Entertainment'} err: {e}")
            continue

        if resp.status_code == 200:
            try:
                docs.append(resp.json())
            except Exception as e:
                app.logger.info(f"[ibon api] pattern={pat or 'Entertainment'} json err: {e}")
            continue

        if resp.status_code in (401, 403, 419):
            unauthorized = True
            app.logger.info(f"[ibon api] pattern={pat or 'Entertainment'} auth http={resp.status_code}")
            break

        if 500 <= resp.status_code < 600:
            server_error = True
            app.logger.warning(f"[ibon api] pattern={pat or 'Entertainment'} http={resp.status_code}")
        else:
            app.logger.info(f"[ibon api] pattern={pat or 'Entertainment'} http={resp.status_code}")

    return docs, unauthorized, server_error


# --------- 直接打 API 拉清單 ---------
def fetch_ibon_list_via_api(limit=10, keyword=None, only_concert=False):
    """
    直接打 ibon 官方 API 抽取活動清單（泛抓）。
    有 5xx 時開啟斷路器，讓後續請求優先走 HTML 兜底，避免一直噴 500。
    永遠回傳 list。
    """
    global _cache
    now = time.time()
    if now - _cache["ts"] < _CACHE_TTL and _cache["data"]:
        base_rows = _cache["data"]
    else:
        if _breaker_open_now():
            return []  # 斷路器期間直接跳過 API

        session: Optional[requests.Session] = None
        token: Optional[str] = None
<<<<<<< HEAD
        patterns = list(_IBON_INDEX_PATTERNS) or ["Entertainment"]
        base_rows: List[Dict[str, Any]] = []

=======
        base_rows = []
>>>>>>> 8553a560
        for attempt in range(3):
            if session is None:
                session, token = _prepare_ibon_session()

<<<<<<< HEAD
            docs, unauthorized, server_error = _fetch_index_documents(session, token, patterns)

            if docs:
                merged: Dict[str, Dict[str, Any]] = {}
                order: List[str] = []
                for doc in docs:
                    payload: Any
                    if isinstance(doc, dict):
                        payload = doc.get("Item") or doc.get("Data") or doc.get("data") or doc
                    else:
                        payload = doc
                    for cand in _iter_activity_dicts(payload):
                        if not isinstance(cand, dict):
                            continue
=======
            try:
                headers = {
                    "Origin": "https://ticket.ibon.com.tw",
                    "Referer": IBON_ENT_URL,
                    "X-Requested-With": "XMLHttpRequest",
                }
                if token:
                    headers["X-XSRF-TOKEN"] = token

                files = {"pattern": (None, "")}

                r = session.post(
                    IBON_API,
                    headers=headers,
                    files=files,
                    timeout=10,
                )
                if r.status_code == 200:
                    data = r.json()
                    blobs = []
                    root = data.get("Data") or data.get("data") or data
                    if isinstance(root, dict):
                        for v in root.values():
                            if isinstance(v, list):
                                blobs.extend(v)
                            elif isinstance(v, dict) and isinstance(v.get("ActivityList"), list):
                                blobs.extend(v["ActivityList"])
                    elif isinstance(root, list):
                        blobs = root
                    if not blobs and isinstance(data, dict):
                        for v in data.values():
                            if isinstance(v, list):
                                blobs.extend(v)

                    for r0 in blobs or []:
>>>>>>> 8553a560
                        try:
                            item = _normalize_item(cand)
                        except Exception:
                            continue
                        url = item.get("url")
                        if not url:
                            continue
                        existing = merged.get(url)
                        if not existing:
                            merged[url] = item
                            order.append(url)
                        else:
                            title = item.get("title")
                            if title and title.strip() and existing.get("title") in (None, "", "活動") and title != "活動":
                                existing["title"] = title
                            img = item.get("image")
                            if img and not existing.get("image"):
                                existing["image"] = img
                base_rows = [merged[k] for k in order]
                break

            if unauthorized:
                session, token = _prepare_ibon_session()
                continue

            if server_error:
                _open_breaker()
                base_rows = []
                break

<<<<<<< HEAD
=======
                if r.status_code in (401, 403, 419):
                    app.logger.info(f"[ibon api] auth http={r.status_code}, refresh token")
                    session, token = _prepare_ibon_session()
                    continue

                if 500 <= r.status_code < 600:
                    app.logger.warning(f"[ibon api] http={r.status_code} -> open breaker")
                    _open_breaker()
                    base_rows = []
                    break
                app.logger.info(f"[ibon api] http={r.status_code}")
            except Exception as e:
                app.logger.info(f"[ibon api] err: {e}")
>>>>>>> 8553a560
            _sleep_backoff(attempt)

        _cache = {"ts": now, "data": base_rows}

    # 過濾 + 截斷（這個 return 要在迴圈外！）
    out = []
    kw = (keyword or "").strip()
    for it in base_rows or []:
        if kw and kw not in it["title"]:
            continue
        if only_concert and not _looks_like_concert(it["title"]):
            continue
        out.append(it)
        if len(out) >= max(1, int(limit)):
            break
    return out

# --------- LINE SDK（可選）---------
HAS_LINE = True
try:
    from linebot import LineBotApi, WebhookHandler
    from linebot.exceptions import InvalidSignatureError
    from linebot.models import (
        MessageEvent, TextMessage, TextSendMessage, ImageSendMessage,
        FollowEvent, JoinEvent,
    )
except Exception as e:
    HAS_LINE = False
    LineBotApi = WebhookHandler = InvalidSignatureError = None
    MessageEvent = TextMessage = TextSendMessage = ImageSendMessage = None
    logging.warning(f"[init] line-bot-sdk not available: {e}")

# --------- Firestore（可失敗不致命）---------
from google.cloud import firestore

# ===== Flask & CORS =====
app = Flask(__name__)

# === Browser helper: Selenium → Playwright fallback ===
def _run_js_with_fallback(url: str, js_func_literal: str):
    """
    在指定 URL 上執行一段『函式字面量』JS（例如 "() => {...}"），
    先用 Selenium，失敗再用 Playwright。回傳 JS 的 return 值（通常是 list）。
    """
    # 1) Selenium 先試
    if _SELENIUM_AVAILABLE:
        try:
            chrome_path = (os.environ.get("CHROME_BIN")
                           or ("/usr/bin/google-chrome" if os.path.exists("/usr/bin/google-chrome") else "/usr/bin/chromium"))
            chromedriver_path = os.environ.get("CHROMEDRIVER") or "/usr/bin/chromedriver"

            opts = Options()
            # headless on Cloud Run
            opts.add_argument("--headless=new")
            opts.add_argument("--no-sandbox")
            opts.add_argument("--disable-dev-shm-usage")
            opts.add_argument("--disable-gpu")
            opts.binary_location = chrome_path

            driver = webdriver.Chrome(service=ChromeService(executable_path=chromedriver_path), options=opts)
            driver.set_page_load_timeout(30)
            driver.get(url)
            # 給一點時間讓前端輪播初始
            try:
                time.sleep(1.5)
            except Exception:
                pass

            res = driver.execute_script(f"return ({js_func_literal})();")
            driver.quit()
            app.logger.info("[browser] Selenium path OK")
            return res
        except Exception as e:
            try:
                driver.quit()
            except Exception:
                pass
            app.logger.warning(f"[browser] Selenium failed: {e}")

    # 2) Playwright fallback
    if _PLAYWRIGHT_AVAILABLE:
        try:
            with sync_playwright() as p:
                browser = p.chromium.launch(headless=True, args=["--no-sandbox", "--disable-dev-shm-usage"])
                ctx = browser.new_context(locale="zh-TW")
                page = ctx.new_page()
                page.goto(url, wait_until="networkidle")
                res = page.evaluate(js_func_literal)
                browser.close()
            app.logger.info("[browser] Playwright path OK")
            return res
        except Exception as e:
            app.logger.warning(f"[browser] Playwright failed: {e}")

    # 3) 最後備援：純 requests 抓 HTML 用正則撈 Details（回傳 URL list）
    try:
        s = requests.Session()
        s.headers.update({"User-Agent": "Mozilla/5.0"})
        r = s.get(url, timeout=12)
        html = r.text
        urls = []
        for m in re.finditer(r'(?i)(?:https?://ticket\.ibon\.com\.tw)?/ActivityInfo/Details/(\d+)', html):
            u = urljoin("https://ticket.ibon.com.tw/", m.group(0))
            urls.append(u)
        seen = set()
        return [u for u in urls if not (u in seen or seen.add(u))]
    except Exception as e:
        app.logger.error(f"[browser] no engine available and HTML fallback failed: {e}")
        return []

def grab_ibon_carousel_urls():
    # 直接在 ibon 首頁的瀏覽器環境做同步 XHR 抓 JSON，比點擊穩很多
    patterns_js = json.dumps(list(_IBON_INDEX_PATTERNS) or ["Entertainment"])
    script = r"""
    () => {
      try {
        const url = "https://ticketapi.ibon.com.tw/api/ActivityInfo/GetIndexData";
        const token = (() => {
          const raw = document.cookie.split(";").map(v => v.trim()).find(v => v.startsWith("XSRF-TOKEN="));
          if (!raw) return null;
          try {
            return decodeURIComponent(raw.split("=")[1] || "");
          } catch (e) {
            return (raw.split("=")[1] || "");
          }
        })();
<<<<<<< HEAD
=======

        const form = new FormData();
        form.append("pattern", "");

        const xhr = new XMLHttpRequest();
        xhr.open("POST", url, false);                 // 同步 XHR（Selenium/Playwright 都吃）
        xhr.setRequestHeader("X-Requested-With", "XMLHttpRequest");
        if (token) xhr.setRequestHeader("X-XSRF-TOKEN", token);
        xhr.send(form);
        if (xhr.status < 200 || xhr.status >= 300) return [];

        let data; try { data = JSON.parse(xhr.responseText); } catch (e) { return []; }
>>>>>>> 8553a560

        const patterns = __PATTERNS__;
        // 走訪 JSON，把可能的 Details 連結/ID 全撿出來
        const out = new Set();
        const base = "https://ticket.ibon.com.tw";

        const norm = (obj) => {
          if (!obj || typeof obj !== "object") return;
          const title = obj.Title || obj.ActivityTitle || obj.GameName || obj.Name || obj.Subject;
          const link  = obj.Url || obj.URL || obj.LinkUrl || obj.LinkURL || obj.Link;
          const id    = obj.ActivityInfoId || obj.ActivityInfoID || obj.ActivityId || obj.ActivityID ||
                        obj.GameId || obj.GameID || obj.Id || obj.ID;

          let href = null;
          if (typeof link === "string" && link.trim()) {
            href = new URL(link, base).href;
          } else if (id) {
            href = `${base}/ActivityInfo/Details/${id}`;
          }
          if (href && href.includes("/ActivityInfo/Details/")) out.add(href);

          Object.values(obj).forEach(v => {
            if (Array.isArray(v)) v.forEach(norm);
            else if (v && typeof v === "object") norm(v);
            else if (typeof v === "string") {
              const text = v.trim();
              if (text.startsWith("[") || text.startsWith("{")) {
                try {
                  const parsed = JSON.parse(text);
                  if (Array.isArray(parsed)) parsed.forEach(norm);
                  else if (parsed && typeof parsed === "object") norm(parsed);
                } catch (err) {}
              }
            }
          });
        };

        const targets = (Array.isArray(patterns) && patterns.length ? patterns : ["Entertainment"]);
        for (const pattern of targets) {
          try {
            const form = new FormData();
            form.append("pattern", pattern);

            const xhr = new XMLHttpRequest();
            xhr.open("POST", url, false);                 // 同步 XHR（Selenium/Playwright 都吃）
            xhr.setRequestHeader("X-Requested-With", "XMLHttpRequest");
            if (token) xhr.setRequestHeader("X-XSRF-TOKEN", token);
            xhr.send(form);
            if (xhr.status < 200 || xhr.status >= 300) continue;

            let data; try { data = JSON.parse(xhr.responseText); } catch (e) { continue; }
            norm(data);
          } catch (inner) {
            // ignore single-pattern errors
          }
        }
        return Array.from(out);
      } catch (e) {
        return [];
      }
    }
    """.replace("__PATTERNS__", patterns_js)
    url = IBON_ENT_URL
    raw_links = _run_js_with_fallback(url, script) or []

    # 這裡**不要**再用 typeof（那是 JS），只保留字串即可
    if not isinstance(raw_links, (list, tuple, set)):
        raw_links = [raw_links]
    cleaned = []
    for u in raw_links:
        if isinstance(u, str) and u:
            try:
                # 統一為絕對網址
                cleaned.append(urljoin(IBON_BASE, u))
            except Exception:
                pass

    only_details = sorted({u for u in cleaned if "/ActivityInfo/Details/" in u})
    return only_details

def _items_from_details_urls(urls: List[str], limit=10, keyword=None, only_concert=False):
    items = []
    s = sess_default()
    for u in urls:
        try:
            info = fetch_from_ticket_details(u, s) or {}
            title = info.get("title") or "活動"
            if keyword and keyword not in title:
                continue
            if only_concert and not _looks_like_concert(title):
                continue
            img = info.get("poster") or None
            items.append({"title": title, "url": u, "image": img})
            if len(items) >= max(1, int(limit)):
                break
        except Exception:
            continue
    return items

@app.get("/ibon/carousel")
def ibon_carousel():
    urls = grab_ibon_carousel_urls()
    return jsonify({"count": len(urls), "urls": urls})

# 建議：白名單（可多個網域）
# 建議：白名單用環境變數，逗號分隔
_ALLOWED_ORIGINS_ENV = os.getenv("ALLOWED_ORIGINS", "https://liff.line.me")
ALLOWED_ORIGINS = [o.strip() for o in _ALLOWED_ORIGINS_ENV.split(",") if o.strip()]

try:
    from flask_cors import CORS  # type: ignore
    CORS(
        app,
        resources={r"/liff/*": {"origins": ALLOWED_ORIGINS}},
        supports_credentials=True,
    )
except Exception as e:
    app.logger.warning(f"flask-cors not available: {e}")
    logging.basicConfig(level=os.getenv("LOG_LEVEL", "INFO"))
    app.logger.setLevel(logging.INFO)

# ======== 環境變數 ========
LINE_CHANNEL_ACCESS_TOKEN = os.getenv("LINE_CHANNEL_ACCESS_TOKEN", "")
LINE_CHANNEL_SECRET = os.getenv("LINE_CHANNEL_SECRET", "")
DEFAULT_PERIOD_SEC = int(os.getenv("DEFAULT_PERIOD_SEC", "60"))
ALWAYS_NOTIFY = os.getenv("ALWAYS_NOTIFY", "0") == "1"
FOLLOW_AREAS_PER_CHECK = int(os.getenv("FOLLOW_AREAS_PER_CHECK", "6"))

# 可選：手動覆蓋宣傳圖或 Details 連結（通常不需要）
PROMO_IMAGE_MAP: Dict[str, str] = {}
PROMO_DETAILS_MAP: Dict[str, str] = {}
try:
    PROMO_IMAGE_MAP = json.loads(os.getenv("PROMO_IMAGE_MAP", "{}"))
except Exception:
    PROMO_IMAGE_MAP = {}
try:
    PROMO_DETAILS_MAP = json.loads(os.getenv("PROMO_DETAILS_MAP", "{}"))
except Exception:
    PROMO_DETAILS_MAP = {}

if not LINE_CHANNEL_ACCESS_TOKEN or not LINE_CHANNEL_SECRET:
    app.logger.warning("LINE env not set: LINE_CHANNEL_ACCESS_TOKEN / LINE_CHANNEL_SECRET")

line_bot_api = LineBotApi(LINE_CHANNEL_ACCESS_TOKEN) if (HAS_LINE and LINE_CHANNEL_ACCESS_TOKEN) else None
handler = WebhookHandler(LINE_CHANNEL_SECRET) if (HAS_LINE and LINE_CHANNEL_SECRET) else None

MAX_PER_TICK = int(os.getenv("MAX_PER_TICK", "6"))
TICK_SOFT_DEADLINE_SEC = int(os.getenv("TICK_SOFT_DEADLINE_SEC", "50"))

# Firestore client
try:
    fs_client = firestore.Client()
    FS_OK = True
except Exception as e:
    app.logger.warning(f"Firestore init failed: {e}")
    fs_client = None
    FS_OK = False

COL = "watchers"

UA = (
    "Mozilla/5.0 (Windows NT 10.0; Win64; x64) AppleWebKit/537.36 "
    "(KHTML, like Gecko) Chrome/122.0 Safari/537.36"
)

_RE_DATE = re.compile(r"(\d{4}/\d{2}/\d{2})\s+(\d{2}:\d{2})")
_RE_AREA_TAG = re.compile(r"<area\b[^>]*>", re.I)

LOGO = "https://ticketimg2.azureedge.net/logo.png"
TICKET_API = "https://ticketapi.ibon.com.tw/api/ActivityInfo/GetGameInfoList"

# ================= 小工具 =================
def soup_parse(html: str) -> BeautifulSoup:
    try:
        return BeautifulSoup(html, "lxml")
    except Exception:
        return BeautifulSoup(html, "html.parser")

def hash_state(sections: Dict[str, int], selling: List[str]) -> str:
    items = sorted((k, int(v)) for k, v in sections.items())
    hot = sorted(selling)
    raw = json.dumps({"num": items, "hot": hot}, ensure_ascii=False, separators=(",", ":"))
    return hashlib.md5(raw.encode("utf-8")).hexdigest()

def _resolve_activity_detail_to_utk(activity_id: str, depth: int = 0) -> Optional[str]:
    now = time.time()
    cached = _DETAIL_TO_UTK_CACHE.get(activity_id)
    if cached and cached[1] > now:
        return cached[0]

    session, token = _prepare_ibon_session()
    referer = urljoin(IBON_BASE, f"ActivityInfo/Details/{activity_id}")
    base_headers = {
        "Origin": IBON_BASE.rstrip("/"),
        "Referer": referer,
        "User-Agent": UA,
        "Accept-Language": "zh-TW,zh;q=0.9,en;q=0.6",
    }

    sys_type: Optional[int] = None
    detail_item: Optional[Dict[str, Any]] = None
    try:
        headers = dict(base_headers)
        if token:
            headers["X-XSRF-TOKEN"] = token
        resp = session.post(
            IBON_DETAIL_API,
            files={"id": (None, activity_id)},
            headers=headers,
            timeout=12,
        )
        if resp.status_code == 200:
            try:
                data = resp.json()
                item = data.get("Item") if isinstance(data, dict) else None
                if isinstance(item, dict):
                    detail_item = item
                raw = (item or {}).get("SystemBrowseType")
                if isinstance(raw, int):
                    sys_type = raw
                elif isinstance(raw, str) and raw.isdigit():
                    sys_type = int(raw)
            except Exception as e:
                app.logger.info(f"[detail-to-utk] parse detail fail: {e}")
        else:
            app.logger.info(f"[detail-to-utk] detail http={resp.status_code}")
    except Exception as e:
        app.logger.info(f"[detail-to-utk] detail error: {e}")

    payload: Dict[str, Any] = {
        "id": int(activity_id) if activity_id.isdigit() else activity_id,
        "hasDeadline": True,
        "SystemBrowseType": sys_type if isinstance(sys_type, int) else 0,
    }

    try:
        headers = dict(base_headers)
        headers.update({
            "Content-Type": "application/json;charset=UTF-8",
            "Accept": "application/json, text/plain, */*",
        })
        if token:
            headers["X-XSRF-TOKEN"] = token
        resp = session.post(
            TICKET_API,
            json=payload,
            headers=headers,
            timeout=12,
        )
        if resp.status_code != 200:
            app.logger.info(f"[detail-to-utk] gameinfo http={resp.status_code}")
            return None
        data = resp.json()
    except Exception as e:
        app.logger.info(f"[detail-to-utk] gameinfo error: {e}")
        return None

    item = data.get("Item") if isinstance(data, dict) else None
    entries = item.get("GIHtmls") if isinstance(item, dict) else None
    if detail_item is None and isinstance(item, dict):
        detail_item = item
    if detail_item or entries:
        try:
            _cache_detail_info(activity_id, detail_item, entries if isinstance(entries, list) else None)
        except Exception as e:
            app.logger.info(f"[detail-to-utk] cache info fail: {e}")
    if not isinstance(entries, list):
        return None

    def _priority(entry: dict) -> tuple:
        sold_out = entry.get("SoldOut")
        can_buy = entry.get("CanBuy")
        rush = entry.get("Rush")

        def _to_bool(val: Any) -> Optional[bool]:
            if isinstance(val, bool):
                return val
            if isinstance(val, str):
                v = val.strip().lower()
                if v in ("1", "true", "y", "yes"):
                    return True
                if v in ("0", "false", "n", "no"):
                    return False
            return None

        sold_flag = _to_bool(sold_out)
        can_flag = _to_bool(can_buy)
        rush_flag = _to_bool(rush)

        prio = 0
        if can_flag is False:
            prio += 2
        if sold_flag:
            prio += 4
        if rush_flag:
            prio -= 1
        return (prio, str(entry.get("StartDT") or entry.get("ShowSaleDate") or ""))

    sorted_entries = sorted(
        [e for e in entries if isinstance(e, dict) and (e.get("Href") or e.get("href"))],
        key=_priority,
    )

    for entry in sorted_entries:
        href = entry.get("Href") or entry.get("href")
        if not href:
            continue
        candidate = urljoin(IBON_BASE, href)
        resolved = candidate
        try:
            resolved = _resolve_ticket_url(candidate, depth + 1)
        except Exception as e:
            app.logger.info(f"[detail-to-utk] recurse fail: {e}")
        if not resolved:
            continue
        parsed = urlparse(resolved)
        if parsed.netloc.lower().endswith("orders.ibon.com.tw"):
            _DETAIL_TO_UTK_CACHE[activity_id] = (resolved, now + _DETAIL_CACHE_TTL)
            return resolved
        if candidate != resolved:
            _DETAIL_TO_UTK_CACHE[activity_id] = (resolved, now + _DETAIL_CACHE_TTL)
            return resolved

    return None


def _resolve_ticket_url(u: str, depth: int = 0) -> str:
    if depth > 3:
        return u
    try:
        parsed = urlparse(u)
    except Exception:
        return u

    netloc = (parsed.netloc or "").lower()
    path = parsed.path or ""
    query = parse_qs(parsed.query, keep_blank_values=True)
    query_by_lower = {k.lower(): v for k, v in query.items()}

    if netloc.endswith("ticket.ibon.com.tw"):
        lower_path = path.lower()
        m = re.match(r"/activityinfo/details/(\d+)", lower_path)
        if m:
            target = _resolve_activity_detail_to_utk(m.group(1), depth + 1)
            if target:
                return target
        if "/activityinfo/goticketurl" in lower_path:
            # 官方會把目標網址塞進 GoUrl 參數，通常會再 encode 一次
            for key in ("GoUrl", "GoURL", "gourl", "go"):
                vals = query.get(key) or query_by_lower.get(key.lower())
                if not vals:
                    continue
                target = vals[-1]
                if not target:
                    continue
                resolved = unquote(target)
                if "%" in resolved:
                    second = unquote(resolved)
                    if second != resolved:
                        resolved = second
                if resolved.startswith("//"):
                    resolved = "https:" + resolved
                if resolved.startswith("/"):
                    resolved = urljoin(IBON_BASE, resolved)
                if resolved:
                    return _resolve_ticket_url(resolved, depth + 1)
        if lower_path.startswith("/eventbuy/") or lower_path.startswith("/event/"):
            parts = [p for p in path.split("/") if p]
            product_id = parts[1] if len(parts) >= 2 else None
            performance_id = parts[2] if len(parts) >= 3 else None
            if product_id and performance_id:
                return ("https://orders.ibon.com.tw/application/UTK02/UTK0201_000.aspx"
                        f"?PRODUCT_ID={product_id}&PERFORMANCE_ID={performance_id}")

    return u


def canonicalize_url(u: str) -> str:
    resolved = _resolve_ticket_url((u or "").strip())
    p = urlparse(resolved)
    q = parse_qs(p.query, keep_blank_values=True)
    q_sorted = []
    for k in sorted(q.keys()):
        for v in q[k]:
            q_sorted.append((k, v))
    new_q = urlencode(q_sorted, doseq=True)
    return urlunparse((p.scheme, p.netloc, p.path, "", new_q, ""))

def send_text(to_id: str, text: str):
    if not line_bot_api:
        app.logger.info(f"[dry-run] send_text to {to_id}: {text}")
        return
    try:
        line_bot_api.push_message(to_id, TextSendMessage(text=text))
    except Exception as e:
        app.logger.error(f"[LINE] push text failed: {e}")

def send_image(to_id: str, img_url: str):
    if not line_bot_api:
        app.logger.info(f"[dry-run] send_image to {to_id}: {img_url}")
        return
    try:
        line_bot_api.push_message(
            to_id,
            ImageSendMessage(original_content_url=img_url, preview_image_url=img_url)
        )
    except Exception as e:
        app.logger.error(f"[LINE] push image failed: {e}")

def sess_default() -> requests.Session:
    s = requests.Session()
    s.headers.update({
        "User-Agent": UA,
        "Accept-Language": "zh-TW,zh;q=0.9,en;q=0.6",
        "Accept": "text/html,application/xhtml+xml,application/xml;q=0.9,*/*;q=0.8",
        "Connection": "close",
    })
    return s

def _url_ok(u: str) -> bool:
    if not u or not u.startswith("http"):
        return False
    try:
        r = requests.head(u, timeout=6, allow_redirects=True)
        if r.status_code in (403, 405):  # 某些 CDN 禁 HEAD
            r = requests.get(u, stream=True, timeout=8)
        return 200 <= r.status_code < 400
    except Exception:
        return False

def _first_http_url(s: str) -> Optional[str]:
    m = re.search(r'https?://[^\s"\'<>]+', str(s))
    return m.group(0) if m else None

def find_activity_image_any(s: str) -> Optional[str]:
    m = re.search(r"https?://[^\"'<>]+/image/ActivityImage/[^\s\"'<>]+\.(?:jpg|jpeg|png)", s, flags=re.I)
    if m: return m.group(0)
    m = re.search(r"https?://ticketimg2\.azureedge\.net/[^\s\"'<>]+\.(?:jpg|jpeg|png)", s, flags=re.I)
    if m: return m.group(0)
    m = re.search(r"https?://img\.ibon\.com\.tw/[^\s\"'<>]+\.(?:jpg|jpeg|png)", s, flags=re.I)
    return m.group(0) if m else None

def find_details_url_candidates_from_html(html: str, base: str) -> List[str]:
    soup = soup_parse(html)
    urls: set[str] = set()
    for a in soup.select('a[href*="ActivityInfo/Details"]'):
        href = (a.get("href") or "").strip()
        if href:
            urls.add(urljoin(base, href))
    for m in re.finditer(r"(?:https?://ticket\.ibon\.com\.tw)?/ActivityInfo/Details/\d+", html):
        urls.add(urljoin("https://ticket.ibon.com.tw", m.group(0)))
    return list(urls)

def _extract_details_any(html: str) -> List[str]:
    """盡可能把 /ActivityInfo/Details/<id> 都撿出來（避免只靠固定版型）。"""
    urls: List[str] = []

    # 1) 直接正則掃全頁
    for m in re.finditer(r'(?i)(?:https?://ticket\.ibon\.com\.tw)?/ActivityInfo/Details/(\d+)', html):
        urls.append(urljoin(IBON_BASE, m.group(0)))

    # 2) 拿 a[href]（有時候 href 是相對路徑）
    try:
        soup = soup_parse(html)
        for a in soup.select('a[href*="ActivityInfo/Details"]'):
            href = (a.get("href") or "").strip()
            if href:
                urls.append(urljoin(IBON_BASE, href))
    except Exception:
        pass

    # 3) script 內 JSON/字串
    for m in re.finditer(r'ActivityInfoId"\s*:\s*(\d+)|ActivityId"\s*:\s*(\d+)', html):
        gid = next(g for g in m.groups() if g)
        urls.append(f"https://ticket.ibon.com.tw/ActivityInfo/Details/{gid}")

    # 去重
    seen, out = set(), []
    for u in urls:
        if u not in seen:
            seen.add(u)
            out.append(u)
    return out

# ---------- 活動資訊與圖片（API/Details） ----------
def _deep_pick_activity_info(data: Any) -> Dict[str, str]:
    out: Dict[str, Optional[str]] = {"title": None, "place": None, "dt": None, "poster": None}
    def walk(x):
        if isinstance(x, dict):
            for k, v in x.items():
                kl = str(k).lower()
                if not out["title"] and any(t in kl for t in ("activityname","gamename","title","actname","activity_title","name")):
                    if isinstance(v, str) and v.strip(): out["title"] = v.strip()
                if not out["place"] and any(t in kl for t in ("placename","venue","place","site","location")):
                    if isinstance(v, str) and v.strip(): out["place"] = v.strip()
                if not out["dt"] and any(t in kl for t in ("starttime","startdatetime","gamedatetime","gamedate","begindatetime","datetime")):
                    s = str(v)
                    m = re.search(r"(\d{4})[-/](\d{1,2})[-/](\d{1,2})[\sT]+(\d{1,2}):(\d{2})", s)
                    if m:
                        out["dt"] = f"{int(m.group(1))}/{int(m.group(2)):02d}/{int(m.group(3)):02d} {int(m.group(4)):02d}:{m.group(5)}"
                if not out["poster"] and ("image" in kl or "poster" in kl):
                    url = _first_http_url(v) if isinstance(v, str) else None
                    if url: out["poster"] = url
            for v in x.values(): walk(v)
        elif isinstance(x, list):
            for it in x: walk(it)
    walk(data)
    return {k: v for k, v in out.items() if v}

def fetch_game_info_from_api(perf_id: Optional[str], product_id: Optional[str], referer_url: str, sess: requests.Session) -> Dict[str, str]:
    headers = {
        "Origin": "https://orders.ibon.com.tw",
        "Referer": referer_url,
        "User-Agent": UA,
        "Accept": "application/json, text/plain, */*",
        "Content-Type": "application/json;charset=UTF-8",
        "X-Requested-With": "XMLHttpRequest",
        "Accept-Language": "zh-TW,zh;q=0.9,en;q=0.6",
    }
    tries: List[Tuple[str, Dict[str, Optional[str]]]] = []
    if perf_id or product_id:
        tries += [
            ("GET",  {"Performance_ID": perf_id, "Product_ID": product_id}),
            ("GET",  {"PerformanceId": perf_id,  "ProductId":  product_id}),
            ("GET",  {"PERFORMANCE_ID": perf_id,"PRODUCT_ID": product_id}),
            ("POST", {"Performance_ID": perf_id, "Product_ID": product_id}),
            ("POST", {"PerformanceId": perf_id,  "ProductId":  product_id}),
        ]
    tries.append(("GET", {}))  # 無參數也試

    picked: Dict[str, str] = {}
    for method, params in tries:
        try:
            if method == "GET":
                r = sess.get(TICKET_API, params={k: v for k, v in (params or {}).items() if v}, headers=headers, timeout=12)
            else:
                r = sess.post(TICKET_API, json={k: v for k, v in (params or {}).items() if v}, headers=headers, timeout=12)
            if r.status_code != 200:
                continue

            data = r.json()
            s = json.dumps(data, ensure_ascii=False)

            info = _deep_pick_activity_info(data)

            m = re.search(r'https?://ticket\.ibon\.com\.tw/ActivityInfo/Details/(\d+)', s)
            if m:
                info["details"] = m.group(0)
            else:
                m = (re.search(r'"ActivityInfoId"\s*:\s*(\d+)', s) or
                     re.search(r'"ActivityId"\s*:\s*(\d+)', s) or
                     re.search(r'"Id"\s*:\s*(\d+)', s))
                if m:
                    info["details"] = f"https://ticket.ibon.com.tw/ActivityInfo/Details/{m.group(1)}"

            if not info.get("poster"):
                promo = find_activity_image_any(s)
                if promo:
                    info["poster"] = promo

            def match_obj(obj):
                text = json.dumps(obj, ensure_ascii=False)
                ok = True
                if perf_id: ok = ok and (perf_id in text)
                if product_id: ok = ok and (product_id in text)
                return ok
            if isinstance(data, list):
                for it in data:
                    if match_obj(it): info.update(_deep_pick_activity_info(it)); break
            elif isinstance(data, dict):
                for v in data.values():
                    if isinstance(v, list):
                        for it in v:
                            if match_obj(it): info.update(_deep_pick_activity_info(it)); break

            if info:
                picked = info
                break

        except Exception as e:
            app.logger.info(f"[api] fetch fail ({method} {params}): {e}")
            continue

    return picked

def fetch_from_ticket_details(details_url: str, sess: requests.Session) -> Dict[str, str]:
    out: Dict[str, str] = {}
    try:
        r = sess.get(details_url, timeout=12)
        if r.status_code != 200:
            return out
        html = r.text
        soup = soup_parse(html)

        for sel in [
            'meta[property="og:image:secure_url"]',
            'meta[property="og:image"]',
            'meta[name="twitter:image"]',
        ]:
            m = soup.select_one(sel)
            if m and m.get("content"):
                out["poster"] = urljoin(details_url, m["content"].strip())
                break
        if not out.get("poster"):
            for img in soup.find_all("img"):
                src = (img.get("src") or "").strip()
                if src and any(k in src.lower() for k in ("activityimage","azureedge","banner","cover","adimage")):
                    out["poster"] = urljoin(details_url, src); break

        h1 = soup.select_one("h1")
        if h1:
            t = h1.get_text(" ", strip=True)
            if t: out["title"] = t

        tx = soup.get_text(" ", strip=True)
        m = re.search(r'(\d{4}/\d{2}/\d{2})\s*(?:([\u4e00-\u9fff]))?\s*(\d{2}:\d{2})', tx)
        if m: out["dt"] = f"{m.group(1)} {m.group(3)}"

    except Exception as e:
        app.logger.info(f"[details] fetch fail: {e}")
    return out

# ---- 圖片（宣傳圖 + 座位圖）----
def pick_event_images_from_000(html: str, base_url: str) -> Tuple[str, Optional[str]]:
    poster = LOGO
    seatmap = None
    try:
        soup = soup_parse(html)
        for img in soup.find_all("img"):
            src = (img.get("src") or "").strip()
            if src and "static_bigmap" in src.lower():
                seatmap = urljoin(base_url, src); break
        if not seatmap:
            m = re.search(r'https?://[^\s"\'<>]+static_bigmap[^\s"\'<>]+?\.(?:jpg|jpeg|png)', html, flags=re.I)
            if m: seatmap = m.group(0)

        promo = find_activity_image_any(html)
        if promo:
            poster = promo
        else:
            for sel in ['meta[property="og:image"]', 'meta[name="twitter:image"]']:
                m = soup.select_one(sel)
                if m and m.get("content"):
                    poster = urljoin(base_url, m["content"]); break
            if poster == LOGO:
                for img in soup.find_all("img"):
                    src = (img.get("src") or "").strip()
                    if src and any(k in src.lower() for k in ("activityimage","azureedge","adimage")):
                        poster = urljoin(base_url, src); break
    except Exception as e:
        app.logger.warning(f"[image] pick failed: {e}")
    return poster, seatmap

def extract_title_place_from_html(html: str) -> tuple[Optional[str], Optional[str], Optional[str]]:
    soup = soup_parse(html)

    title: Optional[str] = None
    place: Optional[str] = None
    dt_text: Optional[str] = None

    for gt in soup.select('.grid-title'):
        lab = gt.get_text(" ", strip=True)
        sib = gt.find_next_sibling()
        if not sib:
            continue
        content = sib.get_text(" ", strip=True)
        if not content:
            continue

        if any(k in lab for k in ("活動名稱", "演出名稱", "節目名稱", "場次名稱")) and not title:
            title = content

        if any(k in lab for k in ("活動地點", "地點", "場地")) and not place:
            place = re.sub(r"\s+", " ", content).strip()

    if not title:
        m = soup.select_one('[id$="_NAME"]')
        if m:
            t = m.get_text(" ", strip=True)
            if t: title = t

    if not title:
        h1 = soup.select_one("h1")
        if h1:
            t = h1.get_text(" ", strip=True)
            if len(t) >= 6: title = t

    if not title:
        mt = soup.select_one('meta[property="og:title"]')
        if mt and mt.get("content"):
            title = mt["content"].strip()

    m = _RE_DATE.search(html)
    if m:
        dt_text = f"{m.group(1)} {m.group(2)}"

    return title, place, dt_text

# ============= 票區與 live.map 解析 =============
def extract_area_meta_from_000(html: str) -> Tuple[Dict[str, str], Dict[str, str], Dict[str, int], Dict[str, int]]:
    name_map: Dict[str, str] = {}
    status_map: Dict[str, str] = {}
    qty_map: Dict[str, int] = {}
    order_map: Dict[str, int] = {}

    soup = soup_parse(html)

    # (a) script jsonData
    for sc in soup.find_all("script"):
        s = sc.string or sc.text or ""
        m = re.search(r"jsonData\s*=\s*'(\[.*?\])'", s, flags=re.S)
        if not m:
            continue
        try:
            arr = json.loads(m.group(1))
            for it in arr:
                code = (it.get("PERFORMANCE_PRICE_AREA_ID") or "").strip()
                name = (it.get("NAME") or "").strip()
                amt  = (it.get("AMOUNT") or "").strip()
                srt  = it.get("SORT")
                if code and name:
                    name_map.setdefault(code, re.sub(r"\s+", "", name))
                if code and amt:
                    status_map.setdefault(code, amt)
                    nums = [int(x) for x in re.findall(r"\d+", amt) if int(x) < 1000]
                    if nums:
                        qty_map.setdefault(code, nums[-1])
                if code and isinstance(srt, int):
                    order_map.setdefault(code, srt)
        except Exception:
            pass

    # (b) 表格列
    row_idx = 0
    for a in soup.select('a[href*="PERFORMANCE_PRICE_AREA_ID="]'):
        href = a.get("href", "")
        m = re.search(r'PERFORMANCE_PRICE_AREA_ID=([A-Za-z0-9]+)', href)
        if not m:
            continue
        code = m.group(1)
        row_idx += 1
        order_map.setdefault(code, 10000 + row_idx)

        tr = a.find_parent("tr")
        if not tr:
            continue

        tds = [td.get_text(" ", strip=True) for td in tr.find_all("td")]
        if tds:
            if code not in name_map:
                cand = None
                for t in tds:
                    if re.search(r"(樓|區|包廂)", t):
                        cand = t; break
                if not cand:
                    cand = tds[0]
                name_map[code] = re.sub(r"\s+", "", cand)

            status_cell = ""
            for t in reversed(tds):
                if ("已售完" in t) or ("熱賣" in t) or re.search(r"\b\d{1,3}\b", t):
                    status_cell = t
                    break
            if status_cell:
                if code not in status_map:
                    if "已售完" in status_cell:
                        status_map[code] = "已售完"
                    elif "熱賣" in status_cell:
                        status_map[code] = "熱賣中"
                nums = [int(x) for x in re.findall(r"\d+", status_cell) if int(x) < 1000]
                if nums and code not in qty_map:
                    qty_map[code] = nums[-1]

    return name_map, status_map, qty_map, order_map

def _parse_livemap_text(txt: str) -> Tuple[Dict[str, int], int]:
    sections: Dict[str, int] = {}
    for tag in _RE_AREA_TAG.findall(txt):
        code = None
        m = re.search(
            r"javascript:Send\([^)]*'(?:B0[0-9A-Z]{6,10})'\s*,\s*'(B0[0-9A-Z]{6,10})'",
            tag, re.I
        )
        if m: code = m.group(1)
        if not code:
            m = re.search(r'(?:data-(?:area|area-id|price-area-id))=["\'](B0[0-9A-Z]{6,10})["\']', tag, re.I)
            if m: code = m.group(1)
        if not code:
            continue

        qty = None
        m = re.search(r'\bdata-(?:left|remain|qty|count)=["\']?(\d{1,3})["\']?', tag, re.I)
        if m:
            qty = int(m.group(1))

        if qty is None:
            text = ""
            m = re.search(r'title="([^"]*)"', tag, re.I)
            if m: text = m.group(1)
            if not text:
                m = re.search(r'(?:alt|aria-label)=["\']([^"\']*)["\']', tag, re.I)
                if m: text = m.group(1)
            if text:
                m = re.search(r'(?:剩餘|尚餘|可售|可購)[^\d]{0,6}(\d{1,3})', text)
                if not m:
                    m = re.search(r'(\d{1,3})\s*張', text)
                if m:
                    qty = int(m.group(1))

        if not qty or qty <= 0 or qty > 500:
            continue

        prev = sections.get(code)
        if prev is None or qty > prev:
            sections[code] = qty

    total = sum(sections.values())
    return sections, total

def try_fetch_livemap_by_perf(perf_id: str, sess: requests.Session, html: Optional[str] = None) -> Tuple[Dict[str, int], int]:
    if not perf_id:
        return {}, 0
    bases = [f"https://qwareticket-asysimg.azureedge.net/QWARE_TICKET/images/Temp/{perf_id}/"]
    if html:
        poster, seatmap = pick_event_images_from_000(html, "https://orders.ibon.com.tw/")
        if seatmap:
            m = re.match(r'(https?://.*/images/[^/]+/)', seatmap)
            if m: bases.insert(0, m.group(1))
    prefixes = ["", "1_", "2_", "3_", "01_", "02_", "03_"]
    tried = set()
    for base in bases:
        for pref in prefixes:
            url = f"{base}{pref}{perf_id}_live.map"
            if url in tried: continue
            tried.add(url)
            try:
                app.logger.info(f"[livemap] try {url}")
                r = sess.get(url, timeout=12)
                if r.status_code == 200 and "<area" in r.text:
                    app.logger.info(f"[livemap] hit {url}")
                    return _parse_livemap_text(r.text)
            except Exception as e:
                app.logger.info(f"[livemap] miss {url}: {e}")
    return {}, 0

# （可選）進第二步票區頁補抓數字
def fetch_area_left_from_utk0101(base_000_url: str, perf_id: str, product_id: str, area_id: str, sess: requests.Session) -> Optional[int]:
    try:
        url = "https://orders.ibon.com.tw/Application/UTK01/UTK0101_02.aspx"
        params = {
            "PERFORMANCE_ID": perf_id,
            "PERFORMANCE_PRICE_AREA_ID": area_id,
            "PRODUCT_ID": product_id,
            "strItem": "WEB網站入手A1",
        }
        headers = {"Referer": base_000_url, "User-Agent": UA, "Accept-Language": "zh-TW,zh;q=0.9,en;q=0.6"}
        r = sess.get(url, params=params, headers=headers, timeout=12)
        if r.status_code != 200:
            return None
        html = r.text
        m = re.search(r'(?:剩餘|尚餘|可購買|可售)[^\d]{0,6}(\d{1,3})', html)
        if not m:
            m = re.search(r'(\d{1,3})\s*張', html)
        if m:
            return int(m.group(1))

        soup = soup_parse(html)
        qty = None
        for inp in soup.select('input[type="number"],input[name*="QTY" i],select[name*="QTY" i]'):
            for attr in ("max", "data-max", "data-left", "data-remain"):
                v = inp.get(attr)
                if v and str(v).isdigit():
                    qty = max(qty or 0, int(v))
        return qty
    except Exception as e:
        app.logger.info(f"[area-left] fail {area_id}: {e}")
        return None

# --------- 主要解析器 ---------
def parse_UTK0201_000(url: str, sess: requests.Session) -> dict:
    out = {"ok": False, "sig": "NA", "url": url, "image": LOGO}
    r = sess.get(url, timeout=15)
    if r.status_code != 200:
        out["msg"] = f"讀取失敗（HTTP {r.status_code}）"
        return out
    html = r.text

    q = parse_qs(urlparse(url).query)
    perf_id = (q.get("PERFORMANCE_ID") or [None])[0]
    product_id = (q.get("PRODUCT_ID") or [None])[0]

    # 圖片
    poster_from_000, seatmap = pick_event_images_from_000(html, url)
    if seatmap: out["seatmap"] = seatmap

    # 活動基本資訊
    api_info: Dict[str, str] = {}
    try:
        api_info = fetch_game_info_from_api(perf_id, product_id, url, sess)
    except Exception as e:
        app.logger.info(f"[api] fail: {e}")

    html_title, html_place, html_dt = extract_title_place_from_html(html)

    html_details = find_details_url_candidates_from_html(html, url)
    details_url = (
        (html_details[0] if html_details else None)
        or api_info.get("details")
        or (PROMO_DETAILS_MAP.get(perf_id) if perf_id else None)
    )
    details_info: Dict[str, str] = {}
    if details_url:
        details_info = fetch_from_ticket_details(details_url, sess)

    chosen_img = (
        (PROMO_IMAGE_MAP.get(perf_id) if perf_id else None)
        or details_info.get("poster")
        or api_info.get("poster")
        or poster_from_000
        or LOGO
    )
    if not _url_ok(chosen_img):
        app.logger.info(f"[image] chosen invalid, fallback: {chosen_img}")
        chosen_img = seatmap if seatmap and _url_ok(seatmap) else LOGO
    out["image"] = chosen_img

    out["title"] = details_info.get("title") or api_info.get("title") or html_title or "（未取到標題）"
    out["place"] = details_info.get("place") or api_info.get("place") or html_place or "（未取到場地）"
    out["date"]  = details_info.get("dt")    or api_info.get("dt")    or html_dt    or "（未取到日期）"

    # 票區中文名 + 狀態（AMOUNT）+ 順序
    area_name_map, area_status_map, area_qty_map, area_order_map = extract_area_meta_from_000(html)
    out["area_names"] = area_name_map

    # live.map 數字（僅取可信數字，且同一區取最大值）
    sections_by_code, _ = try_fetch_livemap_by_perf(perf_id, sess, html=html)
    numeric_counts: Dict[str, int] = dict(sections_by_code)
    for code, n in area_qty_map.items():
        if isinstance(n, int) and n > 0 and code not in numeric_counts:
            numeric_counts[code] = n

    selling_unknown_codes: List[str] = []
    for code, status in area_status_map.items():
        if (status and ("熱賣" in status or "可售" in status)) and not numeric_counts.get(code):
            selling_unknown_codes.append(code)

    if FOLLOW_AREAS_PER_CHECK > 0 and perf_id and product_id and area_name_map:
        need_follow = [code for code, st in area_status_map.items()
                       if (st and "熱賣" in st) and (code not in numeric_counts)]
        for code in need_follow[:FOLLOW_AREAS_PER_CHECK]:
            n = fetch_area_left_from_utk0101(url, perf_id, product_id, code, sess)
            if isinstance(n, int) and n > 0:
                numeric_counts[code] = n

    selling_unknown_codes = [
        code for code, amt in area_status_map.items()
        if (amt and ("熱賣" in amt or "可售" in amt)) and not numeric_counts.get(code)
    ]

    human_numeric: Dict[str, int] = {}
    for code, n in numeric_counts.items():
        name = area_name_map.get(code, code)
        v = int(n)
        human_numeric[name] = max(human_numeric.get(name, 0), v)

    def order_key(name: str) -> tuple:
        codes = [c for c, nm in area_name_map.items() if nm == name]
        order_vals = [area_order_map.get(c, 99999) for c in codes] or [99999]
        return (min(order_vals), name)

    ordered_names = sorted(human_numeric.keys(), key=order_key)
    selling_names = sorted({area_name_map.get(code, code) for code in selling_unknown_codes}, key=order_key)

    total_num = sum(human_numeric.values())

    sold_out = False
    if area_name_map:
        any_hot = any(("熱賣" in s) or ("可售" in s) or ("可購" in s) for s in area_status_map.values())
        any_num = any(v > 0 for v in numeric_counts.values())
        if not any_hot and not any_num and area_status_map:
            sold_out = all(("已售完" in area_status_map.get(code, "")) for code in area_name_map.keys())

    out["sections"] = human_numeric
    out["sections_order"] = ordered_names
    out["selling"] = selling_names
    out["total"] = total_num
    out["soldout"] = bool(sold_out)

    sig_base = hash_state(human_numeric, selling_names)
    out["sig"] = hashlib.md5((sig_base + ("|SO" if sold_out else "")).encode("utf-8")).hexdigest()

    out["ok"] = (total_num > 0) or bool(selling_names)

    if out["ok"]:
        lines = [f"🎫 {out['title']}",
                 f"地點：{out['place']}",
                 f"日期：{out['date']}",
                 ""]
        if total_num > 0:
            lines.append("✅ 監看結果：目前可售")
            for name in ordered_names:
                lines.append(f"{name}: {human_numeric[name]} 張")
            lines.append(f"合計：{total_num} 張")
        if selling_names:
            if total_num > 0:
                lines.append("")  # 分段
            lines.append("🟢 目前熱賣中（數量未公開）：")
            for n in selling_names:
                lines.append(f"・{n}（熱賣中）")
        lines.append(out["url"])
        out["msg"] = "\n".join(lines)
        return out

    if sold_out:
        out["msg"] = (
            f"🎫 {out['title']}\n"
            f"📍地點：{out['place']}\n"
            f"📅日期：{out['date']}\n\n"
            f"🔴 全區已售完\n"
            f"{url}"
        )
        return out

    out["msg"] = (
        f"🎫 {out['title']}\n"
        f"地點：{out['place']}\n"
        f"日期：{out['date']}\n\n"
        "暫時讀不到剩餘數（可能為動態載入）。\n"
        f"{url}"
    )
    return out

def probe(url: str) -> dict:
    original = (url or "").strip()
    resolved = _resolve_ticket_url(original)
    s = sess_default()
    detail_id = _extract_activity_id_from_url(original) or _extract_activity_id_from_url(resolved)
    detail_info = _get_detail_info(detail_id) if detail_id else {}
    p = urlparse(resolved)
    if "orders.ibon.com.tw" in p.netloc and p.path.upper().endswith("/UTK0201_000.ASPX"):
        return parse_UTK0201_000(resolved, s)
    r = s.get(resolved, timeout=12)
    title = detail_info.get("title", "")
    place = detail_info.get("place", "")
    date = detail_info.get("date", "")
    poster = detail_info.get("poster")
    try:
        soup = soup_parse(r.text)
        if not title and soup.title and soup.title.text:
            title = soup.title.text.strip()
    except Exception:
        pass
    sale_time = detail_info.get("sale_time")
    msg_lines = [
        f"🎫 {title or '（未取到標題）'}",
        f"地點：{place or '（未取到場地）'}",
        f"日期：{date or '（未取到日期）'}",
    ]
    if sale_time:
        msg_lines.append(f"\n尚未開放購票，預計開賣：{sale_time}")
    else:
        msg_lines.append("\n暫時讀不到剩餘數（可能為動態載入）。")
    msg_lines.append(resolved)
    return {
        "ok": False,
        "sig": "NA",
        "url": resolved,
        "image": poster or LOGO,
        "title": title or "（未取到標題）",
        "place": place or "（未取到場地）",
        "date": date or "（未取到日期）",
        "sale_time": sale_time,
        "msg": "\n".join(msg_lines),
    }

# ============= LINE 指令 =============
HELP = (
    "親愛的用戶您好 🖐️\n"
    "歡迎來到巴拉圭の專屬搶票助手 🤗\n"
    "我是您的票券監看機器人 🤖\n\n"
    "您可以使用以下指令來進行操作： 👇\n\n"
    "➊/start 或 /help － 顯示操作說明\n"
    "➋/watch <URL> [秒] － 開始監看（最小 15 秒）\n"
    "➌/unwatch <任務ID> － 停用任務\n"
    "➍/list － 顯示啟用中任務（/list all 看全部、/list off 看停用）\n"
    "➎/check <URL|任務ID> － 立刻手動查詢該頁剩餘數\n"
    "➏/probe <URL> － 回傳診斷 JSON（除錯用）\n\n"
    "➐ibon售票網站首頁連結:https://ticket.ibon.com.tw/Index/entertainment \n"
    "將用戶想追蹤的ibon售票網站連結貼入<URL>欄位即可 \n"
    "🤖任務ID會在用戶輸入/watch開始監看後生成一個六位數的代碼 🤖\n"
)
WELCOME_TEXT = HELP

CMD_PREFIX = ("/", "／")
def is_command(text: Optional[str]) -> bool:
    if not text:
        return False
    return text.strip().startswith(CMD_PREFIX)

def source_id(ev):
    src = ev.source
    return getattr(src, "user_id", None) or getattr(src, "group_id", None) or getattr(src, "room_id", None) or ""

def make_task_id() -> str:
    return uuid.uuid4().hex[:6]

def fs_get_task_by_canon(chat_id: str, url_canon: str):
    if not FS_OK:
        return None

    coll = fs_client.collection(COL)

    try:
        q = (coll
             .where("chat_id", "==", chat_id)
             .where("url_canon", "==", url_canon)
             .limit(1).stream())
        for d in q:
            return d
    except Exception as e:
        app.logger.info(f"[fs_get_task_by_canon] primary query failed: {e}")

    # 兼容舊資料：早期沒有 url_canon 欄位，改以 url 或重新計算進行比對。
    try:
        q = coll.where("chat_id", "==", chat_id).limit(50).stream()
        for d in q:
            data = d.to_dict() if hasattr(d, "to_dict") else {}
            if not isinstance(data, dict):
                continue
            stored_canon = data.get("url_canon")
            if stored_canon and stored_canon == url_canon:
                return d
            raw_url = data.get("url")
            if not stored_canon and raw_url:
                try:
                    if canonicalize_url(raw_url) == url_canon:
                        return d
                except Exception as err:
                    app.logger.info(f"[fs_get_task_by_canon] fallback canon failed: {err}")
    except Exception as e:
        app.logger.info(f"[fs_get_task_by_canon] fallback query failed: {e}")

    return None

def fs_get_task_by_id(chat_id: str, tid: str):
    if not FS_OK: return None
    q = (fs_client.collection(COL)
         .where("chat_id", "==", chat_id)
         .where("id", "==", tid)
         .limit(1).stream())
    for d in q: return d
    return None

def fs_upsert_watch(chat_id: str, url: str, sec: int) -> Tuple[str, bool, Optional[int], str]:
    if not FS_OK:
        raise RuntimeError("Firestore not available")
    url_c = canonicalize_url(url)
    sec = max(15, int(sec))
    now = datetime.now(timezone.utc)
    doc = fs_get_task_by_canon(chat_id, url_c)
    if doc:
        doc_data = doc.to_dict() if hasattr(doc, "to_dict") else {}
        prev_period: Optional[int] = None
        if isinstance(doc_data, dict):
            try:
                prev_period = int(doc_data.get("period")) if doc_data.get("period") is not None else None
            except Exception:
                prev_period = None
        updates = {
            "period": sec,
            "enabled": True,
            "updated_at": now,
        }
        if not isinstance(doc_data, dict) or doc_data.get("url") != url:
            updates["url"] = url
        if not isinstance(doc_data, dict) or doc_data.get("url_canon") != url_c:
            updates["url_canon"] = url_c
        fs_client.collection(COL).document(doc.id).update(updates)
        task_id = doc_data.get("id") if isinstance(doc_data, dict) else None
        if not task_id:
            fallback_id = getattr(doc, "id", None)
            task_id = fallback_id or make_task_id()
            try:
                fs_client.collection(COL).document(doc.id).set({"id": task_id}, merge=True)
            except Exception:
                pass
        return task_id, False, prev_period, url_c
    tid = make_task_id()
    fs_client.collection(COL).add({
        "id": tid, "chat_id": chat_id, "url": url, "url_canon": url_c,
        "period": sec, "enabled": True, "created_at": now, "updated_at": now,
        "last_sig": "", "last_total": 0, "last_ok": False, "next_run_at": now,
    })
    return tid, True, None, url_c

def fs_list(chat_id: str, show: str = "on"):
    if not FS_OK:
        return []

    base = fs_client.collection(COL).where("chat_id", "==", chat_id)
    if show == "on":
        base = base.where("enabled", "==", True)
    elif show == "off":
        base = base.where("enabled", "==", False)

    try:
        cur = base.order_by("updated_at", direction=firestore.Query.DESCENDING).stream()
        rows = []
        for d in cur:
            rows.append(d.to_dict())
        return rows
    except Exception as e:
        app.logger.info(f"[fs_list] order_by stream failed, fallback to unsorted: {e}")

    try:
        rows = [d.to_dict() for d in base.stream()]
        def _k(x):
            v = x.get("updated_at")
            return v if v is not None else datetime.fromtimestamp(0, timezone.utc)
        rows.sort(key=_k, reverse=True)
        return rows
    except Exception as e2:
        app.logger.error(f"[fs_list] fallback stream failed: {e2}")
        return []

def fs_disable(chat_id: str, tid: str) -> bool:
    doc = fs_get_task_by_id(chat_id, tid)
    if not doc: return False
    fs_client.collection(COL).document(doc.id).update({
        "enabled": False, "updated_at": datetime.now(timezone.utc),
    })
    return True


def _dt_to_iso(value: Any) -> Optional[str]:
    if isinstance(value, datetime):
        if value.tzinfo is None:
            value = value.replace(tzinfo=timezone.utc)
        else:
            value = value.astimezone(timezone.utc)
        return value.isoformat().replace("+00:00", "Z")
    return None


def _task_preview(row: Dict[str, Any]) -> Dict[str, Any]:
    out: Dict[str, Any] = {
        "id": row.get("id"),
        "url": row.get("url"),
        "urlCanon": row.get("url_canon"),
        "period": int(row.get("period", DEFAULT_PERIOD_SEC) or DEFAULT_PERIOD_SEC),
        "enabled": bool(row.get("enabled", True)),
        "lastSig": row.get("last_sig"),
        "lastTotal": int(row.get("last_total", 0) or 0),
        "lastOk": bool(row.get("last_ok", False)),
        "createdAt": _dt_to_iso(row.get("created_at")),
        "updatedAt": _dt_to_iso(row.get("updated_at")),
        "nextRunAt": _dt_to_iso(row.get("next_run_at")),
    }

    url = row.get("url") or ""
    detail_id = _extract_activity_id_from_url(url)
    if detail_id:
        try:
            info = _get_detail_info(detail_id)
        except Exception:
            info = {}
        if info:
            if info.get("title"):
                out["title"] = info.get("title")
            if info.get("place"):
                out["place"] = info.get("place")
            if info.get("date"):
                out["date"] = info.get("date")
    return out

def fmt_result_text(res: dict) -> str:
    lines = []
    if res.get("task_id"):
        lines.append(f"任務代碼：{res['task_id']}")
    lines += [
        f"🎫 {res.get('title','')}".strip(),
        f"📍地點：{res.get('place','')}",
        f"📅日期：{res.get('date','')}",
    ]
    if res.get("soldout"):
        lines.append("\n🔴 全區已售完")
        lines.append(res.get("url", ""))
        return "\n".join(lines)

    if res.get("ok"):
        secs = res.get("sections", {})
        order = res.get("sections_order") or []
        selling = res.get("selling", [])
        if secs:
            lines.append("\n✅ 監看結果：目前可售")
            if order:
                for name in order:
                    if name in secs:
                        lines.append(f"{name}: {secs[name]} 張")
            else:
                for k, v in sorted(secs.items(), key=lambda x: (-x[1], x[0])):
                    lines.append(f"{k}: {v} 張")
            lines.append(f"合計：{res.get('total',0)} 張")
        if selling:
            lines.append("\n🟢 目前熱賣中（數量未公開）：")
            for n in selling:
                lines.append(f"・{n}（熱賣中）")
    else:
        sale_time = res.get("sale_time")
        if sale_time:
            lines.append(f"\n尚未開放購票，預計開賣：{sale_time}")
        else:
            lines.append("\n暫時讀不到剩餘數（可能為動態載入）。")
    lines.append(res.get("url", ""))
    return "\n".join(lines)

def handle_command(text: str, chat_id: str):
    try:
        parts = text.strip().split()
        cmd = parts[0].lower()
        if cmd in ("/start", "/help"):
            return [TextSendMessage(text=HELP)] if HAS_LINE else [HELP]

        if cmd == "/watch" and len(parts) >= 2:
            url = parts[1].strip()
            sec = int(parts[2]) if len(parts) >= 3 and parts[2].isdigit() else DEFAULT_PERIOD_SEC
            tid, created, prev_period, canon = fs_upsert_watch(chat_id, url, sec)
            status = "啟用" if created else "監看中"
            lines = ["你的任務：", f"{tid}｜{status}｜{sec}s"]
            if not created:
                if prev_period and prev_period != sec:
                    lines.append(f"（已將監看秒數由 {prev_period}s 更新為 {sec}s）")
                else:
                    lines.append("（該任務已在監看清單中）")
            lines.append(canon)
            msg = "\n".join(lines)
            return [TextSendMessage(text=msg)] if HAS_LINE else [msg]

        if cmd == "/unwatch" and len(parts) >= 2:
            ok = fs_disable(chat_id, parts[1].strip())
            msg = "停止監看" if ok else "此活動無監看"
            return [TextSendMessage(text=msg)] if HAS_LINE else [msg]

        if cmd == "/list":
            try:
                mode = "on"
                if len(parts) >= 2 and parts[1].lower() in ("all", "off"):
                    mode = parts[1].lower()

                rows = fs_list(chat_id, show=mode)
                if not rows:
                    out = "（沒有任務）"
                    return [TextSendMessage(text=out)] if HAS_LINE else [out]

                chunks = []
                buf = "你的任務：\n"
                for r in rows:
                    try:
                        rid    = str(r.get("id", "?"))
                        state  = "啟用" if r.get("enabled") else "停用"
                        period = str(r.get("period", "?"))
                        u      = str(r.get("url", ""))
                        line = f"{rid}｜{state}｜{period}s\n{u}\n\n"
                    except Exception as e:
                        app.logger.info(f"[list] format row fail: {e}; row={r}")
                        line = f"{r}\n\n"

                    if len(buf) + len(line) > 4800:
                        chunks.append(buf.rstrip())
                        buf = ""
                    buf += line
                if buf:
                    chunks.append(buf.rstrip())

                if HAS_LINE:
                    to_reply = chunks[:5]
                    to_push  = chunks[5:]
                    msgs = [TextSendMessage(text=c) for c in to_reply]
                    for c in to_push:
                        try:
                            send_text(chat_id, c)
                        except Exception as e:
                            app.logger.error(f"[list] push remainder failed: {e}")
                    return msgs
                else:
                    return chunks

            except Exception as e:
                app.logger.error(f"/list failed: {e}\n{traceback.format_exc()}")
                out = "（讀取任務清單時發生例外）"
                return [TextSendMessage(text=out)] if HAS_LINE else [out]

        if cmd == "/check" and len(parts) >= 2:
            target = parts[1].strip()
            tid_for_msg = None
            if target.lower().startswith("http"):
                url = target
            else:
                doc = fs_get_task_by_id(chat_id, target)
                if not doc:
                    msg = "找不到該任務 ID"
                    return [TextSendMessage(text=msg)] if HAS_LINE else [msg]
                url = doc.to_dict().get("url")
                tid_for_msg = target

            res = probe(url)
            if tid_for_msg:
                res["task_id"] = tid_for_msg

            if HAS_LINE:
                msgs = []
                sent = set()
                sm  = res.get("seatmap")
                img = res.get("image")
                if sm and _url_ok(sm):
                    msgs.append(ImageSendMessage(original_content_url=sm, preview_image_url=sm))
                    sent.add(sm)
                if img and _url_ok(img) and img not in sent:
                    msgs.append(ImageSendMessage(original_content_url=img, preview_image_url=img))
                msgs.append(TextSendMessage(text=fmt_result_text(res)))
                return msgs
            else:
                return [fmt_result_text(res)]

        if cmd == "/probe" and len(parts) >= 2:
            url = parts[1].strip()
            res = probe(url)
            out = json.dumps(res, ensure_ascii=False)
            return [TextSendMessage(text=out)] if HAS_LINE else [out]

        app.logger.info(f"[handle_command] ignored command={cmd} chat={chat_id}")
        return [] if HAS_LINE else [HELP]
    except Exception as e:
        app.logger.error(f"handle_command error: {e}\n{traceback.format_exc()}")
        msg = "指令處理發生錯誤，請稍後再試。"
        return [TextSendMessage(text=msg)] if HAS_LINE else [msg]

# ============= Webhook / Scheduler / Diag =============
@app.route("/webhook", methods=["POST"])
def webhook():
    if not (HAS_LINE and handler):
        app.logger.warning("Webhook invoked but handler not ready")
        return "OK", 200
    signature = request.headers.get("X-Line-Signature", "")
    body = request.get_data(as_text=True)
    try:
        handler.handle(body, signature)
    except InvalidSignatureError:
        app.logger.warning("InvalidSignature on /webhook")
        abort(400)
    return "OK"

if HAS_LINE and handler:

    @handler.add(FollowEvent)
    def on_follow(ev):
        try:
            line_bot_api.reply_message(ev.reply_token, [TextSendMessage(text=WELCOME_TEXT)])
        except Exception as e:
            app.logger.error(f"[follow] reply failed: {e}")

    @handler.add(JoinEvent)
    def on_join(ev):
        try:
            line_bot_api.reply_message(ev.reply_token, [TextSendMessage(text=WELCOME_TEXT)])
        except Exception as e:
            app.logger.error(f"[join] reply failed: {e}")

    @handler.add(MessageEvent, message=TextMessage)
    def on_message(ev):
        raw = getattr(ev.message, "text", "") or ""
        text = raw.strip()
        if not is_command(text):
            app.logger.info(f"[IGNORED NON-COMMAND] chat={source_id(ev)} text={text!r}")
            return

        chat = source_id(ev)
        msgs = handle_command(text, chat)
        if not msgs:
            return
        if isinstance(msgs, list):
            if msgs and all(isinstance(m, (TextSendMessage, ImageSendMessage)) for m in msgs):
                line_bot_api.reply_message(ev.reply_token, msgs)
            else:
                merged = "\n".join(str(m) for m in msgs)
                line_bot_api.reply_message(ev.reply_token, [TextSendMessage(text=merged)])
        else:
            line_bot_api.reply_message(ev.reply_token, [TextSendMessage(text=str(msgs))])

@app.route("/cron/tick", methods=["GET"])
def cron_tick():
    start = time.time()
    resp = {"ok": True, "processed": 0, "skipped": 0, "errors": []}
    try:
        if not FS_OK:
            resp["ok"] = False
            resp["errors"].append("No Firestore client")
            return jsonify(resp), 200

        now = datetime.now(timezone.utc)

        try:
            docs = list(fs_client.collection(COL).where("enabled", "==", True).stream())
        except Exception as e:
            app.logger.error(f"[tick] list watchers failed: {e}")
            resp["ok"] = False
            resp["errors"].append(f"list failed: {e}")
            return jsonify(resp), 200

        handled = 0
        for d in docs:
            if (time.time() - start) > TICK_SOFT_DEADLINE_SEC:
                resp["errors"].append("soft-deadline reached; remaining will run next tick")
                break
            if handled >= MAX_PER_TICK:
                resp["errors"].append("max-per-tick reached; remaining will run next tick")
                break

            r = d.to_dict()
            period = int(r.get("period", DEFAULT_PERIOD_SEC))
            next_run_at = r.get("next_run_at") or (now - timedelta(seconds=1))
            if now < next_run_at:
                resp["skipped"] += 1
                continue

            url = r.get("url")
            try:
                res = probe(url)
            except Exception as e:
                app.logger.error(f"[tick] probe error for {url}: {e}")
                res = {"ok": False, "msg": f"probe error: {e}", "sig": "NA", "url": url}

            try:
                fs_client.collection(COL).document(d.id).update({
                    "last_sig": res.get("sig", "NA"),
                    "last_total": res.get("total", 0),
                    "last_ok": bool(res.get("ok", False)),
                    "updated_at": now,
                    "next_run_at": now + timedelta(seconds=period),
                })
            except Exception as e:
                app.logger.error(f"[tick] update doc error: {e}")
                resp["errors"].append(f"update error: {e}")

            changed = (res.get("sig", "NA") != r.get("last_sig", ""))
            if ALWAYS_NOTIFY or changed:
                try:
                    res["task_id"] = r.get("id")
                    chat_id = r.get("chat_id")
                    sent = set()
                    sm = res.get("seatmap")
                    img = res.get("image")
                    if sm and _url_ok(sm):
                        send_image(chat_id, sm); sent.add(sm)
                    if img and _url_ok(img) and img not in sent:
                        send_image(chat_id, img)
                    send_text(chat_id, fmt_result_text(res))
                except Exception as e:
                    app.logger.error(f"[tick] notify error: {e}")
                    resp["errors"].append(f"notify error: {e}")

            handled += 1
            resp["processed"] += 1

        app.logger.info(f"[tick] processed={resp['processed']} skipped={resp['skipped']} "
                        f"errors={len(resp['errors'])} duration={time.time()-start:.1f}s")
        return jsonify(resp), 200

    except Exception as e:
        app.logger.error(f"[tick] fatal: {e}\n{traceback.format_exc()}")
        resp["ok"] = False
        resp["errors"].append(str(e))
        return jsonify(resp), 200

@app.route("/diag", methods=["GET"])
def diag():
    url = request.args.get("url", "").strip()
    if not url:
        return jsonify({"ok": False, "msg": "missing url"}), 400
    try:
        res = probe(url)
        return jsonify(res), 200
    except Exception as e:
        return jsonify({"ok": False, "msg": str(e)}), 500

@app.route("/healthz", methods=["GET"])
def healthz():
    return "ok", 200

@app.route("/check", methods=["GET"])
def http_check_once():
    url = request.args.get("url", "").strip()
    if not url:
        return jsonify({"ok": False, "msg": "provide ?url=<UTK0201_000 url>"}), 400
    res = probe(url)
    return jsonify(res), 200

# ====== Entertainment helpers & LIFF API ======

def fetch_ibon_ent_html_hard(limit=10, keyword=None, only_concert=False):
    """
    超寬鬆 HTML 兜底版本：
    - 先抓到所有 /ActivityInfo/Details/<id>
    - 盡量從近鄰元素、img alt、title、strong/h3 取標題
    - 標題拿不到時，用「活動」；圖片拿不到時給 None
    - 永遠回傳 list
    """
    url = IBON_ENT_URL
    s = requests.Session()
    s.headers.update({
        "User-Agent": UA,
        "Accept-Language": "zh-TW,zh;q=0.9,en;q=0.6",
        "Accept": "text/html,application/xhtml+xml,application/xml;q=0.9,*/*;q=0.8",
        "Connection": "close",
    })
    items: List[Dict[str, Any]] = []
    seen: set = set()

    try:
        r = s.get(url, timeout=15)
        r.raise_for_status()
        html = r.text
        soup = soup_parse(html)

        # 先把所有 Details 連結撿出來
        all_details = _extract_details_any(html)

        def _pick_title_from_node(node) -> Optional[str]:
            # 1) node 本身的 title 屬性
            t = (node.get("title") or "").strip() if hasattr(node, "get") else ""
            if t: return t
            # 2) 近鄰的 img[alt]
            img = None
            try:
                img = node.find("img") if hasattr(node, "find") else None
            except Exception:
                img = None
            if img and (img.get("alt") or "").strip():
                return img.get("alt").strip()
            # 3) 近鄰的 strong/h3/span 文字
            for sel in ("strong", "h3", ".title", ".txt", "span"):
                try:
                    cand = node.select_one(sel) if hasattr(node, "select_one") else None
                    if cand:
                        txt = cand.get_text(" ", strip=True)
                        if txt and len(txt) >= 2:
                            return txt
                except Exception:
                    pass
            # 4) a 本身文字
            try:
                tx = node.get_text(" ", strip=True) if hasattr(node, "get_text") else ""
                if tx and len(tx) >= 2:
                    return tx
            except Exception:
                pass
            return None

        # 先嘗試用 DOM 找「卡片」
        try:
            card_nodes = soup.select('.owl-item, .item, .swiper-slide, .card, .banner, .list, a[href*="ActivityInfo/Details"]')
        except Exception:
            card_nodes = []

        for nd in card_nodes:
            try:
                # 試從卡片內找 Details
                href = None
                atag = nd.select_one('a[href*="ActivityInfo/Details"]')
                if atag and atag.get("href"):
                    href = urljoin(IBON_BASE, atag["href"].strip())
                # 沒有就跳過
                if not href:
                    continue
                if href in seen:
                    continue

                title = _pick_title_from_node(nd) or "活動"
                if keyword and keyword not in title:
                    continue
                if only_concert and not _looks_like_concert(title):
                    continue

                # 圖片：src / data-src / data-original
                img_url = None
                img = nd.find("img")
                if img:
                    for k in ("src", "data-src", "data-original", "data-lazy"):
                        v = (img.get(k) or "").strip()
                        if v:
                            img_url = urljoin(IBON_BASE, v)
                            break

                items.append({"title": title, "url": href, "image": img_url})
                seen.add(href)
                if len(items) >= max(1, int(limit)):
                    return items
            except Exception:
                continue

        # 如果上面的卡片法抓不到，退而求其次：用所有 Details 列表配對標題
        for href in all_details:
            if href in seen:
                continue
            # 在 HTML 內找這個 href 出現附近的文字當標題
            title = None
            try:
                # 取出 href 周邊 300 字元尋找候選文字
                m = re.search(re.escape(href), html)
                if m:
                    start = max(0, m.start() - 300)
                    end   = min(len(html), m.end() + 300)
                    blob  = html[start:end]
                    # title 屬性
                    mt = re.search(r'title\s*=\s*"([^"]{2,})"', blob)
                    if mt: title = mt.group(1).strip()
                    # strong/h3
                    if not title:
                        mt = re.search(r'(?is)<(?:strong|h3)[^>]*>\s*([^<]{2,})\s*</(?:strong|h3)>', blob)
                        if mt: title = mt.group(1).strip()
                    # img alt
                    if not title:
                        mt = re.search(r'(?is)<img[^>]*\balt\s*=\s*"([^"]{2,})"', blob)
                        if mt: title = mt.group(1).strip()
            except Exception:
                pass

            title = title or "活動"
            if keyword and keyword not in title:
                continue
            if only_concert and not _looks_like_concert(title):
                continue

            items.append({"title": title, "url": href, "image": None})
            seen.add(href)
            if len(items) >= max(1, int(limit)):
                break

        return items

    except Exception as e:
        app.logger.error(f"[html_hard] failed: {e}")
        return []

# --- backward-compat alias（舊名→新實作；一定要放在函式「外面」） ---
def fetch_ibon_entertainments(limit=10, keyword=None, only_concert=False):
    return fetch_ibon_ent_html_hard(limit=limit, keyword=keyword, only_concert=only_concert)

def _truthy(v: Optional[str]) -> bool:
    if v is None:
        return False
    s = str(v).strip().lower()
    return s in ("1", "true", "t", "yes", "y")

# 簡單保險絲（30 分鐘）
_API_BREAK_UNTIL = 0

def fetch_ibon_carousel_from_api(limit=10, keyword=None, only_concert=False):
    global _API_BREAK_UNTIL
    now = time.time()
    if now < _API_BREAK_UNTIL:
        app.logger.info("[carousel-api] breaker open -> skip API, go HTML")
        return []

    session: Optional[requests.Session] = None
    token: Optional[str] = None
    patterns = list(_IBON_INDEX_PATTERNS) or ["Entertainment"]

    items: List[Dict[str, Any]] = []
    seen: set[str] = set()
    target = max(1, int(limit))

    def _append_from_docs(docs: List[Any]) -> bool:
        appended = False
        for doc in docs or []:
            if isinstance(doc, dict):
                payload: Any = doc.get("Item") or doc.get("Data") or doc.get("data") or doc
            else:
                payload = doc
            for cand in _iter_activity_dicts(payload):
                if not isinstance(cand, dict):
                    continue
                try:
                    it = _normalize_item(cand)
                except Exception:
                    continue
                url = it.get("url")
                if not url:
                    continue
                title = it.get("title") or ""
                if keyword and keyword not in title:
                    continue
                if only_concert and not _looks_like_concert(title):
                    continue
                if url in seen:
                    continue
                seen.add(url)
                items.append(it)
                appended = True
                if len(items) >= target:
                    return True
        return appended

    # 1) 首先嘗試首頁大圖輪播（ADInfo/GetBigBanner）
    banner_docs: List[Any] = []
    for attempt in range(3):
        if session is None:
            session, token = _prepare_ibon_session()

        docs, unauthorized, server_error = _fetch_big_banner_documents(session, token, patterns)

        if docs:
            banner_docs = docs
            _append_from_docs(banner_docs)
            break

        if unauthorized:
            session, token = _prepare_ibon_session()
            continue

        if server_error:
            app.logger.warning("[carousel-api] big banner 5xx -> fallback to other sources")
            break

        _sleep_backoff(attempt)

    if len(items) >= target:
        return items[:target]

    # 2) 若輪播不足，再拉一般 Index Data 兜底
    payloads: List[Any] = []

    for attempt in range(3):
        if session is None:
            session, token = _prepare_ibon_session()

        docs, unauthorized, server_error = _fetch_index_documents(session, token, patterns)

        if docs:
            payloads = docs
            break

        if unauthorized:
            session, token = _prepare_ibon_session()
            continue

        if server_error:
            app.logger.warning("[carousel-api] index data 5xx -> open breaker")
            _API_BREAK_UNTIL = time.time() + 1800
            return items[:target] if items else []

        _sleep_backoff(attempt)

    if not payloads:
        return items[:target] if items else []

    def _append_from_list(arr):
        nonlocal items, seen
        for r in arr or []:
            try:
                it = _normalize_item(r if isinstance(r, dict) else {})
                url = it.get("url")
                if not url:
                    continue
                title = it.get("title") or ""
                if keyword and keyword not in title:
                    continue
                if only_concert and not _looks_like_concert(title):
                    continue
                if url in seen:
                    continue
                seen.add(url)
                items.append(it)
                if len(items) >= target:
                    return True
            except Exception:
                continue
        return False

    def _iter_lists(obj, path=""):
        if isinstance(obj, list):
            yield (path, obj)
        elif isinstance(obj, dict):
            for k, v in obj.items():
                p = f"{path}.{k}" if path else str(k)
                yield from _iter_lists(v, p)
        elif isinstance(obj, str):
            text = obj.strip()
            if text.startswith("[") or text.startswith("{"):
                try:
                    parsed = json.loads(text)
                except Exception:
                    return
                else:
                    yield from _iter_lists(parsed, path)

    car_lists, other_lists = [], []
    for doc in payloads:
        base_obj: Any
        if isinstance(doc, dict):
            base_obj = doc.get("Item") or doc.get("Data") or doc.get("data") or doc
        else:
            base_obj = doc
        for path, arr in _iter_lists(base_obj):
            if isinstance(arr, list) and arr:
                (car_lists if any(k in path.lower() for k in ("banner", "carousel", "ad", "focus", "slider", "swiper"))
                 else other_lists).append((path, arr))
    for _, arr in car_lists:
        if _append_from_list(arr):
            break
    if len(items) < target:
        for _, arr in other_lists:
            if _append_from_list(arr):
                break

    return items[:target] if items else []

def _extract_carousel_html_hard(html: str, limit=10, keyword=None, only_concert=False):
    """
    只靠正則把 <img ... alt=... src=...> 與 Details/<id> 抓出來，
    不依賴任何 CSS class / 解析器（避免再踩 lxml 缺、Angular 結構變動）。
    回傳: [{title, url, image}, ...]
    """
    items = []
    seen = set()

    # 1) 先抓所有卡片區塊（盡量縮小範圍，但就算抓到整頁也沒關係）
    #    這裡以 <div class="item">... 或 <div class="owl-item">... 為線索，但不強制
    blocks = re.split(r'(?i)<div[^>]+class="[^"]*(?:item|owl-item)[^"]*"', html)
    if len(blocks) <= 1:
        blocks = [html]  # 退路：整頁掃

    def _pick_img(block):
        # 支援 src / data-src / data-original
        m = re.search(r'(?is)<img[^>]+(?:src|data-src|data-original)\s*=\s*["\']([^"\']+)["\'][^>]*>', block)
        return m.group(1).strip() if m else None

    def _pick_title(block):
        # 先 a[title] → 再 img[alt] → 再 h3/strong 文字
        m = re.search(r'(?is)<a[^>]+title\s*=\s*["\']([^"\']+)["\']', block)
        if m and m.group(1).strip():
            return m.group(1).strip()
        m = re.search(r'(?is)<img[^>]+alt\s*=\s*["\']([^"\']+)["\']', block)
        if m and m.group(1).strip():
            return m.group(1).strip()
        m = re.search(r'(?is)<h3[^>]*>\s*([^<]{2,})\s*</h3>', block)
        if m and m.group(1).strip():
            return m.group(1).strip()
        m = re.search(r'(?is)<strong[^>]*>\s*([^<]{2,})\s*</strong>', block)
        if m and m.group(1).strip():
            return m.group(1).strip()
        return None

    def _pick_url(block, title):
        # 優先抓 Details 連結；沒有就用搜尋連結保底
        m = re.search(r'(?i)(?:https?://ticket\.ibon\.com\.tw)?/ActivityInfo/Details/(\d+)', block)
        if m:
            return urljoin(IBON_BASE, m.group(0))
        # 也掃一下 a[href]
        m = re.search(r'(?is)<a[^>]+href\s*=\s*["\']([^"\']+)["\']', block)
        if m:
            href = urljoin(IBON_BASE, m.group(1))
            if "/ActivityInfo/Details/" in href:
                return href
        # 最後保底：用搜尋
        return f"https://ticket.ibon.com.tw/SearchResult?keyword={title}"

    for b in blocks:
        title = _pick_title(b)
        if not title:
            continue
        if keyword and keyword not in title:
            continue
        if only_concert and not _looks_like_concert(title):
            continue

        img = _pick_img(b)
        if img:
            img = urljoin(IBON_BASE, img)

        href = _pick_url(b, title)

        if href in seen:
            continue
        seen.add(href)
        items.append({"title": title, "url": href, "image": img})

        if len(items) >= max(1, int(limit)):
            break

    return items

# ====== 任務清單 API ======
@app.route("/liff/tasks", methods=["GET"])
def liff_tasks():
    if not FS_OK:
        return jsonify({"ok": False, "error": "firestore not available"}), 503

    chat_id = (request.args.get("chatId") or "").strip()
    if not chat_id:
        return jsonify({"ok": False, "error": "missing chatId"}), 400

    status = (request.args.get("status") or "on").strip().lower()
    if status not in ("on", "off", "all"):
        status = "on"

    try:
        rows = fs_list(chat_id, show=status)
        tasks = [_task_preview(row) for row in rows]
        return jsonify({"ok": True, "count": len(tasks), "tasks": tasks}), 200
    except Exception as e:
        app.logger.error(f"/liff/tasks error: {e}")
        return jsonify({"ok": False, "error": str(e)}), 500


@app.route("/liff/unwatch", methods=["POST"])
def liff_unwatch():
    if not FS_OK:
        return jsonify({"ok": False, "error": "firestore not available"}), 503

    data = request.get_json(silent=True) or {}
    chat_id = str(data.get("chatId", "")).strip()
    task_id = str(data.get("taskId", "")).strip()
    if not chat_id or not task_id:
        return jsonify({"ok": False, "error": "chatId and taskId are required"}), 400

    try:
        ok = fs_disable(chat_id, task_id)
    except Exception as e:
        app.logger.error(f"/liff/unwatch update error: {e}")
        return jsonify({"ok": False, "error": str(e)}), 500

    if not ok:
        return jsonify({"ok": False, "error": "task not found"}), 404

    return jsonify({"ok": True, "taskId": task_id}), 200


@app.route("/liff/resolve_task", methods=["POST"])
def liff_resolve_task():
    if not FS_OK:
        return jsonify({"ok": False, "error": "firestore not available"}), 503

    data = request.get_json(silent=True) or {}
    chat_id = str(data.get("chatId", "")).strip()
    url = str(data.get("url", "")).strip()
    if not chat_id or not url:
        return jsonify({"ok": False, "error": "chatId and url are required"}), 400

    try:
        url_canon = canonicalize_url(url)
    except Exception as e:
        app.logger.info(f"/liff/resolve_task canon error: {e}")
        return jsonify({"ok": False, "error": "invalid url"}), 400

    try:
        doc = fs_get_task_by_canon(chat_id, url_canon)
    except Exception as e:
        app.logger.error(f"/liff/resolve_task lookup error: {e}")
        return jsonify({"ok": False, "error": str(e)}), 500

    if not doc:
        return jsonify({"ok": False, "error": "task not found", "urlCanon": url_canon}), 404

    doc_data = {}
    try:
        doc_data = doc.to_dict() if hasattr(doc, "to_dict") else {}
    except Exception:
        doc_data = {}
    if not isinstance(doc_data, dict):
        doc_data = {}

    preview = _task_preview(doc_data)
    if "enabled" not in preview:
        preview["enabled"] = bool(doc_data.get("enabled", True))
    else:
        preview["enabled"] = bool(preview.get("enabled"))

    task_id = preview.get("id") or doc_data.get("id") or getattr(doc, "id", "")
    if task_id:
        preview["id"] = task_id

    return jsonify({
        "ok": True,
        "taskId": task_id,
        "task": preview,
        "urlCanon": url_canon,
    }), 200


# ====== 替換：/liff/activities 以多來源 fallback（優先輪播） ======
@app.route("/liff/activities", methods=["GET"])
def liff_activities():
    trace = []
    try:
        try:
            limit = int(request.args.get("limit", "10"))
        except Exception:
            limit = 10
        kw = request.args.get("q") or None
        only_concert = _truthy(request.args.get("onlyConcert"))
        want_debug = _truthy(request.args.get("debug"))

        # 1) 輪播（API + HTML 兜底）
        acts = fetch_ibon_carousel_from_api(limit=limit, keyword=kw, only_concert=only_concert)
        trace.append({"phase": "api_carousel_mixed", "count": len(acts or [])})

        # 2) 一般 API
        if not acts:
            acts = fetch_ibon_list_via_api(limit=limit, keyword=kw, only_concert=only_concert)
            trace.append({"phase": "api_generic", "count": len(acts or [])})

        # 3) HTML 兜底
        if not acts:
            acts = fetch_ibon_entertainments(limit=limit, keyword=kw, only_concert=only_concert)
            trace.append({"phase": "html_fallback", "count": len(acts or [])})
        # 4) 仍為空 → 用瀏覽器引擎（Selenium→Playwright）按輪播抓連結，再還原成 items
        if not acts:
            try:
                urls = grab_ibon_carousel_urls()
                trace.append({"phase": "browser_carousel", "count": len(urls or [])})
                if urls:
                    acts = _items_from_details_urls(urls, limit=limit, keyword=kw, only_concert=only_concert)
            except Exception as e:
                app.logger.warning(f"[browser_fallback] {e}")

        acts = acts or []  # 防 None

        if want_debug:
            return jsonify({"ok": True, "count": len(acts), "preview": acts[:2], "trace": trace}), 200

        return jsonify(acts[:limit]), 200

    except Exception as e:
        app.logger.error(f"/liff/activities error: {e}\n{traceback.format_exc()}")
        want_debug = _truthy(request.args.get("debug"))
        if want_debug:
            return jsonify({"ok": False, "error": str(e), "trace": trace}), 200
        return jsonify({"ok": False, "error": str(e)}), 500

@app.route("/liff/activities_debug", methods=["GET"])
def liff_activities_debug():
    try:
        limit = int(request.args.get("limit", "10"))
    except Exception:
        limit = 10
    kw = request.args.get("q") or None
    only_concert = (str(request.args.get("onlyConcert","")).lower() in ("1","true","t","yes","y"))

    trace = []

    acts1 = fetch_ibon_carousel_from_api(limit=limit, keyword=kw, only_concert=only_concert)
    trace.append({"phase": "carousel_api+html_fallback", "count": len(acts1)})
    if acts1:
        return jsonify({"ok": True, "count": len(acts1), "items": acts1, "trace": trace}), 200

    acts2 = fetch_ibon_list_via_api(limit=limit, keyword=kw, only_concert=only_concert)
    trace.append({"phase": "api_generic", "count": len(acts2)})
    if acts2:
        return jsonify({"ok": True, "count": len(acts2), "items": acts2, "trace": trace}), 200

    return jsonify({"ok": True, "count": 0, "items": [], "trace": trace}), 200

@app.route("/liff/", methods=["GET"])
def liff_index():
    return send_from_directory("liff", "index.html")

@app.route("/liff/ping", methods=["GET"])
def liff_ping():
    return jsonify({"ok": True, "time": datetime.utcnow().isoformat()+"Z"}), 200

@app.get("/netcheck")
def netcheck():
    urls = [
        "https://www.google.com",
        "https://ticket.ibon.com.tw/Index/entertainment",
        "https://ticketapi.ibon.com.tw/api/ActivityInfo/GetIndexData",
    ]
    out = []
    for u in urls:
        try:
            r = requests.get(u, timeout=10)
            out.append({"url": u, "http": r.status_code, "len": len(r.text)})
        except Exception as e:
            out.append({"url": u, "error": repr(e)})
    return jsonify({"results": out})

if __name__ == "__main__":
    app.run(host="0.0.0.0", port=int(os.getenv("PORT", "8080")))<|MERGE_RESOLUTION|>--- conflicted
+++ resolved
@@ -52,10 +52,9 @@
 
 IBON_API = "https://ticketapi.ibon.com.tw/api/ActivityInfo/GetIndexData"
 IBON_TOKEN_API = "https://ticketapi.ibon.com.tw/api/ActivityInfo/GetToken"
-<<<<<<< HEAD
+
 IBON_DETAIL_API = "https://ticketapi.ibon.com.tw/api/ActivityInfo/GetDetailData"
-=======
->>>>>>> 8553a560
+
 IBON_BASE = "https://ticket.ibon.com.tw/"
 # NEW: 首頁輪播 URL 抽成環境變數（可覆寫）
 IBON_ENT_URL = os.getenv("IBON_ENT_URL", "https://ticket.ibon.com.tw/Index/entertainment")
@@ -97,8 +96,6 @@
     t = title or ""
     return any(w.lower() in t.lower() for w in _CONCERT_WORDS)
 
-
-<<<<<<< HEAD
 def _clean_detail_text(value: Optional[str]) -> Optional[str]:
     if not value:
         return None
@@ -206,35 +203,19 @@
         return m.group(1)
     return None
 
-
-=======
->>>>>>> 8553a560
 def _extract_xsrf_token(payload: Any) -> Optional[str]:
     """從 ibon 的 GetToken 結構中提取 XSRF token。"""
 
     def _collect_tokens(src: Any) -> List[str]:
         out: List[str] = []
         if isinstance(src, dict):
-<<<<<<< HEAD
+
             for val in src.values():
                 if isinstance(val, str) and val.strip():
                     out.append(val.strip())
                 elif isinstance(val, (dict, list)):
                     out.extend(_collect_tokens(val))
-=======
-            for key in ("token", "Token", "xsrfToken", "XSRFToken", "XsrfToken", "Xsrf", "XSRF"):
-                val = src.get(key)
-                if isinstance(val, str) and val.strip():
-                    out.append(val.strip())
-            # Item 內有 Message / Token
-            item = src.get("Item") or src.get("item")
-            if isinstance(item, dict):
-                out.extend(_collect_tokens(item))
-            # 其它巢狀結構
-            for v in src.values():
-                if isinstance(v, dict):
-                    out.extend(_collect_tokens(v))
->>>>>>> 8553a560
+
         elif isinstance(src, list):
             for v in src:
                 out.extend(_collect_tokens(v))
@@ -508,18 +489,14 @@
 
         session: Optional[requests.Session] = None
         token: Optional[str] = None
-<<<<<<< HEAD
+
         patterns = list(_IBON_INDEX_PATTERNS) or ["Entertainment"]
         base_rows: List[Dict[str, Any]] = []
 
-=======
-        base_rows = []
->>>>>>> 8553a560
         for attempt in range(3):
             if session is None:
                 session, token = _prepare_ibon_session()
 
-<<<<<<< HEAD
             docs, unauthorized, server_error = _fetch_index_documents(session, token, patterns)
 
             if docs:
@@ -534,43 +511,7 @@
                     for cand in _iter_activity_dicts(payload):
                         if not isinstance(cand, dict):
                             continue
-=======
-            try:
-                headers = {
-                    "Origin": "https://ticket.ibon.com.tw",
-                    "Referer": IBON_ENT_URL,
-                    "X-Requested-With": "XMLHttpRequest",
-                }
-                if token:
-                    headers["X-XSRF-TOKEN"] = token
-
-                files = {"pattern": (None, "")}
-
-                r = session.post(
-                    IBON_API,
-                    headers=headers,
-                    files=files,
-                    timeout=10,
-                )
-                if r.status_code == 200:
-                    data = r.json()
-                    blobs = []
-                    root = data.get("Data") or data.get("data") or data
-                    if isinstance(root, dict):
-                        for v in root.values():
-                            if isinstance(v, list):
-                                blobs.extend(v)
-                            elif isinstance(v, dict) and isinstance(v.get("ActivityList"), list):
-                                blobs.extend(v["ActivityList"])
-                    elif isinstance(root, list):
-                        blobs = root
-                    if not blobs and isinstance(data, dict):
-                        for v in data.values():
-                            if isinstance(v, list):
-                                blobs.extend(v)
-
-                    for r0 in blobs or []:
->>>>>>> 8553a560
+
                         try:
                             item = _normalize_item(cand)
                         except Exception:
@@ -601,22 +542,6 @@
                 base_rows = []
                 break
 
-<<<<<<< HEAD
-=======
-                if r.status_code in (401, 403, 419):
-                    app.logger.info(f"[ibon api] auth http={r.status_code}, refresh token")
-                    session, token = _prepare_ibon_session()
-                    continue
-
-                if 500 <= r.status_code < 600:
-                    app.logger.warning(f"[ibon api] http={r.status_code} -> open breaker")
-                    _open_breaker()
-                    base_rows = []
-                    break
-                app.logger.info(f"[ibon api] http={r.status_code}")
-            except Exception as e:
-                app.logger.info(f"[ibon api] err: {e}")
->>>>>>> 8553a560
             _sleep_backoff(attempt)
 
         _cache = {"ts": now, "data": base_rows}
@@ -743,21 +668,6 @@
             return (raw.split("=")[1] || "");
           }
         })();
-<<<<<<< HEAD
-=======
-
-        const form = new FormData();
-        form.append("pattern", "");
-
-        const xhr = new XMLHttpRequest();
-        xhr.open("POST", url, false);                 // 同步 XHR（Selenium/Playwright 都吃）
-        xhr.setRequestHeader("X-Requested-With", "XMLHttpRequest");
-        if (token) xhr.setRequestHeader("X-XSRF-TOKEN", token);
-        xhr.send(form);
-        if (xhr.status < 200 || xhr.status >= 300) return [];
-
-        let data; try { data = JSON.parse(xhr.responseText); } catch (e) { return []; }
->>>>>>> 8553a560
 
         const patterns = __PATTERNS__;
         // 走訪 JSON，把可能的 Details 連結/ID 全撿出來
