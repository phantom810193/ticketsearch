# -*- coding: utf-8 -*-
import os
import re
import json
import time
import uuid
import base64
import hashlib
import logging
import traceback
import requests
from datetime import datetime, timezone, timedelta
from typing import Dict, Tuple, Optional, Any, List
from urllib.parse import urlparse, urlunparse, parse_qs, urlencode, urljoin, unquote
from flask import (
    Flask,
    jsonify,
    request,
    abort,
    send_from_directory,
    Blueprint,
    current_app,
)

app = Flask(__name__)
app.url_map.strict_slashes = False

liff_api_bp = Blueprint("liff_api", __name__, url_prefix="/api/liff")
# --- Browser engines (optional) ---
try:
    from playwright.sync_api import sync_playwright
    _PLAYWRIGHT_AVAILABLE = True
except Exception:
    _PLAYWRIGHT_AVAILABLE = False
    def sync_playwright():
        raise RuntimeError("Playwright not available")

try:
    from selenium import webdriver
    from selenium.webdriver.chrome.options import Options
    from selenium.webdriver.chrome.service import Service as ChromeService
    _SELENIUM_AVAILABLE = True
except Exception:
    _SELENIUM_AVAILABLE = False

# ==== ibon API circuit breaker ====
_IBON_BREAK_OPEN_UNTIL = 0.0  # timestamp，> now 代表 API 暫停使用
_IBON_BREAK_COOLDOWN = int(os.getenv("IBON_API_COOLDOWN_SEC", "300"))  # 500 後冷卻秒數（預設 5 分鐘）
_IBON_API_DISABLED = os.getenv("IBON_API_DISABLE", "0") == "1"  # 緊急開關：1 => 永遠不用 API

def _breaker_open_now() -> bool:
    return (time.time() < _IBON_BREAK_OPEN_UNTIL) or _IBON_API_DISABLED

def _open_breaker():
    global _IBON_BREAK_OPEN_UNTIL
    _IBON_BREAK_OPEN_UNTIL = time.time() + _IBON_BREAK_COOLDOWN

def _sleep_backoff(attempt: int):
    # 0.4s, 0.8s, 1.6s 上限 2s，加一點抖動
    d = min(2.0, 0.4 * (2 ** attempt)) + (0.05 * attempt)
    time.sleep(d)

def _as_list(x):
    return x if isinstance(x, list) else []

IBON_API = "https://ticket.ibon.com.tw/api/ActivityInfo/GetIndexData"
IBON_TOKEN_API = "https://ticket.ibon.com.tw/api/ActivityInfo/GetToken"
IBON_BASE = "https://ticket.ibon.com.tw/"
# NEW: 首頁輪播 URL 抽成環境變數（可覆寫）
IBON_ENT_URL = os.getenv("IBON_ENT_URL", "https://ticket.ibon.com.tw/Index/entertainment")

# 簡單快取（5 分鐘）
_cache = {"ts": 0, "data": []}
_CACHE_TTL = 300  # 秒

_CONCERT_WORDS = (
    "演唱會",
    "演場會",
    "音樂會",
    "音樂節",
    "音樂祭",
    "演唱",
    "演出",
    "巡演",
    "演奏",
    "見面會",
    "Fan Meeting",
    "LIVE",
    "Live",
)

def _looks_like_concert(title: str) -> bool:
    t = title or ""
    low = t.lower()
    return any(w.lower() in low for w in _CONCERT_WORDS)


def _extract_xsrf_token(payload: Any) -> Optional[str]:
    """從 ibon 的 GetToken 結構中提取 XSRF token。"""

    def _collect_tokens(src: Any) -> List[str]:
        out: List[str] = []
        if isinstance(src, dict):
            for key in ("token", "Token", "xsrfToken", "XSRFToken", "XsrfToken", "Xsrf", "XSRF", "Message", "message"):
                val = src.get(key)
                if isinstance(val, str) and val.strip():
                    out.append(val.strip())
            item = src.get("Item") or src.get("item")
            if isinstance(item, dict):
                out.extend(_collect_tokens(item))
            for v in src.values():
                if isinstance(v, dict):
                    out.extend(_collect_tokens(v))
                elif isinstance(v, list):
                    out.extend(_collect_tokens(v))
        elif isinstance(src, list):
            for v in src:
                out.extend(_collect_tokens(v))
        elif isinstance(src, str) and src.strip():
            out.append(src.strip())
        return out

    def _maybe_decode(candidate: str) -> Optional[str]:
        cand = candidate.strip()
        if not cand:
            return None
        if "|" in cand:
            parts = [p.strip() for p in cand.split("|") if p.strip()]
            if parts:
                return parts[-1]
        # Base64 (新版 API Message)
        b64_charset = set("ABCDEFGHIJKLMNOPQRSTUVWXYZabcdefghijklmnopqrstuvwxyz0123456789+/=_-")
        if all((ch in b64_charset) for ch in cand):
            padded = cand + "=" * ((4 - len(cand) % 4) % 4)
            try:
                decoded = base64.b64decode(padded).decode("utf-8", errors="ignore")
                if decoded:
                    return _maybe_decode(decoded)
            except Exception:
                pass
        return cand

    candidates = _collect_tokens(payload)
    for cand in candidates:
        token = _maybe_decode(cand)
        if not token:
            continue
        token = unquote(token)
        token = token.strip()
        if token:
            return token
    return None


def _prepare_ibon_session() -> Tuple[requests.Session, Optional[str]]:
    """建立與 ibon API 溝通所需的 session 與 XSRF token。"""

    s = requests.Session()
    s.headers.update({
        "User-Agent": UA,
        "Accept-Language": "zh-TW,zh;q=0.9,en;q=0.6",
        "Accept": "application/json, text/plain, */*",
        "Connection": "close",
    })

    try:
        s.get(IBON_ENT_URL, timeout=10)
    except Exception as e:
        app.logger.info(f"[ibon token] warm-up failed: {e}")

    token: Optional[str] = None
    try:
        token_resp = s.post(
            IBON_TOKEN_API,
            headers={
                "Origin": "https://ticket.ibon.com.tw",
                "Referer": IBON_ENT_URL,
                "X-Requested-With": "XMLHttpRequest",
            },
            timeout=10,
        )
        if token_resp.status_code == 200:
            data: Any
            try:
                data = token_resp.json()
            except Exception:
                data = token_resp.text
            token = _extract_xsrf_token(data)
        else:
            app.logger.info(f"[ibon token] http={token_resp.status_code}")
    except Exception as e:
        app.logger.warning(f"[ibon token] err: {e}")

    if not token:
        token = s.cookies.get("XSRF-TOKEN")
        if token:
            token = unquote(token)

    if token:
        domain = urlparse(IBON_BASE).netloc or urlparse(IBON_ENT_URL).netloc
        try:
            s.cookies.set("XSRF-TOKEN", token, domain=domain, path="/")
        except Exception:
            s.cookies.set("XSRF-TOKEN", token)

    return s, token

# -------- HTML 解析 --------
from bs4 import BeautifulSoup

def _normalize_item(row):
    """
    將 ibon API 的活動項目轉為 {title,url,image}
    兼容不同欄位名稱（含 ActivityInfoId / Link 等）。
    """
    # title
    title = (row.get("Title") or row.get("ActivityTitle") or row.get("ActivityName")
             or row.get("GameName") or row.get("Name") or row.get("Subject") or "活動")

    # image
    img = (row.get("ImgUrl") or row.get("ImageUrl") or row.get("Image")
           or row.get("PicUrl") or row.get("PictureUrl")
           or row.get("ActivityImage") or row.get("ActivityImageUrl")
           or row.get("ActivityImageURL") or "").strip() or None

    # url / id
    url = (row.get("GameTicketURL") or row.get("GameTicketUrl")
           or row.get("Url") or row.get("URL") or row.get("LinkUrl")
           or row.get("LinkURL") or row.get("Link") or "").strip()

    if not url:
        act_id = (row.get("ActivityID") or row.get("ActivityId")
                  or row.get("ActivityInfoId") or row.get("ActivityInfoID")
                  or row.get("GameId") or row.get("GameID")
                  or row.get("Id") or row.get("ID"))
        if act_id:
            url = urljoin(IBON_BASE, f"/ActivityInfo/Details?id={act_id}")

    # 統一為絕對網址
    if url and not url.lower().startswith("http"):
        url = urljoin(IBON_BASE, url)

    # 有些圖片給相對路徑
    if img and not img.lower().startswith("http"):
        img = urljoin(IBON_BASE, img)

    return {"title": str(title).strip(), "url": url, "image": img}


def _activity_id_from_url(url: str) -> Optional[str]:
    try:
        parsed = urlparse(url)
        q = parse_qs(parsed.query)
        for key in ("id", "ID", "activityId", "ActivityId"):
            vals = q.get(key)
            if vals:
                return str(vals[0])
        m = re.search(r"/ActivityInfo/Details/(\d+)", parsed.path or "")
        if m:
            return m.group(1)
    except Exception:
        pass
    return None

# --------- 直接打 API 拉清單 ---------
def fetch_ibon_list_via_api(limit=10, keyword=None, only_concert=False):
    """
    直接打 ibon 官方 API 抽取活動清單（泛抓）。
    有 5xx 時開啟斷路器，讓後續請求優先走 HTML 兜底，避免一直噴 500。
    永遠回傳 list。
    """
    global _cache
    now = time.time()
    if now - _cache["ts"] < _CACHE_TTL and _cache["data"]:
        base_rows = _cache["data"]
    else:
        if _breaker_open_now():
            return []  # 斷路器期間直接跳過 API

        session: Optional[requests.Session] = None
        token: Optional[str] = None
        base_rows: List[Dict[str, Optional[str]]] = []
        seen_urls: set[str] = set()

        patterns = ["ENTERTAINMENT", "CONCERT", "LEISURE"]

        def _extract_lists(data: Any) -> List[Dict[str, Any]]:
            buckets: List[Dict[str, Any]] = []

            def walk(node: Any):
                if isinstance(node, list):
                    for it in node:
                        if isinstance(it, dict):
                            buckets.append(it)
                        walk(it)
                elif isinstance(node, dict):
                    for v in node.values():
                        if isinstance(v, list):
                            walk(v)
                        elif isinstance(v, dict):
                            walk(v)

            if isinstance(data, dict):
                item = data.get("Item") or data.get("item")
                if item is not None:
                    walk(item)
                else:
                    walk(data)
            elif isinstance(data, list):
                walk(data)
            return buckets

        def _append_rows(payload: Any):
            nonlocal base_rows

            container: Any = payload.get("Item") if isinstance(payload, dict) else payload
            candidate_lists: List[List[Dict[str, Any]]] = []

            if isinstance(container, dict):
                for key in ("List", "HotList", "ActivityList"):
                    val = container.get(key)
                    if isinstance(val, list) and val:
                        candidate_lists.append(val)

            if not candidate_lists:
                candidate_lists.append(_extract_lists(container))

            for arr in candidate_lists:
                for raw in arr or []:
                    if not isinstance(raw, dict):
                        continue
                    try:
                        item = _normalize_item(raw)
                    except Exception:
                        continue

                    act_id = (
                        raw.get("ActivityID")
                        or raw.get("ActivityId")
                        or raw.get("ActivityInfoId")
                        or raw.get("GameId")
                        or raw.get("GameID")
                    )
                    if act_id:
                        act_id = str(act_id)
                    url = item.get("url")
                    if not url and act_id:
                        url = urljoin(IBON_BASE, f"/ActivityInfo/Details?id={act_id}")
                        item["url"] = url

                    if not url:
                        continue

                    canon = canonicalize_url(url)
                    if canon in seen_urls:
                        continue

                    seen_urls.add(canon)
                    base_rows.append(item)

        for pattern in patterns:
            for attempt in range(3):
                if session is None:
                    session, token = _prepare_ibon_session()

                if session is None:
                    break

                try:
                    headers = {
                        "Origin": "https://ticket.ibon.com.tw",
                        "Referer": IBON_ENT_URL,
                        "X-Requested-With": "XMLHttpRequest",
                    }
                    if token:
                        headers["X-XSRF-TOKEN"] = token

                    r = session.post(
                        IBON_API,
                        headers=headers,
                        data={"pattern": pattern or ""},
                        timeout=10,
                    )
                    if r.status_code == 200:
                        try:
                            data = r.json()
                        except Exception:
                            data = {}
                        status = data.get("StatusCode") if isinstance(data, dict) else None
                        if status not in (None, 0):
                            app.logger.info(f"[ibon api] status={status} pattern={pattern}")
                        _append_rows(data)
                        break

                    if r.status_code in (401, 403, 419):
                        app.logger.info(f"[ibon api] auth http={r.status_code}, refresh token")
                        session, token = _prepare_ibon_session()
                        continue

                    if 500 <= r.status_code < 600:
                        app.logger.warning(f"[ibon api] http={r.status_code} pattern={pattern} -> open breaker")
                        _open_breaker()
                        base_rows = []
                        break

                    app.logger.info(f"[ibon api] http={r.status_code} pattern={pattern}")
                except Exception as e:
                    app.logger.info(f"[ibon api] err: {e}")
                _sleep_backoff(attempt)

            if _breaker_open_now():
                break

        _cache = {"ts": now, "data": base_rows}

    # 過濾 + 截斷（這個 return 要在迴圈外！）
    out = []
    kw = (keyword or "").strip()
    kw_lower = kw.lower()
    for it in base_rows or []:
        title = it.get("title", "")
        if kw and kw_lower not in title.lower():
            continue
        if only_concert and not _looks_like_concert(title):
            continue
        out.append(it)
        if len(out) >= max(1, int(limit)):
            break
    return out

# --------- LINE SDK（可選）---------
HAS_LINE = True
try:
    from linebot import LineBotApi, WebhookHandler
    from linebot.exceptions import InvalidSignatureError
    from linebot.models import (
        MessageEvent, TextMessage, TextSendMessage, ImageSendMessage,
        FollowEvent, JoinEvent,
    )
except Exception as e:
    HAS_LINE = False
    LineBotApi = WebhookHandler = InvalidSignatureError = None
    MessageEvent = TextMessage = TextSendMessage = ImageSendMessage = None
    logging.warning(f"[init] line-bot-sdk not available: {e}")

# --------- Firestore（可失敗不致命）---------
from google.cloud import firestore

try:  # pragma: no cover - optional dependency paths
    from google.auth.exceptions import DefaultCredentialsError  # type: ignore
except Exception:  # pragma: no cover - fallback when auth extras missing
    class DefaultCredentialsError(Exception):
        """Fallback DefaultCredentialsError replacement."""

        pass

try:  # pragma: no cover - optional dependency paths
    from google.api_core.exceptions import Forbidden, GoogleAPIError  # type: ignore
except Exception:  # pragma: no cover - fallback when api_core missing
    GoogleAPIError = Exception  # type: ignore

    class Forbidden(GoogleAPIError):  # type: ignore
        """Fallback Forbidden replacement."""

        pass

# === Browser helper: Selenium → Playwright fallback ===
def _run_js_with_fallback(url: str, js_func_literal: str):
    """
    在指定 URL 上執行一段『函式字面量』JS（例如 "() => {...}"），
    先用 Selenium，失敗再用 Playwright。回傳 JS 的 return 值（通常是 list）。
    """
    # 1) Selenium 先試
    if _SELENIUM_AVAILABLE:
        try:
            chrome_path = (os.environ.get("CHROME_BIN")
                           or ("/usr/bin/google-chrome" if os.path.exists("/usr/bin/google-chrome") else "/usr/bin/chromium"))
            chromedriver_path = os.environ.get("CHROMEDRIVER") or "/usr/bin/chromedriver"

            opts = Options()
            # headless on Cloud Run
            opts.add_argument("--headless=new")
            opts.add_argument("--no-sandbox")
            opts.add_argument("--disable-dev-shm-usage")
            opts.add_argument("--disable-gpu")
            opts.binary_location = chrome_path

            driver = webdriver.Chrome(service=ChromeService(executable_path=chromedriver_path), options=opts)
            driver.set_page_load_timeout(30)
            driver.get(url)
            # 給一點時間讓前端輪播初始
            try:
                time.sleep(1.5)
            except Exception:
                pass

            res = driver.execute_script(f"return ({js_func_literal})();")
            driver.quit()
            app.logger.info("[browser] Selenium path OK")
            return res
        except Exception as e:
            try:
                driver.quit()
            except Exception:
                pass
            app.logger.warning(f"[browser] Selenium failed: {e}")

    # 2) Playwright fallback
    if _PLAYWRIGHT_AVAILABLE:
        try:
            with sync_playwright() as p:
                browser = p.chromium.launch(headless=True, args=["--no-sandbox", "--disable-dev-shm-usage"])
                ctx = browser.new_context(locale="zh-TW")
                page = ctx.new_page()
                page.goto(url, wait_until="networkidle")
                res = page.evaluate(js_func_literal)
                browser.close()
            app.logger.info("[browser] Playwright path OK")
            return res
        except Exception as e:
            app.logger.warning(f"[browser] Playwright failed: {e}")

    # 3) 最後備援：純 requests 抓 HTML 用正則撈 Details（回傳 URL list）
    try:
        s = requests.Session()
        s.headers.update({"User-Agent": "Mozilla/5.0"})
        r = s.get(url, timeout=12)
        html = r.text
        urls = []
        for m in re.finditer(r'(?i)(?:https?://ticket\.ibon\.com\.tw)?/ActivityInfo/Details/(\d+)', html):
            u = urljoin("https://ticket.ibon.com.tw/", m.group(0))
            urls.append(u)
        seen = set()
        return [u for u in urls if not (u in seen or seen.add(u))]
    except Exception as e:
        app.logger.error(f"[browser] no engine available and HTML fallback failed: {e}")
        return []

def grab_ibon_carousel_urls():
    # 直接在 ibon 首頁的瀏覽器環境做同步 XHR 抓 JSON，比點擊穩很多
    script = r"""
    () => {
      try {
        const url = "https://ticket.ibon.com.tw/api/ActivityInfo/GetIndexData";
        const token = (() => {
          const raw = document.cookie.split(";").map(v => v.trim()).find(v => v.startsWith("XSRF-TOKEN="));
          if (!raw) return null;
          try {
            return decodeURIComponent(raw.split("=")[1] || "");
          } catch (e) {
            return (raw.split("=")[1] || "");
          }
        })();

        const form = new FormData();
        form.append("pattern", "");

        const xhr = new XMLHttpRequest();
        xhr.open("POST", url, false);                 // 同步 XHR（Selenium/Playwright 都吃）
        xhr.setRequestHeader("X-Requested-With", "XMLHttpRequest");
        if (token) xhr.setRequestHeader("X-XSRF-TOKEN", token);
        xhr.send(form);
        if (xhr.status < 200 || xhr.status >= 300) return [];

        let data; try { data = JSON.parse(xhr.responseText); } catch (e) { return []; }

        // 走訪 JSON，把可能的 Details 連結/ID 全撿出來
        const out = new Set();
        const base = "https://ticket.ibon.com.tw";

        const norm = (obj) => {
          if (!obj || typeof obj !== "object") return;
          const title = obj.Title || obj.ActivityTitle || obj.ActivityName || obj.GameName || obj.Name || obj.Subject;
          const link  = obj.GameTicketURL || obj.GameTicketUrl || obj.Url || obj.URL || obj.LinkUrl || obj.LinkURL || obj.Link;
          const id    = obj.ActivityID || obj.ActivityId || obj.ActivityInfoId || obj.ActivityInfoID ||
                        obj.GameId || obj.GameID || obj.Id || obj.ID;

          let href = null;
          if (typeof link === "string" && link.trim()) {
            href = new URL(link, base).href;
          } else if (id) {
            href = `${base}/ActivityInfo/Details/${id}`;
          }
          if (href && href.includes("/ActivityInfo/Details/")) out.add(href);

          Object.values(obj).forEach(v => {
            if (Array.isArray(v)) v.forEach(norm);
            else if (v && typeof v === "object") norm(v);
          });
        };

        norm(data);
        return Array.from(out);
      } catch (e) {
        return [];
      }
    }
    """
    url = IBON_ENT_URL
    raw_links = _run_js_with_fallback(url, script) or []

    # 這裡**不要**再用 typeof（那是 JS），只保留字串即可
    if not isinstance(raw_links, (list, tuple, set)):
        raw_links = [raw_links]
    cleaned = []
    for u in raw_links:
        if isinstance(u, str) and u:
            try:
                # 統一為絕對網址
                cleaned.append(urljoin(IBON_BASE, u))
            except Exception:
                pass

    only_details = sorted({u for u in cleaned if "/ActivityInfo/Details/" in u})
    return only_details

def _items_from_details_urls(urls: List[str], limit=10, keyword=None, only_concert=False):
    items = []
    s = sess_default()
    for u in urls:
        try:
            info = fetch_from_ticket_details(u, s) or {}
            title = info.get("title") or "活動"
            if keyword and keyword not in title:
                continue
            if only_concert and not _looks_like_concert(title):
                continue
            img = info.get("poster") or None
            items.append({"title": title, "url": u, "image": img})
            if len(items) >= max(1, int(limit)):
                break
        except Exception:
            continue
    return items

@app.get("/ibon/carousel")
def ibon_carousel():
    urls = grab_ibon_carousel_urls()
    return jsonify({"count": len(urls), "urls": urls})

# 建議：白名單（可多個網域）
# 建議：白名單用環境變數，逗號分隔
_ALLOWED_ORIGINS_ENV = os.getenv("ALLOWED_ORIGINS", "https://liff.line.me")
ALLOWED_ORIGINS = [o.strip() for o in _ALLOWED_ORIGINS_ENV.split(",") if o.strip()]

try:
    from flask_cors import CORS  # type: ignore
    CORS(
        app,
        resources={r"/liff/*": {"origins": ALLOWED_ORIGINS}},
        supports_credentials=True,
    )
except Exception as e:
    app.logger.warning(f"flask-cors not available: {e}")
    logging.basicConfig(level=os.getenv("LOG_LEVEL", "INFO"))
    app.logger.setLevel(logging.INFO)

# ======== 環境變數 ========
LINE_CHANNEL_ACCESS_TOKEN = os.getenv("LINE_CHANNEL_ACCESS_TOKEN", "")
LINE_CHANNEL_SECRET = os.getenv("LINE_CHANNEL_SECRET", "")
DEFAULT_PERIOD_SEC = int(os.getenv("DEFAULT_PERIOD_SEC", "60"))
ALWAYS_NOTIFY = os.getenv("ALWAYS_NOTIFY", "0") == "1"
FOLLOW_AREAS_PER_CHECK = int(os.getenv("FOLLOW_AREAS_PER_CHECK", "0"))

# 可選：手動覆蓋宣傳圖或 Details 連結（通常不需要）
PROMO_IMAGE_MAP: Dict[str, str] = {}
PROMO_DETAILS_MAP: Dict[str, str] = {}
try:
    PROMO_IMAGE_MAP = json.loads(os.getenv("PROMO_IMAGE_MAP", "{}"))
except Exception:
    PROMO_IMAGE_MAP = {}
try:
    PROMO_DETAILS_MAP = json.loads(os.getenv("PROMO_DETAILS_MAP", "{}"))
except Exception:
    PROMO_DETAILS_MAP = {}

if not LINE_CHANNEL_ACCESS_TOKEN or not LINE_CHANNEL_SECRET:
    app.logger.warning("LINE env not set: LINE_CHANNEL_ACCESS_TOKEN / LINE_CHANNEL_SECRET")

line_bot_api = LineBotApi(LINE_CHANNEL_ACCESS_TOKEN) if (HAS_LINE and LINE_CHANNEL_ACCESS_TOKEN) else None
handler = WebhookHandler(LINE_CHANNEL_SECRET) if (HAS_LINE and LINE_CHANNEL_SECRET) else None

MAX_PER_TICK = int(os.getenv("MAX_PER_TICK", "6"))
TICK_SOFT_DEADLINE_SEC = int(os.getenv("TICK_SOFT_DEADLINE_SEC", "50"))

# Firestore client
fs_client = None
FS_ERROR_MSG = ""
try:
    fs_client = firestore.Client()
    FS_OK = True
    FS_ERROR_MSG = ""
except (DefaultCredentialsError, Forbidden) as e:
    FS_OK = False
    FS_ERROR_MSG = "watch service unavailable"
    app.logger.warning(f"Firestore init failed (auth/permission): {e}")
except GoogleAPIError as e:
    FS_OK = False
    FS_ERROR_MSG = str(e) or "watch service unavailable"
    app.logger.warning(f"Firestore init failed: {e}")
except Exception as e:
    FS_OK = False
    FS_ERROR_MSG = str(e) or "watch service unavailable"
    app.logger.warning(f"Firestore init failed: {e}")

COL = "watchers"

UA = (
    "Mozilla/5.0 (Windows NT 10.0; Win64; x64) AppleWebKit/537.36 "
    "(KHTML, like Gecko) Chrome/122.0 Safari/537.36"
)

_RE_DATE = re.compile(
    r"(?P<date>\d{4}(?:/|\.)\d{1,2}(?:/|\.)\d{1,2}|\d{4}年\d{1,2}月\d{1,2}日?)"
    r"(?:\s*[（(][^0-9)]+[)）])?"
    r"\s*(?P<time>\d{1,2}[：:]\d{2})"
)
_RE_AREA_TAG = re.compile(r"<area\b[^>]*>", re.I)


def _normalize_date_text(text: Optional[str]) -> Optional[str]:
    if not text:
        return None
    digits = re.findall(r"\d+", text)
    if len(digits) >= 3:
        y, m, d = digits[:3]
        try:
            return f"{int(y):04d}/{int(m):02d}/{int(d):02d}"
        except Exception:
            pass
    cleaned = str(text).strip()
    return cleaned or None


def _normalize_time_text(text: Optional[str]) -> Optional[str]:
    if not text:
        return None
    digits = re.findall(r"\d+", text)
    if len(digits) >= 2:
        h, minute = digits[:2]
        try:
            return f"{int(h):02d}:{int(minute):02d}"
        except Exception:
            pass
    cleaned = str(text).strip()
    return cleaned or None


def _format_datetime_match(m: Optional[re.Match]) -> Optional[str]:
    if not m:
        return None
    group_map = m.groupdict() if hasattr(m, "groupdict") else {}
    raw_date = group_map.get("date")
    raw_time = group_map.get("time")
    if raw_date is None and m.lastindex and m.lastindex >= 1:
        raw_date = m.group(1)
    if raw_time is None and m.lastindex and m.lastindex >= 2:
        raw_time = m.group(2)
    date_text = _normalize_date_text(raw_date)
    time_text = _normalize_time_text(raw_time)
    if date_text and time_text:
        return f"{date_text} {time_text}"
    return None

LOGO = "https://ticketimg2.azureedge.net/logo.png"
TICKET_API = "https://ticket.ibon.com.tw/api/ActivityInfo/GetGameInfoList"
IBON_DETAIL_API = "https://ticket.ibon.com.tw/api/ActivityInfo/GetDetailData"

# ================= 小工具 =================
def soup_parse(html: str) -> BeautifulSoup:
    try:
        return BeautifulSoup(html, "lxml")
    except Exception:
        return BeautifulSoup(html, "html.parser")

def hash_state(sections: Dict[str, int], selling: List[str]) -> str:
    items = sorted((k, int(v)) for k, v in sections.items())
    hot = sorted(selling)
    raw = json.dumps({"num": items, "hot": hot}, ensure_ascii=False, separators=(",", ":"))
    return hashlib.md5(raw.encode("utf-8")).hexdigest()

def canonicalize_url(u: str) -> str:
    p = urlparse(u.strip())
    q = parse_qs(p.query, keep_blank_values=True)
    q_sorted = []
    for k in sorted(q.keys()):
        for v in q[k]:
            q_sorted.append((k, v))
    new_q = urlencode(q_sorted, doseq=True)
    return urlunparse((p.scheme, p.netloc, p.path, "", new_q, ""))

def send_text(to_id: str, text: str):
    if not line_bot_api:
        app.logger.info(f"[dry-run] send_text to {to_id}: {text}")
        return
    try:
        line_bot_api.push_message(to_id, TextSendMessage(text=text))
    except Exception as e:
        app.logger.error(f"[LINE] push text failed: {e}")

def send_image(to_id: str, img_url: str):
    if not line_bot_api:
        app.logger.info(f"[dry-run] send_image to {to_id}: {img_url}")
        return
    try:
        line_bot_api.push_message(
            to_id,
            ImageSendMessage(original_content_url=img_url, preview_image_url=img_url)
        )
    except Exception as e:
        app.logger.error(f"[LINE] push image failed: {e}")

def sess_default() -> requests.Session:
    s = requests.Session()
    s.headers.update({
        "User-Agent": UA,
        "Accept-Language": "zh-TW,zh;q=0.9,en;q=0.6",
        "Accept": "text/html,application/xhtml+xml,application/xml;q=0.9,*/*;q=0.8",
        "Connection": "close",
    })
    return s

def _url_ok(u: str) -> bool:
    if not u or not u.startswith("http"):
        return False
    try:
        r = requests.head(u, timeout=6, allow_redirects=True)
        if r.status_code in (403, 405):  # 某些 CDN 禁 HEAD
            r = requests.get(u, stream=True, timeout=8)
        return 200 <= r.status_code < 400
    except Exception:
        return False

def _first_http_url(s: str) -> Optional[str]:
    m = re.search(r'https?://[^\s"\'<>]+', str(s))
    return m.group(0) if m else None

def find_activity_image_any(s: str) -> Optional[str]:
    m = re.search(r"https?://[^\"'<>]+/image/ActivityImage/[^\s\"'<>]+\.(?:jpg|jpeg|png)", s, flags=re.I)
    if m: return m.group(0)
    m = re.search(r"https?://ticketimg2\.azureedge\.net/[^\s\"'<>]+\.(?:jpg|jpeg|png)", s, flags=re.I)
    if m: return m.group(0)
    m = re.search(r"https?://img\.ibon\.com\.tw/[^\s\"'<>]+\.(?:jpg|jpeg|png)", s, flags=re.I)
    return m.group(0) if m else None

def find_details_url_candidates_from_html(html: str, base: str) -> List[str]:
    soup = soup_parse(html)
    urls: set[str] = set()
    for a in soup.select('a[href*="ActivityInfo/Details"]'):
        href = (a.get("href") or "").strip()
        if href:
            urls.add(urljoin(base, href))
    for m in re.finditer(r"(?:https?://ticket\.ibon\.com\.tw)?/ActivityInfo/Details/\d+", html):
        urls.add(urljoin("https://ticket.ibon.com.tw", m.group(0)))
    return list(urls)

def _extract_details_any(html: str) -> List[str]:
    """盡可能把 /ActivityInfo/Details/<id> 都撿出來（避免只靠固定版型）。"""
    urls: List[str] = []

    # 1) 直接正則掃全頁
    for m in re.finditer(r'(?i)(?:https?://ticket\.ibon\.com\.tw)?/ActivityInfo/Details/(\d+)', html):
        urls.append(urljoin(IBON_BASE, m.group(0)))

    # 2) 拿 a[href]（有時候 href 是相對路徑）
    try:
        soup = soup_parse(html)
        for a in soup.select('a[href*="ActivityInfo/Details"]'):
            href = (a.get("href") or "").strip()
            if href:
                urls.append(urljoin(IBON_BASE, href))
    except Exception:
        pass

    # 3) script 內 JSON/字串
    for m in re.finditer(r'ActivityInfoId"\s*:\s*(\d+)|ActivityId"\s*:\s*(\d+)', html):
        gid = next(g for g in m.groups() if g)
        urls.append(f"https://ticket.ibon.com.tw/ActivityInfo/Details/{gid}")

    # 去重
    seen, out = set(), []
    for u in urls:
        if u not in seen:
            seen.add(u)
            out.append(u)
    return out

# ---------- 活動資訊與圖片（API/Details） ----------
def _deep_pick_activity_info(data: Any) -> Dict[str, str]:
    out: Dict[str, Optional[str]] = {"title": None, "place": None, "dt": None, "poster": None}
    def walk(x):
        if isinstance(x, dict):
            for k, v in x.items():
                kl = str(k).lower()
                if not out["title"] and any(t in kl for t in ("activityname","gamename","title","actname","activity_title","name")):
                    if isinstance(v, str) and v.strip(): out["title"] = v.strip()
                if not out["place"] and any(t in kl for t in ("placename","venue","place","site","location")):
                    if isinstance(v, str) and v.strip(): out["place"] = v.strip()
                if not out["dt"] and any(t in kl for t in ("starttime","startdatetime","gamedatetime","gamedate","begindatetime","datetime")):
                    s = str(v)
                    m = re.search(r"(\d{4})[-/](\d{1,2})[-/](\d{1,2})[\sT]+(\d{1,2}):(\d{2})", s)
                    if m:
                        out["dt"] = f"{int(m.group(1))}/{int(m.group(2)):02d}/{int(m.group(3)):02d} {int(m.group(4)):02d}:{m.group(5)}"
                if not out["poster"] and ("image" in kl or "poster" in kl):
                    url = _first_http_url(v) if isinstance(v, str) else None
                    if url: out["poster"] = url
            for v in x.values(): walk(v)
        elif isinstance(x, list):
            for it in x: walk(it)
    walk(data)
    return {k: v for k, v in out.items() if v}

def fetch_game_info_from_api(perf_id: Optional[str], product_id: Optional[str], referer_url: str, sess: requests.Session) -> Dict[str, str]:
    session, token = _prepare_ibon_session()
    if session is None:
        return {}

    headers = {
        "Origin": "https://ticket.ibon.com.tw",
        "Referer": referer_url,
        "User-Agent": UA,
        "Accept": "application/json, text/plain, */*",
        "Content-Type": "application/json;charset=UTF-8",
        "X-Requested-With": "XMLHttpRequest",
        "Accept-Language": "zh-TW,zh;q=0.9,en;q=0.6",
    }
    if token:
        headers["X-XSRF-TOKEN"] = token

    params_list: List[Dict[str, Any]] = []
    if perf_id or product_id:
        params_list.extend([
            {"Performance_ID": perf_id, "Product_ID": product_id},
            {"PerformanceId": perf_id, "ProductId": product_id},
            {"PERFORMANCE_ID": perf_id, "PRODUCT_ID": product_id},
        ])

    activity_ids: List[str] = []
    if referer_url:
        act = _activity_id_from_url(referer_url)
        if act:
            activity_ids.append(act)
    if perf_id and perf_id in PROMO_DETAILS_MAP:
        act = _activity_id_from_url(PROMO_DETAILS_MAP[perf_id])
        if act:
            activity_ids.append(act)

    for act in activity_ids:
        try:
            params_list.insert(0, {"id": int(act)})
        except Exception:
            params_list.insert(0, {"id": act})

    params_list.append({})

    picked: Dict[str, str] = {}

    for params in params_list:
        payload = {k: v for k, v in params.items() if v}
        try:
            resp = session.post(TICKET_API, json=payload, headers=headers, timeout=12)
        except Exception as e:
            app.logger.info(f"[api] fetch fail ({params}): {e}")
            continue

        if resp.status_code == 200:
            try:
                data = resp.json()
            except Exception as e:
                app.logger.info(f"[api] bad json ({params}): {e}")
                continue

            text_blob = json.dumps(data, ensure_ascii=False)
            info = _deep_pick_activity_info(data)

            act_id = None
            m = re.search(r'"ActivityID"\s*:\s*(\d+)', text_blob)
            if m:
                act_id = m.group(1)
            elif activity_ids:
                act_id = activity_ids[0]

            if act_id:
                info.setdefault("details", f"https://ticket.ibon.com.tw/ActivityInfo/Details?id={act_id}")
                info.setdefault("activity_id", act_id)

            if not info.get("details"):
                m = re.search(r'https?://ticket\.ibon\.com\.tw/ActivityInfo/Details/(\d+)', text_blob)
                if m:
                    info["details"] = m.group(0)
                    info.setdefault("activity_id", m.group(1))

            if not info.get("poster"):
                promo = find_activity_image_any(text_blob)
                if promo:
                    info["poster"] = promo

            def match_obj(obj: Any) -> bool:
                if not isinstance(obj, (dict, list)):
                    return False
                blob = json.dumps(obj, ensure_ascii=False)
                ok = True
                if perf_id:
                    ok = ok and (perf_id in blob)
                if product_id:
                    ok = ok and (product_id in blob)
                return ok

            if isinstance(data, list):
                for it in data:
                    if match_obj(it):
                        info.update(_deep_pick_activity_info(it))
                        break
            elif isinstance(data, dict):
                for v in data.values():
                    if isinstance(v, list):
                        for it in v:
                            if match_obj(it):
                                info.update(_deep_pick_activity_info(it))
                                break

            if info:
                picked = info
                break

        elif resp.status_code in (401, 403, 419):
            session, token = _prepare_ibon_session()
            if session is None:
                break
            headers = {
                "Origin": "https://ticket.ibon.com.tw",
                "Referer": referer_url,
                "User-Agent": UA,
                "Accept": "application/json, text/plain, */*",
                "Content-Type": "application/json;charset=UTF-8",
                "X-Requested-With": "XMLHttpRequest",
                "Accept-Language": "zh-TW,zh;q=0.9,en;q=0.6",
            }
            if token:
                headers["X-XSRF-TOKEN"] = token
            continue

    return picked

def fetch_from_ticket_details(details_url: str, sess: requests.Session) -> Dict[str, str]:
    out: Dict[str, str] = {}

    def _abs_url(u: Optional[str]) -> Optional[str]:
        if not u:
            return None
        try:
            return urljoin(details_url, u)
        except Exception:
            return u

    def _format_api_dt(val: Optional[str]) -> Optional[str]:
        if not val or not isinstance(val, str):
            return None
        raw = val.strip()
        if not raw:
            return None
        clean = raw.replace("Z", "")
        if "+" in clean:
            clean = clean.split("+")[0]
        for fmt in ("%Y-%m-%dT%H:%M:%S.%f", "%Y-%m-%dT%H:%M:%S"):
            try:
                dt = datetime.strptime(clean, fmt)
                return dt.strftime("%Y/%m/%d %H:%M")
            except ValueError:
                continue
        return None

    activity_id = _activity_id_from_url(details_url)
    if activity_id:
        out.setdefault("activity_id", str(activity_id))

    api_item: Optional[Dict[str, Any]] = None
    if activity_id:
        session: Optional[requests.Session] = None
        token: Optional[str] = None
        for attempt in range(3):
            if session is None:
                session, token = _prepare_ibon_session()
            if session is None:
                break
            headers = {
                "Origin": "https://ticket.ibon.com.tw",
                "Referer": details_url,
                "X-Requested-With": "XMLHttpRequest",
            }
            if token:
                headers["X-XSRF-TOKEN"] = token
            try:
                resp = session.post(
                    IBON_DETAIL_API,
                    files={"id": (None, str(activity_id))},
                    headers=headers,
                    timeout=10,
                )
                if resp.status_code == 200:
                    data = resp.json()
                    item = data.get("Item") if isinstance(data, dict) else None
                    if isinstance(item, dict):
                        api_item = item
                    break
                if resp.status_code in (401, 403, 419):
                    session, token = _prepare_ibon_session()
                    continue
                if 500 <= resp.status_code < 600:
                    app.logger.info(f"[details-api] http={resp.status_code}")
                    break
            except Exception as e:
                app.logger.info(f"[details-api] err: {e}")
            _sleep_backoff(attempt)

    content_lines: List[str] = []
    content_html = ""

    if api_item:
        if api_item.get("ActivityID"):
            activity_id = str(api_item.get("ActivityID"))
            out.setdefault("activity_id", activity_id)

        title = (api_item.get("ActivityName") or api_item.get("ActivityTitle") or "").strip()
        if title:
            out.setdefault("title", title)

        poster = (
            api_item.get("ActivityImageURL")
            or api_item.get("ActivityImage")
            or api_item.get("PlatformImageURL")
        )
        poster = _abs_url(str(poster).strip()) if poster else None
        if poster:
            out.setdefault("poster", poster)

        place = (api_item.get("ActivityLocation") or api_item.get("ActivityPlace") or "").strip()
        if place:
            out.setdefault("place", place)

        start_dt = (
            _format_api_dt(api_item.get("ActivityShowFrom"))
            or _format_api_dt(api_item.get("ActivityTicketSDate"))
            or _format_api_dt(api_item.get("ActivitySDate"))
        )
        end_dt = (
            _format_api_dt(api_item.get("ActivityShowTo"))
            or _format_api_dt(api_item.get("ActivityTicketEDate"))
            or _format_api_dt(api_item.get("ActivityEDate"))
        )
        if start_dt and end_dt and start_dt != end_dt:
            out.setdefault("dt", f"{start_dt} ~ {end_dt}")
        elif start_dt:
            out.setdefault("dt", start_dt)
        elif end_dt:
            out.setdefault("dt", end_dt)

        content_html = api_item.get("ActivityContent") or ""
        if content_html:
            try:
                regex_place = None
                m = re.search(r'(?:演出|活動)?地點[：:]+\s*([^<\n\r]+)', content_html, flags=re.I)
                if m:
                    regex_place = re.sub(r"\s+", " ", m.group(1)).strip()
                if not regex_place:
                    m = re.search(r'(?:演出|活動)?地點[：:][^<]*<[^>]*>([^<]+)', content_html, flags=re.I)
                    if m:
                        regex_place = re.sub(r"\s+", " ", m.group(1)).strip()
                if regex_place:
                    out.setdefault("place", regex_place)

                soup = soup_parse(content_html)
                content_lines = [ln.strip() for ln in soup.get_text("\n").split("\n") if ln.strip()]
                if not out.get("poster"):
                    img = soup.find("img")
                    if img and img.get("src"):
                        out["poster"] = _abs_url(img.get("src")) or out.get("poster")
                if not out.get("poster"):
                    promo = find_activity_image_any(content_html)
                    if promo:
                        out["poster"] = promo
            except Exception as e:
                app.logger.info(f"[details-api] content parse err: {e}")

    # 透過內容文字補齊場地與時間
    if content_lines:
        if not out.get("place"):
            for idx, line in enumerate(content_lines):
                if any(key in line for key in ("地點", "場地", "地址")):
                    candidate = line.split("：", 1)[-1].strip()
                    if candidate and candidate != line and len(candidate) > 2:
                        out["place"] = candidate
                        break
                    for j in range(idx + 1, len(content_lines)):
                        nxt = content_lines[j].strip()
                        if not nxt:
                            continue
                        if nxt.endswith("："):
                            continue
                        if any(key in nxt for key in ("日期", "時間", "票價", "售票")):
                            continue
                        out["place"] = nxt
                        break
                    if out.get("place"):
                        break
        if not out.get("dt"):
            for line in content_lines:
                dt_text = _format_datetime_match(_RE_DATE.search(line))
                if dt_text:
                    out["dt"] = dt_text
                    break

    # HTML 備援：若關鍵資訊仍缺，才去抓整頁
    need_html = not all(out.get(k) for k in ("title", "poster", "dt", "place"))
    if need_html:
        try:
            r = sess.get(details_url, timeout=12)
            if r.status_code == 200:
                html = r.text
                soup = soup_parse(html)

                if not out.get("poster"):
                    for sel in [
                        'meta[property="og:image:secure_url"]',
                        'meta[property="og:image"]',
                        'meta[name="twitter:image"]',
                    ]:
                        m = soup.select_one(sel)
                        if m and m.get("content"):
                            out["poster"] = urljoin(details_url, m["content"].strip())
                            break
                    if not out.get("poster"):
                        for img in soup.find_all("img"):
                            src = (img.get("src") or "").strip()
                            if src and any(k in src.lower() for k in ("activityimage", "azureedge", "banner", "cover", "adimage")):
                                out["poster"] = urljoin(details_url, src)
                                break

                if not out.get("title"):
                    h1 = soup.select_one("h1")
                    if h1:
                        t = h1.get_text(" ", strip=True)
                        if t:
                            out["title"] = t

                if not out.get("dt"):
                    tx = soup.get_text(" ", strip=True)
                    dt_text = _format_datetime_match(_RE_DATE.search(tx))
                    if dt_text:
                        out["dt"] = dt_text

                if not out.get("place"):
                    title_html, place_html, _ = extract_title_place_from_html(html)
                    if place_html:
                        out["place"] = place_html
                    if title_html and not out.get("title"):
                        out["title"] = title_html
        except Exception as e:
            app.logger.info(f"[details] fetch fail: {e}")

    return {k: v for k, v in out.items() if v}

# ---- 圖片（宣傳圖 + 座位圖）----
def pick_event_images_from_000(html: str, base_url: str) -> Tuple[str, Optional[str]]:
    poster = LOGO
    seatmap = None
    try:
        soup = soup_parse(html)
        for img in soup.find_all("img"):
            src = (img.get("src") or "").strip()
            if src and "static_bigmap" in src.lower():
                seatmap = urljoin(base_url, src); break
        if not seatmap:
            m = re.search(r'https?://[^\s"\'<>]+static_bigmap[^\s"\'<>]+?\.(?:jpg|jpeg|png)', html, flags=re.I)
            if m: seatmap = m.group(0)

        promo = find_activity_image_any(html)
        if promo:
            poster = promo
        else:
            for sel in ['meta[property="og:image"]', 'meta[name="twitter:image"]']:
                m = soup.select_one(sel)
                if m and m.get("content"):
                    poster = urljoin(base_url, m["content"]); break
            if poster == LOGO:
                for img in soup.find_all("img"):
                    src = (img.get("src") or "").strip()
                    if src and any(k in src.lower() for k in ("activityimage","azureedge","adimage")):
                        poster = urljoin(base_url, src); break
    except Exception as e:
        app.logger.warning(f"[image] pick failed: {e}")
    return poster, seatmap

def extract_title_place_from_html(html: str) -> tuple[Optional[str], Optional[str], Optional[str]]:
    soup = soup_parse(html)

    title: Optional[str] = None
    place: Optional[str] = None
    dt_text: Optional[str] = None

    for gt in soup.select('.grid-title'):
        lab = gt.get_text(" ", strip=True)
        sib = gt.find_next_sibling()
        if not sib:
            continue
        content = sib.get_text(" ", strip=True)
        if not content:
            continue

        if any(k in lab for k in ("活動名稱", "演出名稱", "節目名稱", "場次名稱")) and not title:
            title = content

        if any(k in lab for k in ("活動地點", "地點", "場地")) and not place:
            place = re.sub(r"\s+", " ", content).strip()

    if not title:
        m = soup.select_one('[id$="_NAME"]')
        if m:
            t = m.get_text(" ", strip=True)
            if t: title = t

    if not title:
        h1 = soup.select_one("h1")
        if h1:
            t = h1.get_text(" ", strip=True)
            if len(t) >= 6: title = t

    if not title:
        mt = soup.select_one('meta[property="og:title"]')
        if mt and mt.get("content"):
            title = mt["content"].strip()

    dt_text = _format_datetime_match(_RE_DATE.search(html)) or dt_text

    return title, place, dt_text

# ============= 票區與 live.map 解析 =============
def extract_area_meta_from_000(html: str) -> Tuple[Dict[str, str], Dict[str, str], Dict[str, int], Dict[str, int]]:
    name_map: Dict[str, str] = {}
    status_map: Dict[str, str] = {}
    qty_map: Dict[str, int] = {}
    order_map: Dict[str, int] = {}

    soup = soup_parse(html)

    # (a) script jsonData
    for sc in soup.find_all("script"):
        s = sc.string or sc.text or ""
        m = re.search(r"jsonData\s*=\s*'(\[.*?\])'", s, flags=re.S)
        if not m:
            continue
        try:
            arr = json.loads(m.group(1))
            for it in arr:
                code = (it.get("PERFORMANCE_PRICE_AREA_ID") or "").strip()
                name = (it.get("NAME") or "").strip()
                amt  = (it.get("AMOUNT") or "").strip()
                srt  = it.get("SORT")
                if code and name:
                    name_map.setdefault(code, re.sub(r"\s+", "", name))
                if code and amt:
                    status_map.setdefault(code, amt)
                    nums = [int(x) for x in re.findall(r"\d+", amt) if int(x) < 1000]
                    if nums:
                        qty_map.setdefault(code, nums[-1])
                if code and isinstance(srt, int):
                    order_map.setdefault(code, srt)
        except Exception:
            pass

    # (b) 表格列
    row_idx = 0
    for a in soup.select('a[href*="PERFORMANCE_PRICE_AREA_ID="]'):
        href = a.get("href", "")
        m = re.search(r'PERFORMANCE_PRICE_AREA_ID=([A-Za-z0-9]+)', href)
        if not m:
            continue
        code = m.group(1)
        row_idx += 1
        order_map.setdefault(code, 10000 + row_idx)

        tr = a.find_parent("tr")
        if not tr:
            continue

        tds = [td.get_text(" ", strip=True) for td in tr.find_all("td")]
        if tds:
            if code not in name_map:
                cand = None
                for t in tds:
                    if re.search(r"(樓|區|包廂)", t):
                        cand = t; break
                if not cand:
                    cand = tds[0]
                name_map[code] = re.sub(r"\s+", "", cand)

            status_cell = ""
            for t in reversed(tds):
                if ("已售完" in t) or ("熱賣" in t) or re.search(r"\b\d{1,3}\b", t):
                    status_cell = t
                    break
            if status_cell:
                if code not in status_map:
                    if "已售完" in status_cell:
                        status_map[code] = "已售完"
                    elif "熱賣" in status_cell:
                        status_map[code] = "熱賣中"
                nums = [int(x) for x in re.findall(r"\d+", status_cell) if int(x) < 1000]
                if nums and code not in qty_map:
                    qty_map[code] = nums[-1]

    return name_map, status_map, qty_map, order_map

def _parse_livemap_text(txt: str) -> Tuple[Dict[str, int], int]:
    sections: Dict[str, int] = {}
    for tag in _RE_AREA_TAG.findall(txt):
        code = None
        m = re.search(
            r"javascript:Send\([^)]*'(?:B0[0-9A-Z]{6,10})'\s*,\s*'(B0[0-9A-Z]{6,10})'",
            tag, re.I
        )
        if m: code = m.group(1)
        if not code:
            m = re.search(r'(?:data-(?:area|area-id|price-area-id))=["\'](B0[0-9A-Z]{6,10})["\']', tag, re.I)
            if m: code = m.group(1)
        if not code:
            continue

        qty = None
        m = re.search(r'\bdata-(?:left|remain|qty|count)=["\']?(\d{1,3})["\']?', tag, re.I)
        if m:
            qty = int(m.group(1))

        if qty is None:
            text = ""
            m = re.search(r'title="([^"]*)"', tag, re.I)
            if m: text = m.group(1)
            if not text:
                m = re.search(r'(?:alt|aria-label)=["\']([^"\']*)["\']', tag, re.I)
                if m: text = m.group(1)
            if text:
                m = re.search(r'(?:剩餘|尚餘|可售|可購)[^\d]{0,6}(\d{1,3})', text)
                if not m:
                    m = re.search(r'(\d{1,3})\s*張', text)
                if m:
                    qty = int(m.group(1))

        if not qty or qty <= 0 or qty > 500:
            continue

        prev = sections.get(code)
        if prev is None or qty > prev:
            sections[code] = qty

    total = sum(sections.values())
    return sections, total

def try_fetch_livemap_by_perf(perf_id: str, sess: requests.Session, html: Optional[str] = None) -> Tuple[Dict[str, int], int]:
    if not perf_id:
        return {}, 0
    bases = [f"https://qwareticket-asysimg.azureedge.net/QWARE_TICKET/images/Temp/{perf_id}/"]
    if html:
        poster, seatmap = pick_event_images_from_000(html, "https://orders.ibon.com.tw/")
        if seatmap:
            m = re.match(r'(https?://.*/images/[^/]+/)', seatmap)
            if m: bases.insert(0, m.group(1))
    prefixes = ["", "1_", "2_", "3_", "01_", "02_", "03_"]
    tried = set()
    for base in bases:
        for pref in prefixes:
            url = f"{base}{pref}{perf_id}_live.map"
            if url in tried: continue
            tried.add(url)
            try:
                app.logger.info(f"[livemap] try {url}")
                r = sess.get(url, timeout=12)
                if r.status_code == 200 and "<area" in r.text:
                    app.logger.info(f"[livemap] hit {url}")
                    return _parse_livemap_text(r.text)
            except Exception as e:
                app.logger.info(f"[livemap] miss {url}: {e}")
    return {}, 0

# （可選）進第二步票區頁補抓數字
def fetch_area_left_from_utk0101(base_000_url: str, perf_id: str, product_id: str, area_id: str, sess: requests.Session) -> Optional[int]:
    try:
        url = "https://orders.ibon.com.tw/Application/UTK01/UTK0101_02.aspx"
        params = {
            "PERFORMANCE_ID": perf_id,
            "PERFORMANCE_PRICE_AREA_ID": area_id,
            "PRODUCT_ID": product_id,
            "strItem": "WEB網站入手A1",
        }
        headers = {"Referer": base_000_url, "User-Agent": UA, "Accept-Language": "zh-TW,zh;q=0.9,en;q=0.6"}
        r = sess.get(url, params=params, headers=headers, timeout=12)
        if r.status_code != 200:
            return None
        html = r.text
        m = re.search(r'(?:剩餘|尚餘|可購買|可售)[^\d]{0,6}(\d{1,3})', html)
        if not m:
            m = re.search(r'(\d{1,3})\s*張', html)
        if m:
            return int(m.group(1))

        soup = soup_parse(html)
        qty = None
        for inp in soup.select('input[type="number"],input[name*="QTY" i],select[name*="QTY" i]'):
            for attr in ("max", "data-max", "data-left", "data-remain"):
                v = inp.get(attr)
                if v and str(v).isdigit():
                    qty = max(qty or 0, int(v))
        return qty
    except Exception as e:
        app.logger.info(f"[area-left] fail {area_id}: {e}")
        return None

# --------- 主要解析器 ---------
def parse_UTK0201_000(url: str, sess: requests.Session) -> dict:
    out = {"ok": False, "sig": "NA", "url": url, "image": LOGO}
    r = sess.get(url, timeout=15)
    if r.status_code != 200:
        out["msg"] = f"讀取失敗（HTTP {r.status_code}）"
        return out
    html = r.text

    q = parse_qs(urlparse(url).query)
    perf_id = (q.get("PERFORMANCE_ID") or [None])[0]
    product_id = (q.get("PRODUCT_ID") or [None])[0]

    # 圖片
    poster_from_000, seatmap = pick_event_images_from_000(html, url)
    if seatmap: out["seatmap"] = seatmap

    # 活動基本資訊
    api_info: Dict[str, str] = {}
    try:
        api_info = fetch_game_info_from_api(perf_id, product_id, url, sess)
    except Exception as e:
        app.logger.info(f"[api] fail: {e}")

    html_title, html_place, html_dt = extract_title_place_from_html(html)

    html_details = find_details_url_candidates_from_html(html, url)
    details_url = (
        (html_details[0] if html_details else None)
        or api_info.get("details")
        or (PROMO_DETAILS_MAP.get(perf_id) if perf_id else None)
    )
    details_info: Dict[str, str] = {}
    if details_url:
        details_info = fetch_from_ticket_details(details_url, sess)

    chosen_img = (
        (PROMO_IMAGE_MAP.get(perf_id) if perf_id else None)
        or details_info.get("poster")
        or api_info.get("poster")
        or poster_from_000
        or LOGO
    )
    if not _url_ok(chosen_img):
        app.logger.info(f"[image] chosen invalid, fallback: {chosen_img}")
        chosen_img = seatmap if seatmap and _url_ok(seatmap) else LOGO
    out["image"] = chosen_img

    out["title"] = details_info.get("title") or api_info.get("title") or html_title or "（未取到標題）"
    out["place"] = details_info.get("place") or api_info.get("place") or html_place or "（未取到場地）"
    out["date"]  = details_info.get("dt")    or api_info.get("dt")    or html_dt    or "（未取到日期）"

    # 票區中文名 + 狀態（AMOUNT）+ 順序
    area_name_map, area_status_map, area_qty_map, area_order_map = extract_area_meta_from_000(html)
    out["area_names"] = area_name_map

    # live.map 數字（僅取可信數字，且同一區取最大值）
    sections_by_code, _ = try_fetch_livemap_by_perf(perf_id, sess, html=html)
    numeric_counts: Dict[str, int] = dict(sections_by_code)
    for code, n in area_qty_map.items():
        if isinstance(n, int) and n > 0 and code not in numeric_counts:
            numeric_counts[code] = n

    selling_unknown_codes: List[str] = []
    for code, status in area_status_map.items():
        if (status and ("熱賣" in status or "可售" in status)) and not numeric_counts.get(code):
            selling_unknown_codes.append(code)

    if FOLLOW_AREAS_PER_CHECK > 0 and perf_id and product_id and area_name_map:
        need_follow = [code for code, st in area_status_map.items()
                       if (st and "熱賣" in st) and (code not in numeric_counts)]
        for code in need_follow[:FOLLOW_AREAS_PER_CHECK]:
            n = fetch_area_left_from_utk0101(url, perf_id, product_id, code, sess)
            if isinstance(n, int) and n > 0:
                numeric_counts[code] = n

    selling_unknown_codes = [
        code for code, amt in area_status_map.items()
        if (amt and ("熱賣" in amt or "可售" in amt)) and not numeric_counts.get(code)
    ]

    human_numeric: Dict[str, int] = {}
    for code, n in numeric_counts.items():
        name = area_name_map.get(code, code)
        v = int(n)
        human_numeric[name] = max(human_numeric.get(name, 0), v)

    def order_key(name: str) -> tuple:
        codes = [c for c, nm in area_name_map.items() if nm == name]
        order_vals = [area_order_map.get(c, 99999) for c in codes] or [99999]
        return (min(order_vals), name)

    ordered_names = sorted(human_numeric.keys(), key=order_key)
    selling_names = sorted({area_name_map.get(code, code) for code in selling_unknown_codes}, key=order_key)

    total_num = sum(human_numeric.values())

    sold_out = False
    if area_name_map:
        any_hot = any(("熱賣" in s) or ("可售" in s) or ("可購" in s) for s in area_status_map.values())
        any_num = any(v > 0 for v in numeric_counts.values())
        if not any_hot and not any_num and area_status_map:
            sold_out = all(("已售完" in area_status_map.get(code, "")) for code in area_name_map.keys())

    out["sections"] = human_numeric
    out["sections_order"] = ordered_names
    out["selling"] = selling_names
    out["total"] = total_num
    out["soldout"] = bool(sold_out)

    sig_base = hash_state(human_numeric, selling_names)
    out["sig"] = hashlib.md5((sig_base + ("|SO" if sold_out else "")).encode("utf-8")).hexdigest()

    out["ok"] = (total_num > 0) or bool(selling_names)

    if out["ok"]:
        lines = [f"🎫 {out['title']}",
                 f"地點：{out['place']}",
                 f"日期：{out['date']}",
                 ""]
        if total_num > 0:
            lines.append("✅ 監看結果：目前可售")
            for name in ordered_names:
                lines.append(f"{name}: {human_numeric[name]} 張")
            lines.append(f"合計：{total_num} 張")
        if selling_names:
            if total_num > 0:
                lines.append("")  # 分段
            lines.append("🟢 目前熱賣中（數量未公開）：")
            for n in selling_names:
                lines.append(f"・{n}（熱賣中）")
        lines.append(out["url"])
        out["msg"] = "\n".join(lines)
        return out

    if sold_out:
        out["msg"] = (
            f"🎫 {out['title']}\n"
            f"📍地點：{out['place']}\n"
            f"📅日期：{out['date']}\n\n"
            f"🔴 全區已售完\n"
            f"{url}"
        )
        return out

    out["msg"] = (
        f"🎫 {out['title']}\n"
        f"地點：{out['place']}\n"
        f"日期：{out['date']}\n\n"
        "暫時讀不到剩餘數（可能為動態載入）。\n"
        f"{url}"
    )
    return out

def probe(url: str) -> dict:
    s = sess_default()
    p = urlparse(url)
    if "orders.ibon.com.tw" in p.netloc and p.path.upper().endswith("/UTK0201_000.ASPX"):
        return parse_UTK0201_000(url, s)
    r = s.get(url, timeout=12)
    title = ""
    try:
        soup = soup_parse(r.text)
        if soup.title and soup.title.text:
            title = soup.title.text.strip()
    except Exception:
        pass
    return {
        "ok": False, "sig": "NA", "url": url, "image": LOGO,
        "title": title or "（未取到標題）", "place": "", "date": "", "msg": url,
    }

# ============= LINE 指令 =============
HELP = (
    "親愛的用戶您好 🖐️\n"
    "歡迎來到巴拉圭の專屬搶票助手 🤗\n"
    "我是您的票券監看機器人 🤖\n\n"
    "您可以使用以下指令來進行操作： 👇\n\n"
    "➊/start 或 /help － 顯示操作說明\n"
    "➋/watch <URL> [秒] － 開始監看（最小 15 秒）\n"
    "➌/unwatch <任務ID> － 停用任務\n"
    "➍/list － 顯示啟用中任務（/list all 看全部、/list off 看停用）\n"
    "➎/check <URL|任務ID> － 立刻手動查詢該頁剩餘數\n"
    "➏/probe <URL> － 回傳診斷 JSON（除錯用）\n\n"
    "➐ibon售票網站首頁連結:https://ticket.ibon.com.tw/Index/entertainment \n"
    "將用戶想追蹤的ibon售票網站連結貼入<URL>欄位即可 \n"
    "🤖任務ID會在用戶輸入/watch開始監看後生成一個六位數的代碼 🤖\n"
)
WELCOME_TEXT = HELP

CMD_PREFIX = ("/", "／")
def is_command(text: Optional[str]) -> bool:
    if not text:
        return False
    return text.strip().startswith(CMD_PREFIX)

def source_id(ev):
    src = ev.source
    return getattr(src, "user_id", None) or getattr(src, "group_id", None) or getattr(src, "room_id", None) or ""

def make_task_id() -> str:
    return uuid.uuid4().hex[:6]

def fs_get_task_by_canon(chat_id: str, url_canon: str):
    if not FS_OK: return None
    q = (fs_client.collection(COL)
         .where("chat_id", "==", chat_id)
         .where("url_canon", "==", url_canon)
         .limit(1).stream())
    for d in q: return d
    return None

def fs_get_task_by_id(chat_id: str, tid: str):
    if not FS_OK: return None
    q = (fs_client.collection(COL)
         .where("chat_id", "==", chat_id)
         .where("id", "==", tid)
         .limit(1).stream())
    for d in q: return d
    return None

def fs_upsert_watch(chat_id: str, url: str, sec: int):
    if not FS_OK:
        raise RuntimeError("Firestore not available")
    url_c = canonicalize_url(url)
    sec = max(15, int(sec))
    now = datetime.now(timezone.utc)
    doc = fs_get_task_by_canon(chat_id, url_c)
    if doc:
        fs_client.collection(COL).document(doc.id).update({
            "period": sec, "enabled": True, "updated_at": now,
        })
        return doc.to_dict()["id"], False
    tid = make_task_id()
    fs_client.collection(COL).add({
        "id": tid, "chat_id": chat_id, "url": url, "url_canon": url_c,
        "period": sec, "enabled": True, "created_at": now, "updated_at": now,
        "last_sig": "", "last_total": 0, "last_ok": False, "next_run_at": now,
    })
    return tid, True

def fs_list(chat_id: str, show: str = "on"):
    if not FS_OK:
        return []

    base = fs_client.collection(COL).where("chat_id", "==", chat_id)
    if show == "on":
        base = base.where("enabled", "==", True)
    elif show == "off":
        base = base.where("enabled", "==", False)

    try:
        cur = base.order_by("updated_at", direction=firestore.Query.DESCENDING).stream()
        rows = []
        for d in cur:
            rows.append(d.to_dict())
        return rows
    except Exception as e:
        app.logger.info(f"[fs_list] order_by stream failed, fallback to unsorted: {e}")

    try:
        rows = [d.to_dict() for d in base.stream()]
        def _k(x):
            v = x.get("updated_at")
            return v if v is not None else datetime.fromtimestamp(0, timezone.utc)
        rows.sort(key=_k, reverse=True)
        return rows
    except Exception as e2:
        app.logger.error(f"[fs_list] fallback stream failed: {e2}")
        return []

def fs_disable(chat_id: str, tid: str) -> bool:
    doc = fs_get_task_by_id(chat_id, tid)
    if not doc: return False
    fs_client.collection(COL).document(doc.id).update({
        "enabled": False, "updated_at": datetime.now(timezone.utc),
    })
    return True

def fmt_result_text(res: dict) -> str:
    lines = []
    if res.get("task_id"):
        lines.append(f"任務代碼：{res['task_id']}")
    lines += [
        f"🎫 {res.get('title','')}".strip(),
        f"📍地點：{res.get('place','')}",
        f"📅日期：{res.get('date','')}",
    ]
    if res.get("soldout"):
        lines.append("\n🔴 全區已售完")
        lines.append(res.get("url", ""))
        return "\n".join(lines)

    if res.get("ok"):
        secs = res.get("sections", {})
        order = res.get("sections_order") or []
        selling = res.get("selling", [])
        if secs:
            lines.append("\n✅ 監看結果：目前可售")
            if order:
                for name in order:
                    if name in secs:
                        lines.append(f"{name}: {secs[name]} 張")
            else:
                for k, v in sorted(secs.items(), key=lambda x: (-x[1], x[0])):
                    lines.append(f"{k}: {v} 張")
            lines.append(f"合計：{res.get('total',0)} 張")
        if selling:
            lines.append("\n🟢 目前熱賣中（數量未公開）：")
            for n in selling:
                lines.append(f"・{n}（熱賣中）")
    else:
        lines.append("\n暫時讀不到剩餘數（可能為動態載入）。")
    lines.append(res.get("url", ""))
    return "\n".join(lines)

def handle_command(text: str, chat_id: str):
    try:
        parts = text.strip().split()
        cmd = parts[0].lower()
        if cmd in ("/start", "/help"):
            return [TextSendMessage(text=HELP)] if HAS_LINE else [HELP]

        if cmd == "/watch" and len(parts) >= 2:
            url = parts[1].strip()
            sec = int(parts[2]) if len(parts) >= 3 and parts[2].isdigit() else DEFAULT_PERIOD_SEC
            tid, created = fs_upsert_watch(chat_id, url, sec)
            status = "啟用" if created else "更新"
            msg = f"你的任務：\n{tid}｜{status}｜{sec}s\n{canonicalize_url(url)}"
            return [TextSendMessage(text=msg)] if HAS_LINE else [msg]

        if cmd == "/unwatch" and len(parts) >= 2:
            ok = fs_disable(chat_id, parts[1].strip())
            msg = "已停用" if ok else "找不到該任務"
            return [TextSendMessage(text=msg)] if HAS_LINE else [msg]

        if cmd == "/list":
            try:
                mode = "on"
                if len(parts) >= 2 and parts[1].lower() in ("all", "off"):
                    mode = parts[1].lower()

                rows = fs_list(chat_id, show=mode)
                if not rows:
                    out = "（沒有任務）"
                    return [TextSendMessage(text=out)] if HAS_LINE else [out]

                chunks = []
                buf = "你的任務：\n"
                for r in rows:
                    try:
                        rid    = str(r.get("id", "?"))
                        state  = "啟用" if r.get("enabled") else "停用"
                        period = str(r.get("period", "?"))
                        u      = str(r.get("url", ""))
                        line = f"{rid}｜{state}｜{period}s\n{u}\n\n"
                    except Exception as e:
                        app.logger.info(f"[list] format row fail: {e}; row={r}")
                        line = f"{r}\n\n"

                    if len(buf) + len(line) > 4800:
                        chunks.append(buf.rstrip())
                        buf = ""
                    buf += line
                if buf:
                    chunks.append(buf.rstrip())

                if HAS_LINE:
                    to_reply = chunks[:5]
                    to_push  = chunks[5:]
                    msgs = [TextSendMessage(text=c) for c in to_reply]
                    for c in to_push:
                        try:
                            send_text(chat_id, c)
                        except Exception as e:
                            app.logger.error(f"[list] push remainder failed: {e}")
                    return msgs
                else:
                    return chunks

            except Exception as e:
                app.logger.error(f"/list failed: {e}\n{traceback.format_exc()}")
                out = "（讀取任務清單時發生例外）"
                return [TextSendMessage(text=out)] if HAS_LINE else [out]

        if cmd == "/check" and len(parts) >= 2:
            target = parts[1].strip()
            tid_for_msg = None
            if target.lower().startswith("http"):
                url = target
            else:
                doc = fs_get_task_by_id(chat_id, target)
                if not doc:
                    msg = "找不到該任務 ID"
                    return [TextSendMessage(text=msg)] if HAS_LINE else [msg]
                url = doc.to_dict().get("url")
                tid_for_msg = target

            res = probe(url)
            if tid_for_msg:
                res["task_id"] = tid_for_msg

            if HAS_LINE:
                msgs = []
                sent = set()
                sm  = res.get("seatmap")
                img = res.get("image")
                if sm and _url_ok(sm):
                    msgs.append(ImageSendMessage(original_content_url=sm, preview_image_url=sm))
                    sent.add(sm)
                if img and _url_ok(img) and img not in sent:
                    msgs.append(ImageSendMessage(original_content_url=img, preview_image_url=img))
                msgs.append(TextSendMessage(text=fmt_result_text(res)))
                return msgs
            else:
                return [fmt_result_text(res)]

        if cmd == "/probe" and len(parts) >= 2:
            url = parts[1].strip()
            res = probe(url)
            out = json.dumps(res, ensure_ascii=False)
            return [TextSendMessage(text=out)] if HAS_LINE else [out]

        return [TextSendMessage(text=HELP)] if HAS_LINE else [HELP]
    except Exception as e:
        app.logger.error(f"handle_command error: {e}\n{traceback.format_exc()}")
        msg = "指令處理發生錯誤，請稍後再試。"
        return [TextSendMessage(text=msg)] if HAS_LINE else [msg]

# ============= Webhook / Scheduler / Diag =============

@app.post("/webhook")
@app.post("/line/webhook")
@app.post("/callback")

def webhook():
    if not (HAS_LINE and handler):
        app.logger.warning("Webhook invoked but handler not ready")
        return "OK", 200
    signature = request.headers.get("X-Line-Signature", "")
    body = request.get_data(as_text=True)
    try:
        handler.handle(body, signature)
    except InvalidSignatureError:
        app.logger.warning("InvalidSignature on /webhook")
        abort(400)
    return "OK", 200

if HAS_LINE and handler:

    @handler.add(FollowEvent)
    def on_follow(ev):
        try:
            line_bot_api.reply_message(ev.reply_token, [TextSendMessage(text=WELCOME_TEXT)])
        except Exception as e:
            app.logger.error(f"[follow] reply failed: {e}")

    @handler.add(JoinEvent)
    def on_join(ev):
        try:
            line_bot_api.reply_message(ev.reply_token, [TextSendMessage(text=WELCOME_TEXT)])
        except Exception as e:
            app.logger.error(f"[join] reply failed: {e}")

    @handler.add(MessageEvent, message=TextMessage)
    def on_message(ev):
        raw = getattr(ev.message, "text", "") or ""
        text = raw.strip()
        if not is_command(text):
            app.logger.info(f"[IGNORED NON-COMMAND] chat={source_id(ev)} text={text!r}")
            return

        chat = source_id(ev)
        msgs = handle_command(text, chat)
        if isinstance(msgs, list) and msgs and not isinstance(msgs[0], str):
            line_bot_api.reply_message(ev.reply_token, msgs)
        else:
            line_bot_api.reply_message(ev.reply_token, [TextSendMessage(text=str(msgs))])

@app.route("/cron/tick", methods=["GET"])
def cron_tick():
    start = time.time()
    resp = {"ok": True, "processed": 0, "skipped": 0, "errors": []}
    try:
        if not FS_OK:
            resp["ok"] = False
            resp["errors"].append("No Firestore client")
            return jsonify(resp), 200

        now = datetime.now(timezone.utc)

        try:
            docs = list(fs_client.collection(COL).where("enabled", "==", True).stream())
        except Exception as e:
            app.logger.error(f"[tick] list watchers failed: {e}")
            resp["ok"] = False
            resp["errors"].append(f"list failed: {e}")
            return jsonify(resp), 200

        handled = 0
        for d in docs:
            if (time.time() - start) > TICK_SOFT_DEADLINE_SEC:
                resp["errors"].append("soft-deadline reached; remaining will run next tick")
                break
            if handled >= MAX_PER_TICK:
                resp["errors"].append("max-per-tick reached; remaining will run next tick")
                break

            r = d.to_dict()
            period = int(r.get("period", DEFAULT_PERIOD_SEC))
            next_run_at = r.get("next_run_at") or (now - timedelta(seconds=1))
            if now < next_run_at:
                resp["skipped"] += 1
                continue

            url = r.get("url")
            try:
                res = probe(url)
            except Exception as e:
                app.logger.error(f"[tick] probe error for {url}: {e}")
                res = {"ok": False, "msg": f"probe error: {e}", "sig": "NA", "url": url}

            try:
                fs_client.collection(COL).document(d.id).update({
                    "last_sig": res.get("sig", "NA"),
                    "last_total": res.get("total", 0),
                    "last_ok": bool(res.get("ok", False)),
                    "updated_at": now,
                    "next_run_at": now + timedelta(seconds=period),
                })
            except Exception as e:
                app.logger.error(f"[tick] update doc error: {e}")
                resp["errors"].append(f"update error: {e}")

            changed = (res.get("sig", "NA") != r.get("last_sig", ""))
            if ALWAYS_NOTIFY or changed:
                try:
                    res["task_id"] = r.get("id")
                    chat_id = r.get("chat_id")
                    sent = set()
                    sm = res.get("seatmap")
                    img = res.get("image")
                    if sm and _url_ok(sm):
                        send_image(chat_id, sm); sent.add(sm)
                    if img and _url_ok(img) and img not in sent:
                        send_image(chat_id, img)
                    send_text(chat_id, fmt_result_text(res))
                except Exception as e:
                    app.logger.error(f"[tick] notify error: {e}")
                    resp["errors"].append(f"notify error: {e}")

            handled += 1
            resp["processed"] += 1

        app.logger.info(f"[tick] processed={resp['processed']} skipped={resp['skipped']} "
                        f"errors={len(resp['errors'])} duration={time.time()-start:.1f}s")
        return jsonify(resp), 200

    except Exception as e:
        app.logger.error(f"[tick] fatal: {e}\n{traceback.format_exc()}")
        resp["ok"] = False
        resp["errors"].append(str(e))
        return jsonify(resp), 200

@app.route("/diag", methods=["GET"])
def diag():
    url = request.args.get("url", "").strip()
    if not url:
        return jsonify({"ok": False, "msg": "missing url"}), 400
    try:
        res = probe(url)
        return jsonify(res), 200
    except Exception as e:
        return jsonify({"ok": False, "msg": str(e)}), 500


@app.get("/diag/routes")
def diag_routes():
    rules = []
    for rule in app.url_map.iter_rules():
        methods = sorted(m for m in rule.methods if m not in {"HEAD", "OPTIONS"})
        rules.append({
            "rule": rule.rule,
            "methods": methods,
            "endpoint": rule.endpoint,
        })
    return jsonify({"ok": True, "routes": rules}), 200


@app.route("/healthz", methods=["GET"])
def healthz():
    return "ok", 200

@app.route("/check", methods=["GET"])
def http_check_once():
    url = request.args.get("url", "").strip()
    if not url:
        return jsonify({"ok": False, "msg": "provide ?url=<UTK0201_000 url>"}), 400
    res = probe(url)
    return jsonify(res), 200

# ====== Entertainment helpers & LIFF API ======

def fetch_ibon_ent_html_hard(limit=10, keyword=None, only_concert=False):
    """
    超寬鬆 HTML 兜底版本：
    - 先抓到所有 /ActivityInfo/Details/<id>
    - 盡量從近鄰元素、img alt、title、strong/h3 取標題
    - 標題拿不到時，用「活動」；圖片拿不到時給 None
    - 永遠回傳 list
    """
    url = IBON_ENT_URL
    s = requests.Session()
    s.headers.update({
        "User-Agent": UA,
        "Accept-Language": "zh-TW,zh;q=0.9,en;q=0.6",
        "Accept": "text/html,application/xhtml+xml,application/xml;q=0.9,*/*;q=0.8",
        "Connection": "close",
    })
    items: List[Dict[str, Any]] = []
    seen: set = set()

    try:
        r = s.get(url, timeout=15)
        r.raise_for_status()
        html = r.text
        soup = soup_parse(html)

        # 先把所有 Details 連結撿出來
        all_details = _extract_details_any(html)

        def _pick_title_from_node(node) -> Optional[str]:
            # 1) node 本身的 title 屬性
            t = (node.get("title") or "").strip() if hasattr(node, "get") else ""
            if t: return t
            # 2) 近鄰的 img[alt]
            img = None
            try:
                img = node.find("img") if hasattr(node, "find") else None
            except Exception:
                img = None
            if img and (img.get("alt") or "").strip():
                return img.get("alt").strip()
            # 3) 近鄰的 strong/h3/span 文字
            for sel in ("strong", "h3", ".title", ".txt", "span"):
                try:
                    cand = node.select_one(sel) if hasattr(node, "select_one") else None
                    if cand:
                        txt = cand.get_text(" ", strip=True)
                        if txt and len(txt) >= 2:
                            return txt
                except Exception:
                    pass
            # 4) a 本身文字
            try:
                tx = node.get_text(" ", strip=True) if hasattr(node, "get_text") else ""
                if tx and len(tx) >= 2:
                    return tx
            except Exception:
                pass
            return None

        # 先嘗試用 DOM 找「卡片」
        try:
            card_nodes = soup.select('.owl-item, .item, .swiper-slide, .card, .banner, .list, a[href*="ActivityInfo/Details"]')
        except Exception:
            card_nodes = []

        for nd in card_nodes:
            try:
                # 試從卡片內找 Details
                href = None
                atag = nd.select_one('a[href*="ActivityInfo/Details"]')
                if atag and atag.get("href"):
                    href = urljoin(IBON_BASE, atag["href"].strip())
                # 沒有就跳過
                if not href:
                    continue
                if href in seen:
                    continue

                title = _pick_title_from_node(nd) or "活動"
                if keyword and keyword not in title:
                    continue
                if only_concert and not _looks_like_concert(title):
                    continue

                # 圖片：src / data-src / data-original
                img_url = None
                img = nd.find("img")
                if img:
                    for k in ("src", "data-src", "data-original", "data-lazy"):
                        v = (img.get(k) or "").strip()
                        if v:
                            img_url = urljoin(IBON_BASE, v)
                            break

                items.append({"title": title, "url": href, "image": img_url})
                seen.add(href)
                if len(items) >= max(1, int(limit)):
                    return items
            except Exception:
                continue

        # 如果上面的卡片法抓不到，退而求其次：用所有 Details 列表配對標題
        for href in all_details:
            if href in seen:
                continue
            # 在 HTML 內找這個 href 出現附近的文字當標題
            title = None
            try:
                # 取出 href 周邊 300 字元尋找候選文字
                m = re.search(re.escape(href), html)
                if m:
                    start = max(0, m.start() - 300)
                    end   = min(len(html), m.end() + 300)
                    blob  = html[start:end]
                    # title 屬性
                    mt = re.search(r'title\s*=\s*"([^"]{2,})"', blob)
                    if mt: title = mt.group(1).strip()
                    # strong/h3
                    if not title:
                        mt = re.search(r'(?is)<(?:strong|h3)[^>]*>\s*([^<]{2,})\s*</(?:strong|h3)>', blob)
                        if mt: title = mt.group(1).strip()
                    # img alt
                    if not title:
                        mt = re.search(r'(?is)<img[^>]*\balt\s*=\s*"([^"]{2,})"', blob)
                        if mt: title = mt.group(1).strip()
            except Exception:
                pass

            title = title or "活動"
            if keyword and keyword not in title:
                continue
            if only_concert and not _looks_like_concert(title):
                continue

            items.append({"title": title, "url": href, "image": None})
            seen.add(href)
            if len(items) >= max(1, int(limit)):
                break

        return items

    except Exception as e:
        app.logger.error(f"[html_hard] failed: {e}")
        return []

# --- backward-compat alias（舊名→新實作；一定要放在函式「外面」） ---
def fetch_ibon_entertainments(limit=10, keyword=None, only_concert=False):
    items = fetch_ibon_list_via_api(limit=limit, keyword=keyword, only_concert=only_concert)
    if items:
        return items
    return fetch_ibon_ent_html_hard(limit=limit, keyword=keyword, only_concert=only_concert)

def _truthy(v: Optional[str]) -> bool:
    if v is None:
        return False
    s = str(v).strip().lower()
    return s in ("1", "true", "t", "yes", "y")

# 簡單保險絲（30 分鐘）
_API_BREAK_UNTIL = 0

def fetch_ibon_carousel_from_api(limit=10, keyword=None, only_concert=False):
    global _API_BREAK_UNTIL
    now = time.time()
    if now < _API_BREAK_UNTIL:
        app.logger.info("[carousel-api] breaker open -> skip API, go HTML")
        return []

    session, token = _prepare_ibon_session()
    if session is None:
        return []

    headers = {
        "Origin": "https://ticket.ibon.com.tw",
        "Referer": IBON_ENT_URL,
        "X-Requested-With": "XMLHttpRequest",
    }
    if token:
        headers["X-XSRF-TOKEN"] = token

    kw = (keyword or "").strip()
    kw_lower = kw.lower()
    max_items = max(1, int(limit))
    items: List[Dict[str, Optional[str]]] = []
    seen_urls: set[str] = set()

    def _should_keep(title: str) -> bool:
        if kw and kw_lower not in title.lower():
            return False
        if only_concert and not _looks_like_concert(title):
            return False
        return True

    def _try_append(raw: Dict[str, Any]) -> bool:
        if not isinstance(raw, dict):
            return False
        try:
            item = _normalize_item(raw)
        except Exception:
            return False

        url = item.get("url")
        if not url:
            return False

        canon = canonicalize_url(url)
        if canon in seen_urls:
            return False

        title = item.get("title", "")
        if not _should_keep(title):
            return False

        seen_urls.add(canon)
        items.append(item)
        return len(items) >= max_items

    def _parse_activity_list(val: Any) -> List[Dict[str, Any]]:
        if isinstance(val, list):
            return [it for it in val if isinstance(it, (dict, str, int))]
        if isinstance(val, str) and val.strip():
            try:
                parsed = json.loads(val)
                if isinstance(parsed, list):
                    return [it for it in parsed if isinstance(it, (dict, str, int))]
            except Exception:
                pass
            return [{"ActivityID": x.strip()} for x in val.split(",") if x.strip()]
        return []

    patterns = ["ENTERTAINMENT", "CONCERT"]

    for pattern in patterns:
        try:
            resp = session.post(
                IBON_API,
                data={"pattern": pattern},
                headers=headers,
                timeout=12,
            )
        except Exception as e:
            app.logger.warning(f"[carousel-api] POST err {e}")
            _API_BREAK_UNTIL = time.time() + 1800
            return []

        if resp.status_code == 200:
            try:
                payload = resp.json()
            except Exception:
                payload = {}

            container: Any = payload.get("Item") if isinstance(payload, dict) else payload
            if not isinstance(container, dict):
                container = {}

            base_list = _as_list(container.get("List"))
            activity_by_id: Dict[str, Dict[str, Any]] = {}
            for raw in base_list:
                if isinstance(raw, dict):
                    act_id = (
                        raw.get("ActivityID")
                        or raw.get("ActivityId")
                        or raw.get("Id")
                        or raw.get("ID")
                    )
                    if act_id is not None:
                        activity_by_id[str(act_id)] = raw

            atap_entries = _as_list(container.get("ATAP"))
            ordered_refs: List[tuple[int, int, str]] = []  # (bucket_idx, order, act_id)
            for bucket_idx, bucket in enumerate(atap_entries):
                if not isinstance(bucket, dict):
                    continue
                parsed_list = _parse_activity_list(bucket.get("ActivityList"))
                if not parsed_list:
                    parsed_list = _parse_activity_list(bucket.get("Activitys"))
                for idx, entry in enumerate(parsed_list):
                    act_id = None
                    order_val = idx
                    if isinstance(entry, dict):
                        act_id = (
                            entry.get("ActivityID")
                            or entry.get("ActivityId")
                            or entry.get("ID")
                            or entry.get("Id")
                        )
                        try:
                            order_val = int(entry.get("ActivityNo", idx))
                        except Exception:
                            order_val = idx
                    elif isinstance(entry, (str, int)):
                        act_id = entry
                    if act_id is None:
                        continue
                    ordered_refs.append((bucket_idx, order_val, str(act_id)))

            ordered_refs.sort(key=lambda x: (x[0], x[1]))

            for _, _, act_id in ordered_refs:
                row = activity_by_id.get(act_id)
                if row and _try_append(row):
                    break

            if len(items) < max_items:
                for raw in base_list:
                    if _try_append(raw):
                        break

            if len(items) >= max_items:

                break
            headers = {
                "Origin": "https://ticket.ibon.com.tw",
                "Referer": IBON_ENT_URL,
                "X-Requested-With": "XMLHttpRequest",
            }
            if token:
                headers["X-XSRF-TOKEN"] = token
            continue
        elif resp.status_code in (401, 403, 419):
            session, token = _prepare_ibon_session()
            if session is None:
                break
            headers = {
                "Origin": "https://ticket.ibon.com.tw",
                "Referer": IBON_ENT_URL,
                "X-Requested-With": "XMLHttpRequest",
            }
            if token:
                headers["X-XSRF-TOKEN"] = token
            continue
        else:
            app.logger.warning(
                f"[carousel-api] http={resp.status_code} pattern={pattern} -> open breaker"
            )
            _API_BREAK_UNTIL = time.time() + 1800
            return []

    return items[:max_items] if items else []

def _extract_carousel_html_hard(html: str, limit=10, keyword=None, only_concert=False):
    """
    只靠正則把 <img ... alt=... src=...> 與 Details/<id> 抓出來，
    不依賴任何 CSS class / 解析器（避免再踩 lxml 缺、Angular 結構變動）。
    回傳: [{title, url, image}, ...]
    """
    items = []
    seen = set()

    # 1) 先抓所有卡片區塊（盡量縮小範圍，但就算抓到整頁也沒關係）
    #    這裡以 <div class="item">... 或 <div class="owl-item">... 為線索，但不強制
    blocks = re.split(r'(?i)<div[^>]+class="[^"]*(?:item|owl-item)[^"]*"', html)
    if len(blocks) <= 1:
        blocks = [html]  # 退路：整頁掃

    def _pick_img(block):
        # 支援 src / data-src / data-original
        m = re.search(r'(?is)<img[^>]+(?:src|data-src|data-original)\s*=\s*["\']([^"\']+)["\'][^>]*>', block)
        return m.group(1).strip() if m else None

    def _pick_title(block):
        # 先 a[title] → 再 img[alt] → 再 h3/strong 文字
        m = re.search(r'(?is)<a[^>]+title\s*=\s*["\']([^"\']+)["\']', block)
        if m and m.group(1).strip():
            return m.group(1).strip()
        m = re.search(r'(?is)<img[^>]+alt\s*=\s*["\']([^"\']+)["\']', block)
        if m and m.group(1).strip():
            return m.group(1).strip()
        m = re.search(r'(?is)<h3[^>]*>\s*([^<]{2,})\s*</h3>', block)
        if m and m.group(1).strip():
            return m.group(1).strip()
        m = re.search(r'(?is)<strong[^>]*>\s*([^<]{2,})\s*</strong>', block)
        if m and m.group(1).strip():
            return m.group(1).strip()
        return None

    def _pick_url(block, title):
        # 優先抓 Details 連結；沒有就用搜尋連結保底
        m = re.search(r'(?i)(?:https?://ticket\.ibon\.com\.tw)?/ActivityInfo/Details/(\d+)', block)
        if m:
            return urljoin(IBON_BASE, m.group(0))
        # 也掃一下 a[href]
        m = re.search(r'(?is)<a[^>]+href\s*=\s*["\']([^"\']+)["\']', block)
        if m:
            href = urljoin(IBON_BASE, m.group(1))
            if "/ActivityInfo/Details/" in href:
                return href
        # 最後保底：用搜尋
        return f"https://ticket.ibon.com.tw/SearchResult?keyword={title}"

    for b in blocks:
        title = _pick_title(b)
        if not title:
            continue
        if keyword and keyword not in title:
            continue
        if only_concert and not _looks_like_concert(title):
            continue

        img = _pick_img(b)
        if img:
            img = urljoin(IBON_BASE, img)

        href = _pick_url(b, title)

        if href in seen:
            continue
        seen.add(href)
        items.append({"title": title, "url": href, "image": img})

        if len(items) >= max(1, int(limit)):
            break

    return items

# ====== 替換：/liff/activities 以多來源 fallback（優先輪播） ======


def _build_probe_detail_payload(data: Optional[Dict[str, Any]]) -> Optional[Dict[str, Any]]:
    if not isinstance(data, dict):
        return None
    payload = dict(data)
    total = payload.get("total")
    if isinstance(total, int):
        payload.setdefault("remain", total)
        payload.setdefault("remaining", total)
    msg = payload.get("msg")
    if isinstance(msg, str) and msg and not payload.get("status_text"):
        payload["status_text"] = msg
    return payload


def _collect_liff_items(limit: int, keyword: Optional[str], only_concert: bool, mode: str) -> tuple[List[Dict[str, Any]], str, List[Dict[str, Any]]]:
    trace: List[Dict[str, Any]] = []
    items: List[Dict[str, Any]] = []
    actual_mode = mode

    if mode == "carousel":
        items = fetch_ibon_carousel_from_api(limit=limit, keyword=keyword, only_concert=only_concert) or []
        trace.append({"phase": "carousel", "count": len(items)})
        return items, actual_mode, trace

    attempts = [
        ("carousel", lambda: fetch_ibon_carousel_from_api(limit=limit, keyword=keyword, only_concert=only_concert)),
        ("api_generic", lambda: fetch_ibon_list_via_api(limit=limit, keyword=keyword, only_concert=only_concert)),
        ("html_fallback", lambda: fetch_ibon_entertainments(limit=limit, keyword=keyword, only_concert=only_concert)),
    ]

    for label, func in attempts:
        try:
            candidate = func() or []
        except Exception as e:
            app.logger.info(f"[liff_api] {label} error: {e}")
            candidate = []
        trace.append({"phase": label, "count": len(candidate)})
        if candidate:
            items = candidate
            actual_mode = label
            break

    if not items:
        try:
            urls = grab_ibon_carousel_urls() or []
            trace.append({"phase": "browser_carousel", "count": len(urls)})
            if urls:
                items = _items_from_details_urls(urls, limit=limit, keyword=keyword, only_concert=only_concert)
                if items:
                    actual_mode = "browser_carousel"
        except Exception as e:
            app.logger.warning(f"[liff_api] browser fallback failed: {e}")

    return items or [], actual_mode, trace


<<<<<<< HEAD
=======
@app.get("/api/liff/concerts")
def api_liff_concerts():
    mode = (request.args.get("mode") or "carousel").strip().lower() or "carousel"
    try:
        limit = int(request.args.get("limit", "10"))
    except Exception:
        limit = 10
    keyword = request.args.get("q") or None
    only_concert = _truthy(request.args.get("onlyConcert"))

    try:
        items, actual_mode, trace = _collect_liff_items(limit=limit, keyword=keyword, only_concert=only_concert, mode=mode)
        body = {"ok": True, "mode": actual_mode, "items": items, "trace": trace}
        return jsonify(body), 200
    except Exception as e:
        app.logger.error(f"/api/liff/concerts error: {e}\n{traceback.format_exc()}")
        return jsonify({"ok": False, "error": str(e)}), 500


>>>>>>> 19224ee4
def _read_json_payload() -> Dict[str, Any]:
    try:
        payload = request.get_json(silent=True) or {}
    except Exception:
        payload = {}
    if not isinstance(payload, dict):
        payload = {}
    return payload


<<<<<<< HEAD
def _maybe_probe(url: str) -> Optional[Dict[str, Any]]:
    if not url:
        return None

    if current_app.testing:
        return {"url": url, "status_text": "testing", "msg": url, "remain": 0}

    detail = _build_probe_detail_payload(probe(url))
    return detail


@liff_api_bp.get("/concerts")
def concerts():
    mode = (request.args.get("mode") or "carousel").strip().lower() or "carousel"
    try:
        limit = int(request.args.get("limit", "10"))
    except Exception:
        limit = 10
    keyword = request.args.get("q") or None
    only_concert = _truthy(request.args.get("onlyConcert"))

=======
@app.post("/api/liff/watch")
def api_liff_watch():
    payload = _read_json_payload()
    chat_id = str(payload.get("chat_id") or payload.get("chatId") or "").strip()
    url = str(payload.get("url") or "").strip()
    period_raw = payload.get("period") or payload.get("sec") or payload.get("seconds")
    try:
        sec = int(period_raw)
    except Exception:
        sec = DEFAULT_PERIOD_SEC
    sec = max(15, sec)

    if not chat_id:
        return jsonify({"ok": False, "error": "missing chat_id"}), 400
    if not url:
        return jsonify({"ok": False, "error": "missing url"}), 400
    if not FS_OK:
        return jsonify({"ok": False, "error": "watch service unavailable"}), 503

    try:
        task_id, created = fs_upsert_watch(chat_id, url, sec)
    except Exception as e:
        app.logger.error(f"/api/liff/watch error: {e}")
        return jsonify({"ok": False, "error": str(e)}), 500

    detail = None
    try:
        detail = _build_probe_detail_payload(probe(url))
    except Exception as e:
        app.logger.info(f"/api/liff/watch probe failed: {e}")

    message = f"任務 {task_id} 已{'建立' if created else '更新'}，每 {sec} 秒監看。"
    response = {
        "ok": True,
        "task_id": task_id,
        "created": created,
        "period": sec,
        "message": message,
        "detail": detail,
    }
    if isinstance(detail, dict):
        remain_val = detail.get("remain")
        if isinstance(remain_val, int):
            response["remain"] = remain_val
        status_text = detail.get("status_text")
        if isinstance(status_text, str):
            response["status_text"] = status_text
    return jsonify(response), 200


@app.post("/api/liff/unwatch")
def api_liff_unwatch():
    payload = _read_json_payload()
    chat_id = str(payload.get("chat_id") or payload.get("chatId") or "").strip()
    url = str(payload.get("url") or "").strip()
    task_code = str(payload.get("task_code") or payload.get("taskId") or payload.get("task_id") or "").strip()

    if not chat_id:
        return jsonify({"ok": False, "error": "missing chat_id"}), 400
    if not task_code and not url:
        return jsonify({"ok": False, "error": "missing url"}), 400
    if not FS_OK:
        return jsonify({"ok": False, "error": "watch service unavailable"}), 503

    doc = None
    if task_code:
        doc = fs_get_task_by_id(chat_id, task_code)
    if doc is None and url:
        try:
            doc = fs_get_task_by_canon(chat_id, canonicalize_url(url))
        except Exception as e:
            app.logger.error(f"/api/liff/unwatch canonicalize fail: {e}")
            return jsonify({"ok": False, "error": str(e)}), 500

    if doc is None:
        return jsonify({"ok": False, "reason": "no_watch", "message": "此活動目前沒有監看任務。"}), 200

    data = doc.to_dict() if hasattr(doc, "to_dict") else {}
    task_id = str(data.get("id") or task_code or "").strip()
    target_url = url or data.get("url") or ""

    if not task_id:
        return jsonify({"ok": False, "error": "missing task id"}), 500

    try:
        disabled = fs_disable(chat_id, task_id)
    except Exception as e:
        app.logger.error(f"/api/liff/unwatch disable error: {e}")
        return jsonify({"ok": False, "error": str(e)}), 500

    if not disabled:
        return jsonify({"ok": False, "error": "unable to disable task"}), 500

    detail = None
    if target_url:
        try:
            detail = _build_probe_detail_payload(probe(target_url))
        except Exception as e:
            app.logger.info(f"/api/liff/unwatch probe failed: {e}")

    response = {"ok": True, "task_id": task_id, "message": "stopped", "detail": detail}
    if isinstance(detail, dict):
        remain_val = detail.get("remain")
        if isinstance(remain_val, int):
            response["remain"] = remain_val
        status_text = detail.get("status_text")
        if isinstance(status_text, str):
            response["status_text"] = status_text
    return jsonify(response), 200


@app.post("/api/liff/quick-check")
def api_liff_quick_check():
    payload = _read_json_payload()
    url = str(payload.get("url") or "").strip()
    if not url:
        return jsonify({"ok": False, "error": "missing url"}), 400

    try:
        detail = _build_probe_detail_payload(probe(url))
    except Exception as e:
        app.logger.error(f"/api/liff/quick-check error: {e}")
        return jsonify({"ok": False, "error": str(e)}), 500

    response = {"ok": True, "detail": detail}
    if isinstance(detail, dict):
        remain_val = detail.get("remain")
        if isinstance(remain_val, int):
            response["remain"] = remain_val
        status_text = detail.get("status_text")
        if isinstance(status_text, str):
            response["status_text"] = status_text
        response["message"] = detail.get("msg") or None
    return jsonify(response), 200


@app.get("/liff/activities")
def liff_activities():
    trace = []
>>>>>>> 19224ee4
    try:
        items, actual_mode, trace = _collect_liff_items(
            limit=limit,
            keyword=keyword,
            only_concert=only_concert,
            mode=mode,
        )
        body = {"ok": True, "mode": actual_mode, "items": items, "trace": trace}
        return jsonify(body), 200
    except Exception as exc:  # pragma: no cover - defensive logging path
        current_app.logger.error(f"/api/liff/concerts error: {exc}\n{traceback.format_exc()}")
        return jsonify({"ok": False, "error": str(exc)}), 500


@liff_api_bp.post("/watch")
def watch():
    payload = _read_json_payload()
    chat_id = str(payload.get("chat_id") or payload.get("chatId") or "").strip()
    url = str(payload.get("url") or "").strip()
    period_raw = payload.get("period") or payload.get("sec") or payload.get("seconds")
    try:
        sec = int(period_raw)
    except Exception:
        sec = DEFAULT_PERIOD_SEC
    sec = max(15, sec)

    if not chat_id:
        return jsonify({"ok": False, "error": "missing chat_id"}), 400
    if not url:
        return jsonify({"ok": False, "error": "missing url"}), 400
    if not FS_OK:
        return jsonify({"ok": False, "error": FS_ERROR_MSG or "watch service unavailable"}), 503

    try:
        task_id, created = fs_upsert_watch(chat_id, url, sec)
    except Exception as exc:  # pragma: no cover - Firestore runtime errors
        current_app.logger.error(f"/api/liff/watch error: {exc}")
        return jsonify({"ok": False, "error": str(exc)}), 500

    detail: Optional[Dict[str, Any]] = None
    try:
        detail = _maybe_probe(url)
    except Exception as exc:  # pragma: no cover - probe network errors
        current_app.logger.info(f"/api/liff/watch probe failed: {exc}")

    message = f"任務 {task_id} 已{'建立' if created else '更新'}，每 {sec} 秒監看。"
    response: Dict[str, Any] = {
        "ok": True,
        "task_id": task_id,
        "created": created,
        "period": sec,
        "message": message,
        "detail": detail,
    }
    if isinstance(detail, dict):
        remain_val = detail.get("remain")
        if isinstance(remain_val, int):
            response["remain"] = remain_val
        status_text = detail.get("status_text")
        if isinstance(status_text, str):
            response["status_text"] = status_text
    return jsonify(response), 200


@liff_api_bp.post("/unwatch")
def unwatch():
    payload = _read_json_payload()
    chat_id = str(payload.get("chat_id") or payload.get("chatId") or "").strip()
    url = str(payload.get("url") or "").strip()
    task_code = str(
        payload.get("task_code")
        or payload.get("taskId")
        or payload.get("task_id")
        or ""
    ).strip()

    if not chat_id:
        return jsonify({"ok": False, "error": "missing chat_id"}), 400
    if not task_code and not url:
        return jsonify({"ok": False, "error": "missing url"}), 400
    if not FS_OK:
        return jsonify({"ok": False, "error": FS_ERROR_MSG or "watch service unavailable"}), 503

    doc = None
    if task_code:
        doc = fs_get_task_by_id(chat_id, task_code)
    if doc is None and url:
        try:
            doc = fs_get_task_by_canon(chat_id, canonicalize_url(url))
        except Exception as exc:
            current_app.logger.error(f"/api/liff/unwatch canonicalize fail: {exc}")
            return jsonify({"ok": False, "error": str(exc)}), 500

    if doc is None:
        return jsonify({"ok": False, "reason": "no_watch", "message": "此活動目前沒有監看任務。"}), 200

    data = doc.to_dict() if hasattr(doc, "to_dict") else {}
    task_id = str(data.get("id") or task_code or "").strip()
    target_url = url or data.get("url") or ""

    if not task_id:
        return jsonify({"ok": False, "error": "missing task id"}), 500

    try:
        disabled = fs_disable(chat_id, task_id)
    except Exception as exc:  # pragma: no cover - Firestore runtime errors
        current_app.logger.error(f"/api/liff/unwatch disable error: {exc}")
        return jsonify({"ok": False, "error": str(exc)}), 500

    if not disabled:
        return jsonify({"ok": False, "error": "unable to disable task"}), 500

    detail: Optional[Dict[str, Any]] = None
    if target_url:
        try:
            detail = _maybe_probe(target_url)
        except Exception as exc:  # pragma: no cover - probe network errors
            current_app.logger.info(f"/api/liff/unwatch probe failed: {exc}")

    response: Dict[str, Any] = {"ok": True, "task_id": task_id, "message": "stopped", "detail": detail}
    if isinstance(detail, dict):
        remain_val = detail.get("remain")
        if isinstance(remain_val, int):
            response["remain"] = remain_val
        status_text = detail.get("status_text")
        if isinstance(status_text, str):
            response["status_text"] = status_text
    return jsonify(response), 200


def _quick_check_impl(url: str):
    url = (url or "").strip()
    if not url:
        return jsonify({"ok": False, "error": "missing url"}), 200

    try:
        detail = _maybe_probe(url)
    except Exception as exc:  # pragma: no cover - probe network errors
        current_app.logger.error(f"/api/liff/quick-check error: {exc}")
        return jsonify({"ok": False, "error": str(exc)}), 500

    response: Dict[str, Any] = {"ok": True, "detail": detail}
    if isinstance(detail, dict):
        remain_val = detail.get("remain")
        if isinstance(remain_val, int):
            response["remain"] = remain_val
        status_text = detail.get("status_text")
        if isinstance(status_text, str):
            response["status_text"] = status_text
        response["message"] = detail.get("msg") or None
    return jsonify(response), 200


@liff_api_bp.get("/quick-check")
def quick_check_get():
    return _quick_check_impl(request.args.get("url"))


@liff_api_bp.post("/quick-check")
def quick_check_post():
    payload = _read_json_payload()
    return _quick_check_impl(payload.get("url"))


app.register_blueprint(liff_api_bp)


@app.get("/liff/activities")
def liff_activities():
    want_debug = _truthy(request.args.get("debug"))
    response = concerts()
    if want_debug:
        return response

    if isinstance(response, tuple):
        flask_response = response[0]
        status = response[1]
        if hasattr(flask_response, "get_json"):
            data = flask_response.get_json(silent=True)
        else:
            data = None
        if status == 200 and isinstance(data, dict) and "items" in data:
            return jsonify(data["items"]), 200
        return response
    return response


@app.post("/liff/watch")
def liff_watch_compat():
    return watch()


@app.post("/liff/unwatch")
def liff_unwatch_compat():
    return unwatch()

@app.post("/liff/watch_status")

def liff_watch_status():
    try:
        payload = request.get_json(silent=True) or {}
        if not isinstance(payload, dict):
            payload = {}
    except Exception:
        payload = {}

    chat_id = str(payload.get("chatId") or payload.get("userId") or "").strip()
    urls_raw = payload.get("urls")
    if isinstance(urls_raw, str):
        urls_list = [urls_raw]
    elif isinstance(urls_raw, list):
        urls_list = urls_raw
    else:
        urls_list = []

    clean_urls: List[str] = []
    for u in urls_list:
        if not isinstance(u, str):
            continue
        val = u.strip()
        if val:
            clean_urls.append(val)

    if not chat_id:
        return jsonify({"ok": False, "error": "missing chatId"}), 400

    if not clean_urls:
        return jsonify({"ok": True, "results": {}}), 200

    results: Dict[str, Dict[str, Any]] = {}

    for url in clean_urls:
        entry = {"watching": False, "enabled": False, "taskId": None, "found": False}

        if not FS_OK:
            results[url] = entry
            continue

        try:
            canon = canonicalize_url(url)
            doc = fs_get_task_by_canon(chat_id, canon)
        except Exception as e:
            app.logger.error(f"[liff_watch_status] lookup failed for {url}: {e}")
            entry["error"] = str(e)
            results[url] = entry
            continue

        if doc:
            data = doc.to_dict()
            tid = str(data.get("id", "")).strip() or None
            enabled = bool(data.get("enabled"))
            entry.update({
                "found": True,
                "taskId": tid,
                "enabled": enabled,
                "watching": enabled,
            })
            period = data.get("period")
            if period is not None:
                try:
                    entry["period"] = int(period)
                except Exception:
                    entry["period"] = period

        results[url] = entry

    return jsonify({"ok": True, "results": results}), 200

@app.get("/liff/activities_debug")

def liff_activities_debug():
    try:
        limit = int(request.args.get("limit", "10"))
    except Exception:
        limit = 10
    kw = request.args.get("q") or None
    only_concert = (str(request.args.get("onlyConcert","")).lower() in ("1","true","t","yes","y"))

    trace = []

    acts1 = fetch_ibon_carousel_from_api(limit=limit, keyword=kw, only_concert=only_concert)
    trace.append({"phase": "carousel_api+html_fallback", "count": len(acts1)})
    if acts1:
        return jsonify({"ok": True, "count": len(acts1), "items": acts1, "trace": trace}), 200

    acts2 = fetch_ibon_list_via_api(limit=limit, keyword=kw, only_concert=only_concert)
    trace.append({"phase": "api_generic", "count": len(acts2)})
    if acts2:
        return jsonify({"ok": True, "count": len(acts2), "items": acts2, "trace": trace}), 200

    return jsonify({"ok": True, "count": 0, "items": [], "trace": trace}), 200

@app.get("/liff")
@app.get("/liff/")

def liff_index():
    try:
        return send_from_directory("liff", "index.html")
    except Exception:
        return "LIFF OK", 200


@app.route("/liff/ping", methods=["GET"])
def liff_ping():
    return jsonify({"ok": True, "time": datetime.utcnow().isoformat()+"Z"}), 200


@app.get("/netcheck")
def netcheck():
    urls = [
        "https://www.google.com",
        "https://ticket.ibon.com.tw/Index/entertainment",
        "https://ticket.ibon.com.tw/api/ActivityInfo/GetIndexData",
    ]
    out = []
    for u in urls:
        try:
            r = requests.get(u, timeout=10)
            out.append({"url": u, "http": r.status_code, "len": len(r.text)})
        except Exception as e:
            out.append({"url": u, "error": repr(e)})
    return jsonify({"results": out})

if __name__ == "__main__":
    app.run(host="0.0.0.0", port=int(os.getenv("PORT", "8080")))# --- Health & Root routes (auto-added) ---
try:
    import os, socket, datetime as _datetime_mod, subprocess
    from flask import jsonify
    from flask import Flask  # 若已匯入會被覆蓋無害
    def _git_sha():
        try:
            return (os.environ.get("COMMIT_SHA")
                    or subprocess.check_output(["git","rev-parse","--short","HEAD"], timeout=1).decode().strip())
        except Exception:
            return None

    @app.get("/")
    def _root():
        return ("ticketsearch backend is running. Try /healthz or /liff/activities?debug=1\n",
                200, {"Content-Type":"text/plain; charset=utf-8"})

    @app.get("/healthz")
    def _healthz():
        return jsonify({
            "status":"ok",
            "service":"ticketsearch",
            "time": _datetime_mod.datetime.utcnow().isoformat()+"Z",
            "host": socket.gethostname(),
            "region": os.environ.get("REGION","asia-east1"),
            "project": os.environ.get("GOOGLE_CLOUD_PROJECT") or os.environ.get("PROJECT_ID"),
            "revision": os.environ.get("K_REVISION"),
            "commit": _git_sha(),
        }), 200
except Exception as _e:
    # 不讓健康檢查的附加程式碼阻斷主服務
    pass

# === minimal health & root ===
try:
    from flask import jsonify
except Exception:
    pass

try:
    _r = app  # 若你的 app 實例叫 app
    @_r.get("/healthz")
    def _healthz():
        return jsonify(status="ok", source="app.py"), 200

    @_r.get("/")
    def _root():
        return jsonify(ok=True, source="app.py"), 200
except Exception as _e:
    # 若此檔沒有 app 實例而是用 create_app()，可忽略這段
    pass

# === debug: dump all routes ===
try:
    from flask import jsonify
    def _dump_routes(flask_app):
        out=[]
        for r in flask_app.url_map.iter_rules():
            methods = sorted(m for m in r.methods if m in ("GET","POST","PUT","DELETE","PATCH"))
            out.append({"rule": str(r), "endpoint": r.endpoint, "methods": methods})
        return out

    @_r.get("/__routes")
    def __routes():
        return jsonify(routes=_dump_routes(app)), 200
except Exception:
    pass


@app.get("/__whoami")
def __whoami():
    return jsonify({
        "module": __name__,
        "strict_slashes": getattr(app.url_map, "strict_slashes", None),
        "routes": sorted([str(r) for r in app.url_map.iter_rules()])[:80],
    }), 200


@app.errorhandler(404)
def __nf(e):  # noqa: D401
    print("[NF]", request.method, request.path)
    return jsonify({"error": "not found", "path": request.path}), 404


# === debug helper: attach __routes onto whichever app actually runs ===
def _attach_debug_routes(flask_app):
    try:
        from flask import jsonify
    except Exception:
        return
    def _routes():
        out=[]
        for r in flask_app.url_map.iter_rules():
            ms = sorted(m for m in r.methods if m in ("GET","POST","PUT","DELETE","PATCH"))
            out.append({"rule": str(r), "endpoint": r.endpoint, "methods": ms})
        return jsonify(routes=out), 200
    # idempotent: avoid double-register
    if "__routes" not in flask_app.view_functions:
        flask_app.add_url_rule("/__routes", "__routes", _routes, methods=["GET"])

# 1) 若模組層就有 app 實例，先掛一次
try:
    _attach_debug_routes(app)  # noqa: F821
except Exception:
    pass

# 2) 若專案採用 create_app()，把它包起來：在 app 建好後掛上 __routes
try:
    _orig_create_app = create_app  # noqa: F821
    def create_app(*args, **kwargs):  # type: ignore[no-redef]
        a = _orig_create_app(*args, **kwargs)
        try: _attach_debug_routes(a)
        except Exception: pass
        return a
except Exception:
    pass<|MERGE_RESOLUTION|>--- conflicted
+++ resolved
@@ -2590,29 +2590,6 @@
 
     return items or [], actual_mode, trace
 
-
-<<<<<<< HEAD
-=======
-@app.get("/api/liff/concerts")
-def api_liff_concerts():
-    mode = (request.args.get("mode") or "carousel").strip().lower() or "carousel"
-    try:
-        limit = int(request.args.get("limit", "10"))
-    except Exception:
-        limit = 10
-    keyword = request.args.get("q") or None
-    only_concert = _truthy(request.args.get("onlyConcert"))
-
-    try:
-        items, actual_mode, trace = _collect_liff_items(limit=limit, keyword=keyword, only_concert=only_concert, mode=mode)
-        body = {"ok": True, "mode": actual_mode, "items": items, "trace": trace}
-        return jsonify(body), 200
-    except Exception as e:
-        app.logger.error(f"/api/liff/concerts error: {e}\n{traceback.format_exc()}")
-        return jsonify({"ok": False, "error": str(e)}), 500
-
-
->>>>>>> 19224ee4
 def _read_json_payload() -> Dict[str, Any]:
     try:
         payload = request.get_json(silent=True) or {}
@@ -2622,8 +2599,6 @@
         payload = {}
     return payload
 
-
-<<<<<<< HEAD
 def _maybe_probe(url: str) -> Optional[Dict[str, Any]]:
     if not url:
         return None
@@ -2645,147 +2620,6 @@
     keyword = request.args.get("q") or None
     only_concert = _truthy(request.args.get("onlyConcert"))
 
-=======
-@app.post("/api/liff/watch")
-def api_liff_watch():
-    payload = _read_json_payload()
-    chat_id = str(payload.get("chat_id") or payload.get("chatId") or "").strip()
-    url = str(payload.get("url") or "").strip()
-    period_raw = payload.get("period") or payload.get("sec") or payload.get("seconds")
-    try:
-        sec = int(period_raw)
-    except Exception:
-        sec = DEFAULT_PERIOD_SEC
-    sec = max(15, sec)
-
-    if not chat_id:
-        return jsonify({"ok": False, "error": "missing chat_id"}), 400
-    if not url:
-        return jsonify({"ok": False, "error": "missing url"}), 400
-    if not FS_OK:
-        return jsonify({"ok": False, "error": "watch service unavailable"}), 503
-
-    try:
-        task_id, created = fs_upsert_watch(chat_id, url, sec)
-    except Exception as e:
-        app.logger.error(f"/api/liff/watch error: {e}")
-        return jsonify({"ok": False, "error": str(e)}), 500
-
-    detail = None
-    try:
-        detail = _build_probe_detail_payload(probe(url))
-    except Exception as e:
-        app.logger.info(f"/api/liff/watch probe failed: {e}")
-
-    message = f"任務 {task_id} 已{'建立' if created else '更新'}，每 {sec} 秒監看。"
-    response = {
-        "ok": True,
-        "task_id": task_id,
-        "created": created,
-        "period": sec,
-        "message": message,
-        "detail": detail,
-    }
-    if isinstance(detail, dict):
-        remain_val = detail.get("remain")
-        if isinstance(remain_val, int):
-            response["remain"] = remain_val
-        status_text = detail.get("status_text")
-        if isinstance(status_text, str):
-            response["status_text"] = status_text
-    return jsonify(response), 200
-
-
-@app.post("/api/liff/unwatch")
-def api_liff_unwatch():
-    payload = _read_json_payload()
-    chat_id = str(payload.get("chat_id") or payload.get("chatId") or "").strip()
-    url = str(payload.get("url") or "").strip()
-    task_code = str(payload.get("task_code") or payload.get("taskId") or payload.get("task_id") or "").strip()
-
-    if not chat_id:
-        return jsonify({"ok": False, "error": "missing chat_id"}), 400
-    if not task_code and not url:
-        return jsonify({"ok": False, "error": "missing url"}), 400
-    if not FS_OK:
-        return jsonify({"ok": False, "error": "watch service unavailable"}), 503
-
-    doc = None
-    if task_code:
-        doc = fs_get_task_by_id(chat_id, task_code)
-    if doc is None and url:
-        try:
-            doc = fs_get_task_by_canon(chat_id, canonicalize_url(url))
-        except Exception as e:
-            app.logger.error(f"/api/liff/unwatch canonicalize fail: {e}")
-            return jsonify({"ok": False, "error": str(e)}), 500
-
-    if doc is None:
-        return jsonify({"ok": False, "reason": "no_watch", "message": "此活動目前沒有監看任務。"}), 200
-
-    data = doc.to_dict() if hasattr(doc, "to_dict") else {}
-    task_id = str(data.get("id") or task_code or "").strip()
-    target_url = url or data.get("url") or ""
-
-    if not task_id:
-        return jsonify({"ok": False, "error": "missing task id"}), 500
-
-    try:
-        disabled = fs_disable(chat_id, task_id)
-    except Exception as e:
-        app.logger.error(f"/api/liff/unwatch disable error: {e}")
-        return jsonify({"ok": False, "error": str(e)}), 500
-
-    if not disabled:
-        return jsonify({"ok": False, "error": "unable to disable task"}), 500
-
-    detail = None
-    if target_url:
-        try:
-            detail = _build_probe_detail_payload(probe(target_url))
-        except Exception as e:
-            app.logger.info(f"/api/liff/unwatch probe failed: {e}")
-
-    response = {"ok": True, "task_id": task_id, "message": "stopped", "detail": detail}
-    if isinstance(detail, dict):
-        remain_val = detail.get("remain")
-        if isinstance(remain_val, int):
-            response["remain"] = remain_val
-        status_text = detail.get("status_text")
-        if isinstance(status_text, str):
-            response["status_text"] = status_text
-    return jsonify(response), 200
-
-
-@app.post("/api/liff/quick-check")
-def api_liff_quick_check():
-    payload = _read_json_payload()
-    url = str(payload.get("url") or "").strip()
-    if not url:
-        return jsonify({"ok": False, "error": "missing url"}), 400
-
-    try:
-        detail = _build_probe_detail_payload(probe(url))
-    except Exception as e:
-        app.logger.error(f"/api/liff/quick-check error: {e}")
-        return jsonify({"ok": False, "error": str(e)}), 500
-
-    response = {"ok": True, "detail": detail}
-    if isinstance(detail, dict):
-        remain_val = detail.get("remain")
-        if isinstance(remain_val, int):
-            response["remain"] = remain_val
-        status_text = detail.get("status_text")
-        if isinstance(status_text, str):
-            response["status_text"] = status_text
-        response["message"] = detail.get("msg") or None
-    return jsonify(response), 200
-
-
-@app.get("/liff/activities")
-def liff_activities():
-    trace = []
->>>>>>> 19224ee4
     try:
         items, actual_mode, trace = _collect_liff_items(
             limit=limit,
