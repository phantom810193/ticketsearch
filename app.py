--- conflicted
+++ resolved
@@ -2329,8 +2329,6 @@
                         break
 
             if len(items) >= max_items:
-<<<<<<< HEAD
-=======
 
                 break
             headers = {
@@ -2342,7 +2340,9 @@
                 headers["X-XSRF-TOKEN"] = token
             continue
         else:
-            app.logger.warning(f"[carousel-api] http={resp.status_code} pattern={pattern} -> open breaker")
+            app.logger.warning(
+                f"[carousel-api] http={resp.status_code} pattern={pattern} -> open breaker"
+            )
             _API_BREAK_UNTIL = time.time() + 1800
             return []
 
@@ -2365,67 +2365,6 @@
             _API_BREAK_UNTIL = time.time() + 1800
             return []
 
-        elif resp.status_code in (401, 403, 419):
-            session, token = _prepare_ibon_session()
-            if session is None:
-                break
-            headers = {
-                "Origin": "https://ticket.ibon.com.tw",
-                "Referer": IBON_ENT_URL,
-                "X-Requested-With": "XMLHttpRequest",
-            }
-            if token:
-                headers["X-XSRF-TOKEN"] = token
-            continue
-        else:
-            app.logger.warning(
-                f"[carousel-api] http={resp.status_code} pattern={pattern} -> open breaker"
-            )
-            _API_BREAK_UNTIL = time.time() + 1800
-            return []
-
-        elif resp.status_code in (401, 403, 419):
-            session, token = _prepare_ibon_session()
-            if session is None:
->>>>>>> 3c00fb3c
-                break
-            headers = {
-                "Origin": "https://ticket.ibon.com.tw",
-                "Referer": IBON_ENT_URL,
-                "X-Requested-With": "XMLHttpRequest",
-            }
-            if token:
-                headers["X-XSRF-TOKEN"] = token
-            continue
-        else:
-            app.logger.warning(
-                f"[carousel-api] http={resp.status_code} pattern={pattern} -> open breaker"
-            )
-            _API_BREAK_UNTIL = time.time() + 1800
-            return []
-
-<<<<<<< HEAD
-        elif resp.status_code in (401, 403, 419):
-            session, token = _prepare_ibon_session()
-            if session is None:
-                break
-            headers = {
-                "Origin": "https://ticket.ibon.com.tw",
-                "Referer": IBON_ENT_URL,
-                "X-Requested-With": "XMLHttpRequest",
-            }
-            if token:
-                headers["X-XSRF-TOKEN"] = token
-            continue
-        else:
-            app.logger.warning(
-                f"[carousel-api] http={resp.status_code} pattern={pattern} -> open breaker"
-            )
-            _API_BREAK_UNTIL = time.time() + 1800
-            return []
-
-=======
->>>>>>> 3c00fb3c
     return items[:max_items] if items else []
 
 def _extract_carousel_html_hard(html: str, limit=10, keyword=None, only_concert=False):
