--- conflicted
+++ resolved
@@ -2245,7 +2245,6 @@
         return []
 
     patterns = ["ENTERTAINMENT", "CONCERT"]
-<<<<<<< HEAD
 
     for pattern in patterns:
         try:
@@ -2260,22 +2259,6 @@
             _API_BREAK_UNTIL = time.time() + 1800
             return []
 
-=======
-
-    for pattern in patterns:
-        try:
-            resp = session.post(
-                IBON_API,
-                data={"pattern": pattern},
-                headers=headers,
-                timeout=12,
-            )
-        except Exception as e:
-            app.logger.warning(f"[carousel-api] POST err {e}")
-            _API_BREAK_UNTIL = time.time() + 1800
-            return []
-
->>>>>>> c787441d
         if resp.status_code == 200:
             try:
                 payload = resp.json()
@@ -2333,7 +2316,6 @@
                 row = activity_by_id.get(act_id)
                 if row and _try_append(row):
                     break
-<<<<<<< HEAD
 
             if len(items) < max_items:
                 for raw in base_list:
@@ -2341,16 +2323,7 @@
                         break
 
             if len(items) >= max_items:
-=======
-
-            if len(items) < max_items:
-                for raw in base_list:
-                    if _try_append(raw):
-                        break
-
-            if len(items) >= max_items:
-
->>>>>>> c787441d
+
                 break
             headers = {
                 "Origin": "https://ticket.ibon.com.tw",
@@ -2403,7 +2376,6 @@
             _API_BREAK_UNTIL = time.time() + 1800
             return []
 
-<<<<<<< HEAD
         elif resp.status_code in (401, 403, 419):
             session, token = _prepare_ibon_session()
             if session is None:
@@ -2423,8 +2395,6 @@
             _API_BREAK_UNTIL = time.time() + 1800
             return []
 
-=======
->>>>>>> c787441d
     return items[:max_items] if items else []
 
 def _extract_carousel_html_hard(html: str, limit=10, keyword=None, only_concert=False):
