# -*- coding: utf-8 -*-
import os
import re
import json
import time
import uuid
import base64
import hashlib
import logging
import traceback
import requests
from datetime import datetime, timezone, timedelta
from typing import Dict, Tuple, Optional, Any, List
from urllib.parse import urlparse, urlunparse, parse_qs, urlencode, urljoin, unquote
from flask import (
    Flask,
    jsonify,
    request,
    abort,
    send_from_directory,
    Blueprint,
    current_app,
)

app = Flask(__name__)
app.url_map.strict_slashes = False

liff_api_bp = Blueprint("liff_api", __name__, url_prefix="/api/liff")
# --- Browser engines (optional) ---
try:
    from playwright.sync_api import sync_playwright
    _PLAYWRIGHT_AVAILABLE = True
except Exception:
    _PLAYWRIGHT_AVAILABLE = False
    def sync_playwright():
        raise RuntimeError("Playwright not available")

try:
    from selenium import webdriver
    from selenium.webdriver.chrome.options import Options
    from selenium.webdriver.chrome.service import Service as ChromeService
    _SELENIUM_AVAILABLE = True
except Exception:
    _SELENIUM_AVAILABLE = False

# ==== ibon API circuit breaker ====
_IBON_BREAK_OPEN_UNTIL = 0.0  # timestamp，> now 代表 API 暫停使用
_IBON_BREAK_COOLDOWN = int(os.getenv("IBON_API_COOLDOWN_SEC", "300"))  # 500 後冷卻秒數（預設 5 分鐘）
_IBON_API_DISABLED = os.getenv("IBON_API_DISABLE", "0") == "1"  # 緊急開關：1 => 永遠不用 API

def _breaker_open_now() -> bool:
    return (time.time() < _IBON_BREAK_OPEN_UNTIL) or _IBON_API_DISABLED

def _open_breaker():
    global _IBON_BREAK_OPEN_UNTIL
    _IBON_BREAK_OPEN_UNTIL = time.time() + _IBON_BREAK_COOLDOWN

def _sleep_backoff(attempt: int):
    # 0.4s, 0.8s, 1.6s 上限 2s，加一點抖動
    d = min(2.0, 0.4 * (2 ** attempt)) + (0.05 * attempt)
    time.sleep(d)

def _as_list(x):
    return x if isinstance(x, list) else []

IBON_API = "https://ticket.ibon.com.tw/api/ActivityInfo/GetIndexData"
IBON_TOKEN_API = "https://ticket.ibon.com.tw/api/ActivityInfo/GetToken"
IBON_BASE = "https://ticket.ibon.com.tw/"
IBON_HOST = "https://ticket.ibon.com.tw"
# NEW: 首頁輪播 URL 抽成環境變數（可覆寫）
IBON_ENT_URL = os.getenv("IBON_ENT_URL", "https://ticket.ibon.com.tw/Index/entertainment")
UTK_BACKOFF = (0.7, 1.5, 3.0)

# 簡單快取（5 分鐘）
_cache = {"ts": 0, "data": []}
_CACHE_TTL = 300  # 秒

_CONCERT_WORDS = (
    "演唱會",
    "演場會",
    "音樂會",
    "音樂節",
    "音樂祭",
    "演唱",
    "演出",
    "巡演",
    "演奏",
    "見面會",
    "Fan Meeting",
    "LIVE",
    "Live",
)

def _looks_like_concert(title: str) -> bool:
    t = title or ""
    low = t.lower()
    return any(w.lower() in low for w in _CONCERT_WORDS)


def build_ibon_details_url(activity_id: str, pattern: str = "ENTERTAINMENT") -> str:
    aid = "".join(ch for ch in str(activity_id) if ch.isdigit())
    pat = (pattern or "ENTERTAINMENT").strip() or "ENTERTAINMENT"
    return f"{IBON_HOST}/ActivityInfo/Details?{urlencode({'id': aid, 'pattern': pat})}"


def sanitize_details_url(url: str) -> str:
    try:
        parsed = urlparse(url)
    except Exception:
        return build_ibon_details_url(str(url))

    qs = parse_qs(parsed.query)
    aid = "".join(ch for ch in (qs.get("id", [""])[0] or "") if ch.isdigit())
    if not aid:
        m = re.search(r"/ActivityInfo/Details/(\d+)", parsed.path or "")
        if m:
            aid = m.group(1)
    pattern = (qs.get("pattern", ["ENTERTAINMENT"])[0] or "ENTERTAINMENT").strip() or "ENTERTAINMENT"
    if not aid:
        return build_ibon_details_url("", pattern)
    return build_ibon_details_url(aid, pattern)


def _decode_ibon_html(response: requests.Response) -> str:
    response.encoding = response.encoding or getattr(response, "apparent_encoding", None) or "utf-8"
    html = response.text
    if "�" not in html and html.strip():
        return html
    raw = response.content
    try:
        import chardet  # type: ignore

        detected = chardet.detect(raw) or {}
        enc = detected.get("encoding") or "utf-8"
    except Exception:
        enc = "utf-8"
    try:
        return raw.decode(enc, errors="replace")
    except Exception:
        return raw.decode("utf-8", errors="replace")


def _extract_xsrf_token(payload: Any) -> Optional[str]:
    """從 ibon 的 GetToken 結構中提取 XSRF token。"""

    def _collect_tokens(src: Any) -> List[str]:
        out: List[str] = []
        if isinstance(src, dict):
            for key in ("token", "Token", "xsrfToken", "XSRFToken", "XsrfToken", "Xsrf", "XSRF", "Message", "message"):
                val = src.get(key)
                if isinstance(val, str) and val.strip():
                    out.append(val.strip())
            item = src.get("Item") or src.get("item")
            if isinstance(item, dict):
                out.extend(_collect_tokens(item))
            for v in src.values():
                if isinstance(v, dict):
                    out.extend(_collect_tokens(v))
                elif isinstance(v, list):
                    out.extend(_collect_tokens(v))
        elif isinstance(src, list):
            for v in src:
                out.extend(_collect_tokens(v))
        elif isinstance(src, str) and src.strip():
            out.append(src.strip())
        return out

    def _maybe_decode(candidate: str) -> Optional[str]:
        cand = candidate.strip()
        if not cand:
            return None
        if "|" in cand:
            parts = [p.strip() for p in cand.split("|") if p.strip()]
            if parts:
                return parts[-1]
        # Base64 (新版 API Message)
        b64_charset = set("ABCDEFGHIJKLMNOPQRSTUVWXYZabcdefghijklmnopqrstuvwxyz0123456789+/=_-")
        if all((ch in b64_charset) for ch in cand):
            padded = cand + "=" * ((4 - len(cand) % 4) % 4)
            try:
                decoded = base64.b64decode(padded).decode("utf-8", errors="ignore")
                if decoded:
                    return _maybe_decode(decoded)
            except Exception:
                pass
        return cand

    candidates = _collect_tokens(payload)
    for cand in candidates:
        token = _maybe_decode(cand)
        if not token:
            continue
        token = unquote(token)
        token = token.strip()
        if token:
            return token
    return None


def _prepare_ibon_session() -> Tuple[requests.Session, Optional[str]]:
    """建立與 ibon API 溝通所需的 session 與 XSRF token。"""

    s = requests.Session()
    s.headers.update({
        "User-Agent": UA,
        "Accept-Language": "zh-TW,zh;q=0.9,en;q=0.6",
        "Accept": "application/json, text/plain, */*",
        "Connection": "close",
    })

    try:
        s.get(IBON_ENT_URL, timeout=10)
    except Exception as e:
        app.logger.info(f"[ibon token] warm-up failed: {e}")

    token: Optional[str] = None
    try:
        token_resp = s.post(
            IBON_TOKEN_API,
            headers={
                "Origin": "https://ticket.ibon.com.tw",
                "Referer": IBON_ENT_URL,
                "X-Requested-With": "XMLHttpRequest",
            },
            timeout=10,
        )
        if token_resp.status_code == 200:
            data: Any
            try:
                data = token_resp.json()
            except Exception:
                data = token_resp.text
            token = _extract_xsrf_token(data)
        else:
            app.logger.info(f"[ibon token] http={token_resp.status_code}")
    except Exception as e:
        app.logger.warning(f"[ibon token] err: {e}")

    if not token:
        token = s.cookies.get("XSRF-TOKEN")
        if token:
            token = unquote(token)

    if token:
        domain = urlparse(IBON_BASE).netloc or urlparse(IBON_ENT_URL).netloc
        try:
            s.cookies.set("XSRF-TOKEN", token, domain=domain, path="/")
        except Exception:
            s.cookies.set("XSRF-TOKEN", token)

    return s, token

# -------- HTML 解析 --------
from bs4 import BeautifulSoup

def _normalize_item(row):
    """
    將 ibon API 的活動項目轉為 {title,url,image}
    兼容不同欄位名稱（含 ActivityInfoId / Link 等）。
    """
    # title
    title = (row.get("Title") or row.get("ActivityTitle") or row.get("ActivityName")
             or row.get("GameName") or row.get("Name") or row.get("Subject") or "活動")

    # image
    img = (row.get("ImgUrl") or row.get("ImageUrl") or row.get("Image")
           or row.get("PicUrl") or row.get("PictureUrl")
           or row.get("ActivityImage") or row.get("ActivityImageUrl")
           or row.get("ActivityImageURL") or "").strip() or None

    # url / id
    url = (row.get("GameTicketURL") or row.get("GameTicketUrl")
           or row.get("Url") or row.get("URL") or row.get("LinkUrl")
           or row.get("LinkURL") or row.get("Link") or "").strip()

    act_id = (row.get("ActivityID") or row.get("ActivityId")
              or row.get("ActivityInfoId") or row.get("ActivityInfoID")
              or row.get("GameId") or row.get("GameID")
              or row.get("Id") or row.get("ID"))
    pattern = row.get("Pattern") or row.get("pattern") or row.get("Category") or "ENTERTAINMENT"

    if not url and act_id:
        url = urljoin(IBON_BASE, f"/ActivityInfo/Details?id={act_id}")

    # 統一為絕對網址
    if url and not url.lower().startswith("http"):
        url = urljoin(IBON_BASE, url)

    details_url: Optional[str] = None
    if url and "/ActivityInfo/Details" in url:
        details_url = sanitize_details_url(url)
    else:
        inferred_id = _activity_id_from_url(url) if url else None
        use_id = str(act_id or inferred_id or "").strip()
        if use_id:
            details_url = build_ibon_details_url(use_id, pattern)

    if not details_url and url:
        details_url = sanitize_details_url(url)

    # 有些圖片給相對路徑
    if img and not img.lower().startswith("http"):
        img = urljoin(IBON_BASE, img)

    payload = {
        "title": str(title).strip() or "活動",
        "url": details_url or url,
        "details_url": details_url or url,
        "image": img,
        "image_url": img,
    }
    if act_id:
        payload["activity_id"] = str(act_id)
    if pattern:
        payload["pattern"] = pattern
    return payload


def _activity_id_from_url(url: str) -> Optional[str]:
    try:
        parsed = urlparse(url)
        q = parse_qs(parsed.query)
        for key in ("id", "ID", "activityId", "ActivityId"):
            vals = q.get(key)
            if vals:
                return str(vals[0])
        m = re.search(r"/ActivityInfo/Details/(\d+)", parsed.path or "")
        if m:
            return m.group(1)
    except Exception:
        pass
    return None

# --------- 直接打 API 拉清單 ---------
def fetch_ibon_list_via_api(limit=10, keyword=None, only_concert=False):
    """
    直接打 ibon 官方 API 抽取活動清單（泛抓）。
    有 5xx 時開啟斷路器，讓後續請求優先走 HTML 兜底，避免一直噴 500。
    永遠回傳 list。
    """
    global _cache
    now = time.time()
    if now - _cache["ts"] < _CACHE_TTL and _cache["data"]:
        base_rows = _cache["data"]
    else:
        if _breaker_open_now():
            return []  # 斷路器期間直接跳過 API

        session: Optional[requests.Session] = None
        token: Optional[str] = None
        base_rows: List[Dict[str, Optional[str]]] = []
        seen_urls: set[str] = set()

        patterns = ["ENTERTAINMENT", "CONCERT", "LEISURE"]

        def _extract_lists(data: Any) -> List[Dict[str, Any]]:
            buckets: List[Dict[str, Any]] = []

            def walk(node: Any):
                if isinstance(node, list):
                    for it in node:
                        if isinstance(it, dict):
                            buckets.append(it)
                        walk(it)
                elif isinstance(node, dict):
                    for v in node.values():
                        if isinstance(v, list):
                            walk(v)
                        elif isinstance(v, dict):
                            walk(v)

            if isinstance(data, dict):
                item = data.get("Item") or data.get("item")
                if item is not None:
                    walk(item)
                else:
                    walk(data)
            elif isinstance(data, list):
                walk(data)
            return buckets

        def _append_rows(payload: Any):
            nonlocal base_rows

            container: Any = payload.get("Item") if isinstance(payload, dict) else payload
            candidate_lists: List[List[Dict[str, Any]]] = []

            if isinstance(container, dict):
                for key in ("List", "HotList", "ActivityList"):
                    val = container.get(key)
                    if isinstance(val, list) and val:
                        candidate_lists.append(val)

            if not candidate_lists:
                candidate_lists.append(_extract_lists(container))

            for arr in candidate_lists:
                for raw in arr or []:
                    if not isinstance(raw, dict):
                        continue
                    try:
                        item = _normalize_item(raw)
                    except Exception:
                        continue

                    act_id = (
                        raw.get("ActivityID")
                        or raw.get("ActivityId")
                        or raw.get("ActivityInfoId")
                        or raw.get("GameId")
                        or raw.get("GameID")
                    )
                    if act_id:
                        act_id = str(act_id)
                    url = item.get("url")
                    if not url and act_id:
                        url = urljoin(IBON_BASE, f"/ActivityInfo/Details?id={act_id}")
                        item["url"] = url

                    if not url:
                        continue

                    canon = canonicalize_url(url)
                    if canon in seen_urls:
                        continue

                    seen_urls.add(canon)
                    base_rows.append(item)

        for pattern in patterns:
            for attempt in range(3):
                if session is None:
                    session, token = _prepare_ibon_session()

                if session is None:
                    break

                try:
                    headers = {
                        "Origin": "https://ticket.ibon.com.tw",
                        "Referer": IBON_ENT_URL,
                        "X-Requested-With": "XMLHttpRequest",
                    }
                    if token:
                        headers["X-XSRF-TOKEN"] = token

                    r = session.post(
                        IBON_API,
                        headers=headers,
                        data={"pattern": pattern or ""},
                        timeout=10,
                    )
                    if r.status_code == 200:
                        try:
                            data = r.json()
                        except Exception:
                            data = {}
                        status = data.get("StatusCode") if isinstance(data, dict) else None
                        if status not in (None, 0):
                            app.logger.info(f"[ibon api] status={status} pattern={pattern}")
                        _append_rows(data)
                        break

                    if r.status_code in (401, 403, 419):
                        app.logger.info(f"[ibon api] auth http={r.status_code}, refresh token")
                        session, token = _prepare_ibon_session()
                        continue

                    if 500 <= r.status_code < 600:
                        app.logger.warning(f"[ibon api] http={r.status_code} pattern={pattern} -> open breaker")
                        _open_breaker()
                        base_rows = []
                        break

                    app.logger.info(f"[ibon api] http={r.status_code} pattern={pattern}")
                except Exception as e:
                    app.logger.info(f"[ibon api] err: {e}")
                _sleep_backoff(attempt)

            if _breaker_open_now():
                break

        _cache = {"ts": now, "data": base_rows}

    # 過濾 + 截斷（這個 return 要在迴圈外！）
    out = []
    kw = (keyword or "").strip()
    kw_lower = kw.lower()
    for it in base_rows or []:
        title = it.get("title", "")
        if kw and kw_lower not in title.lower():
            continue
        if only_concert and not _looks_like_concert(title):
            continue
        out.append(it)
        if len(out) >= max(1, int(limit)):
            break
    return out

# --------- LINE SDK（可選）---------
HAS_LINE = True
try:
    from linebot import LineBotApi, WebhookHandler
    from linebot.exceptions import InvalidSignatureError
    from linebot.models import (
        MessageEvent, TextMessage, TextSendMessage, ImageSendMessage,
        FollowEvent, JoinEvent,
    )
except Exception as e:
    HAS_LINE = False
    LineBotApi = WebhookHandler = InvalidSignatureError = None
    MessageEvent = TextMessage = TextSendMessage = ImageSendMessage = None
    logging.warning(f"[init] line-bot-sdk not available: {e}")

# --------- Firestore（可失敗不致命）---------
from google.cloud import firestore

try:  # pragma: no cover - optional dependency paths
    from google.auth.exceptions import DefaultCredentialsError  # type: ignore
except Exception:  # pragma: no cover - fallback when auth extras missing
    class DefaultCredentialsError(Exception):
        """Fallback DefaultCredentialsError replacement."""

        pass

try:  # pragma: no cover - optional dependency paths
    from google.api_core.exceptions import Forbidden, GoogleAPIError  # type: ignore
except Exception:  # pragma: no cover - fallback when api_core missing
    GoogleAPIError = Exception  # type: ignore

    class Forbidden(GoogleAPIError):  # type: ignore
        """Fallback Forbidden replacement."""

        pass

# === Browser helper: Selenium → Playwright fallback ===
def _run_js_with_fallback(url: str, js_func_literal: str):
    """
    在指定 URL 上執行一段『函式字面量』JS（例如 "() => {...}"），
    先用 Selenium，失敗再用 Playwright。回傳 JS 的 return 值（通常是 list）。
    """
    # 1) Selenium 先試
    if _SELENIUM_AVAILABLE:
        try:
            chrome_path = (os.environ.get("CHROME_BIN")
                           or ("/usr/bin/google-chrome" if os.path.exists("/usr/bin/google-chrome") else "/usr/bin/chromium"))
            chromedriver_path = os.environ.get("CHROMEDRIVER") or "/usr/bin/chromedriver"

            opts = Options()
            # headless on Cloud Run
            opts.add_argument("--headless=new")
            opts.add_argument("--no-sandbox")
            opts.add_argument("--disable-dev-shm-usage")
            opts.add_argument("--disable-gpu")
            opts.binary_location = chrome_path

            driver = webdriver.Chrome(service=ChromeService(executable_path=chromedriver_path), options=opts)
            driver.set_page_load_timeout(30)
            driver.get(url)
            # 給一點時間讓前端輪播初始
            try:
                time.sleep(1.5)
            except Exception:
                pass

            res = driver.execute_script(f"return ({js_func_literal})();")
            driver.quit()
            app.logger.info("[browser] Selenium path OK")
            return res
        except Exception as e:
            try:
                driver.quit()
            except Exception:
                pass
            app.logger.warning(f"[browser] Selenium failed: {e}")

    # 2) Playwright fallback
    if _PLAYWRIGHT_AVAILABLE:
        try:
            with sync_playwright() as p:
                browser = p.chromium.launch(headless=True, args=["--no-sandbox", "--disable-dev-shm-usage"])
                ctx = browser.new_context(locale="zh-TW")
                page = ctx.new_page()
                page.goto(url, wait_until="networkidle")
                res = page.evaluate(js_func_literal)
                browser.close()
            app.logger.info("[browser] Playwright path OK")
            return res
        except Exception as e:
            app.logger.warning(f"[browser] Playwright failed: {e}")

    # 3) 最後備援：純 requests 抓 HTML 用正則撈 Details（回傳 URL list）
    try:
        s = requests.Session()
        s.headers.update({"User-Agent": "Mozilla/5.0"})
        r = s.get(url, timeout=12)
        html = r.text
        urls = []
        for m in re.finditer(r'(?i)(?:https?://ticket\.ibon\.com\.tw)?/ActivityInfo/Details/(\d+)', html):
            u = urljoin("https://ticket.ibon.com.tw/", m.group(0))
            urls.append(u)
        seen = set()
        return [u for u in urls if not (u in seen or seen.add(u))]
    except Exception as e:
        app.logger.error(f"[browser] no engine available and HTML fallback failed: {e}")
        return []

def grab_ibon_carousel_urls():
    # 直接在 ibon 首頁的瀏覽器環境做同步 XHR 抓 JSON，比點擊穩很多
    script = r"""
    () => {
      try {
        const url = "https://ticket.ibon.com.tw/api/ActivityInfo/GetIndexData";
        const token = (() => {
          const raw = document.cookie.split(";").map(v => v.trim()).find(v => v.startsWith("XSRF-TOKEN="));
          if (!raw) return null;
          try {
            return decodeURIComponent(raw.split("=")[1] || "");
          } catch (e) {
            return (raw.split("=")[1] || "");
          }
        })();

        const form = new FormData();
        form.append("pattern", "");

        const xhr = new XMLHttpRequest();
        xhr.open("POST", url, false);                 // 同步 XHR（Selenium/Playwright 都吃）
        xhr.setRequestHeader("X-Requested-With", "XMLHttpRequest");
        if (token) xhr.setRequestHeader("X-XSRF-TOKEN", token);
        xhr.send(form);
        if (xhr.status < 200 || xhr.status >= 300) return [];

        let data; try { data = JSON.parse(xhr.responseText); } catch (e) { return []; }

        // 走訪 JSON，把可能的 Details 連結/ID 全撿出來
        const out = new Set();
        const base = "https://ticket.ibon.com.tw";

        const norm = (obj) => {
          if (!obj || typeof obj !== "object") return;
          const title = obj.Title || obj.ActivityTitle || obj.ActivityName || obj.GameName || obj.Name || obj.Subject;
          const link  = obj.GameTicketURL || obj.GameTicketUrl || obj.Url || obj.URL || obj.LinkUrl || obj.LinkURL || obj.Link;
          const id    = obj.ActivityID || obj.ActivityId || obj.ActivityInfoId || obj.ActivityInfoID ||
                        obj.GameId || obj.GameID || obj.Id || obj.ID;

          let href = null;
          if (typeof link === "string" && link.trim()) {
            href = new URL(link, base).href;
          } else if (id) {
            href = `${base}/ActivityInfo/Details/${id}`;
          }
          if (href && href.includes("/ActivityInfo/Details/")) out.add(href);

          Object.values(obj).forEach(v => {
            if (Array.isArray(v)) v.forEach(norm);
            else if (v && typeof v === "object") norm(v);
          });
        };

        norm(data);
        return Array.from(out);
      } catch (e) {
        return [];
      }
    }
    """
    url = IBON_ENT_URL
    raw_links = _run_js_with_fallback(url, script) or []

    # 這裡**不要**再用 typeof（那是 JS），只保留字串即可
    if not isinstance(raw_links, (list, tuple, set)):
        raw_links = [raw_links]
    cleaned = []
    for u in raw_links:
        if isinstance(u, str) and u:
            try:
                # 統一為絕對網址
                cleaned.append(urljoin(IBON_BASE, u))
            except Exception:
                pass

    only_details = sorted({u for u in cleaned if "/ActivityInfo/Details/" in u})
    return only_details

def _items_from_details_urls(urls: List[str], limit=10, keyword=None, only_concert=False):
    items = []
    s = sess_default()
    for u in urls:
        try:
            info = fetch_from_ticket_details(u, s) or {}
            details_url = info.get("details_url") or sanitize_details_url(u)
            title = info.get("title") or "活動"
            if keyword and keyword not in title:
                continue
            if only_concert and not _looks_like_concert(title):
                continue
            img = info.get("poster") or None
            items.append({
                "title": title,
                "url": details_url,
                "details_url": details_url,
                "image": img,
                "image_url": img,
            })
            if len(items) >= max(1, int(limit)):
                break
        except Exception:
            continue
    return items

@app.get("/ibon/carousel")
def ibon_carousel():
    urls = grab_ibon_carousel_urls()
    return jsonify({"count": len(urls), "urls": urls})

# 建議：白名單（可多個網域）
# 建議：白名單用環境變數，逗號分隔
_ALLOWED_ORIGINS_ENV = os.getenv("ALLOWED_ORIGINS", "https://liff.line.me")
ALLOWED_ORIGINS = [o.strip() for o in _ALLOWED_ORIGINS_ENV.split(",") if o.strip()]

try:
    from flask_cors import CORS  # type: ignore
    CORS(
        app,
        resources={r"/liff/*": {"origins": ALLOWED_ORIGINS}},
        supports_credentials=True,
    )
except Exception as e:
    app.logger.warning(f"flask-cors not available: {e}")
    logging.basicConfig(level=os.getenv("LOG_LEVEL", "INFO"))
    app.logger.setLevel(logging.INFO)

# ======== 環境變數 ========
LINE_CHANNEL_ACCESS_TOKEN = os.getenv("LINE_CHANNEL_ACCESS_TOKEN", "")
LINE_CHANNEL_SECRET = os.getenv("LINE_CHANNEL_SECRET", "")
DEFAULT_PERIOD_SEC = int(os.getenv("DEFAULT_PERIOD_SEC", "60"))
ALWAYS_NOTIFY = os.getenv("ALWAYS_NOTIFY", "0") == "1"
FOLLOW_AREAS_PER_CHECK = int(os.getenv("FOLLOW_AREAS_PER_CHECK", "0"))

# 可選：手動覆蓋宣傳圖或 Details 連結（通常不需要）
PROMO_IMAGE_MAP: Dict[str, str] = {}
PROMO_DETAILS_MAP: Dict[str, str] = {}
try:
    PROMO_IMAGE_MAP = json.loads(os.getenv("PROMO_IMAGE_MAP", "{}"))
except Exception:
    PROMO_IMAGE_MAP = {}
try:
    PROMO_DETAILS_MAP = json.loads(os.getenv("PROMO_DETAILS_MAP", "{}"))
except Exception:
    PROMO_DETAILS_MAP = {}

if not LINE_CHANNEL_ACCESS_TOKEN or not LINE_CHANNEL_SECRET:
    app.logger.warning("LINE env not set: LINE_CHANNEL_ACCESS_TOKEN / LINE_CHANNEL_SECRET")

line_bot_api = LineBotApi(LINE_CHANNEL_ACCESS_TOKEN) if (HAS_LINE and LINE_CHANNEL_ACCESS_TOKEN) else None
handler = WebhookHandler(LINE_CHANNEL_SECRET) if (HAS_LINE and LINE_CHANNEL_SECRET) else None

MAX_PER_TICK = int(os.getenv("MAX_PER_TICK", "6"))
TICK_SOFT_DEADLINE_SEC = int(os.getenv("TICK_SOFT_DEADLINE_SEC", "50"))

# Firestore client
fs_client = None
FS_ERROR_MSG = ""
try:
    fs_client = firestore.Client()
    FS_OK = True
    FS_ERROR_MSG = ""
except (DefaultCredentialsError, Forbidden) as e:
    FS_OK = False
    FS_ERROR_MSG = "watch service unavailable"
    app.logger.warning(f"Firestore init failed (auth/permission): {e}")
except GoogleAPIError as e:
    FS_OK = False
    FS_ERROR_MSG = str(e) or "watch service unavailable"
    app.logger.warning(f"Firestore init failed: {e}")
except Exception as e:
    FS_OK = False
    FS_ERROR_MSG = str(e) or "watch service unavailable"
    app.logger.warning(f"Firestore init failed: {e}")

COL = "watchers"

UA = (
    "Mozilla/5.0 (Windows NT 10.0; Win64; x64) AppleWebKit/537.36 "
    "(KHTML, like Gecko) Chrome/122.0 Safari/537.36"
)

_RE_DATE = re.compile(
    r"(?P<date>\d{4}(?:/|\.)\d{1,2}(?:/|\.)\d{1,2}|\d{4}年\d{1,2}月\d{1,2}日?)"
    r"(?:\s*[（(][^0-9)]+[)）])?"
    r"\s*(?P<time>\d{1,2}[：:]\d{2})"
)
_RE_AREA_TAG = re.compile(r"<area\b[^>]*>", re.I)
_SALE_KEYWORDS = ("售票", "販售", "銷售", "開賣", "購票")


def _normalize_date_text(text: Optional[str]) -> Optional[str]:
    if not text:
        return None
    digits = re.findall(r"\d+", text)
    if len(digits) >= 3:
        y, m, d = digits[:3]
        try:
            return f"{int(y):04d}/{int(m):02d}/{int(d):02d}"
        except Exception:
            pass
    cleaned = str(text).strip()
    return cleaned or None


def _normalize_time_text(text: Optional[str]) -> Optional[str]:
    if not text:
        return None
    digits = re.findall(r"\d+", text)
    if len(digits) >= 2:
        h, minute = digits[:2]
        try:
            return f"{int(h):02d}:{int(minute):02d}"
        except Exception:
            pass
    cleaned = str(text).strip()
    return cleaned or None


def _format_datetime_match(m: Optional[re.Match]) -> Optional[str]:
    if not m:
        return None
    group_map = m.groupdict() if hasattr(m, "groupdict") else {}
    raw_date = group_map.get("date")
    raw_time = group_map.get("time")
    if raw_date is None and m.lastindex and m.lastindex >= 1:
        raw_date = m.group(1)
    if raw_time is None and m.lastindex and m.lastindex >= 2:
        raw_time = m.group(2)
    date_text = _normalize_date_text(raw_date)
    time_text = _normalize_time_text(raw_time)
    if date_text and time_text:
        return f"{date_text} {time_text}"
    return None


def _is_sale_context(text: str) -> bool:
    if not text:
        return False
    low = str(text).lower()
    return any(kw in low for kw in _SALE_KEYWORDS)


def _parse_datetime_string(dt_text: str) -> Tuple[Optional[datetime], bool]:
    candidate = (dt_text or "").strip()
    if not candidate:
        return None, False
    cleaned = candidate.replace("年", "/").replace("月", "/").replace("日", "")
    cleaned = cleaned.replace(".", "/")
    date_match = re.search(r"\d{4}/\d{1,2}/\d{1,2}", cleaned)
    time_match = re.search(r"\d{1,2}[：:]\d{2}", cleaned)
    date_text = _normalize_date_text(date_match.group(0) if date_match else cleaned)
    time_text = _normalize_time_text(time_match.group(0) if time_match else None)
    if date_text and time_text:
        try:
            return datetime.strptime(f"{date_text} {time_text}", "%Y/%m/%d %H:%M"), True
        except Exception:
            pass
    if date_text:
        try:
            return datetime.strptime(date_text, "%Y/%m/%d"), bool(time_text)
        except Exception:
            return None, bool(time_text)
    return None, bool(time_text)


def _parse_price_value(text: Optional[str]) -> Optional[int]:
    if not text:
        return None
    raw = str(text)
    m = re.search(r"(?:NT\$|NT\s*\$|\$|＄|元|價格|票價)\s*([\d,]+)", raw)
    candidate = m.group(1) if m else None
    if not candidate:
        digits = re.findall(r"\d{3,}", raw.replace(",", ""))
        candidate = digits[0] if digits else None
    if not candidate:
        return None
    try:
        return int(str(candidate).replace(",", ""))
    except Exception:
        return None


def _collect_datetime_candidates(lines: List[str]) -> List[Tuple[datetime, bool, str]]:
    candidates: List[Tuple[datetime, bool, str]] = []
    pending_date: Optional[str] = None
    for raw_line in lines:
        line = (raw_line or "").strip()
        if not line:
            continue
        if _is_sale_context(line):
            pending_date = None
            continue
        compact = re.sub(r"\s+", " ", line)
        if "~" in compact and len(re.findall(r"\d{4}", compact)) >= 2:
            pending_date = None
            continue
        dt_match = _format_datetime_match(_RE_DATE.search(compact))
        if dt_match:
            dt_obj, has_time = _parse_datetime_string(dt_match)
            if dt_obj:
                candidates.append((dt_obj, has_time, compact))
            continue
        date_match = re.search(r"\d{4}(?:/|\.)\d{1,2}(?:/|\.)\d{1,2}|\d{4}年\d{1,2}月\d{1,2}日?", compact)
        time_match = re.search(r"\d{1,2}[：:]\d{2}", compact)
        if date_match and not time_match:
            pending_date = _normalize_date_text(date_match.group(0))
            continue
        if time_match and pending_date:
            time_norm = _normalize_time_text(time_match.group(0))
            if time_norm and pending_date:
                dt_obj, has_time = _parse_datetime_string(f"{pending_date} {time_norm}")
                if dt_obj:
                    candidates.append((dt_obj, has_time, f"{pending_date} {time_norm}"))
            pending_date = None
    return candidates

def _clean_venue_text(text: Optional[str]) -> Optional[str]:
    if not text:
        return None
    cleaned = re.sub(r"\s+", " ", str(text)).strip()
    cleaned = re.sub(r"\b\d{1,2}[：:]\d{2}\b", "", cleaned)
    cleaned = re.sub(r"[~～].*", "", cleaned)
    cleaned = cleaned.strip(" ，,、;:；：-")
    return cleaned or None

LOGO = "https://ticketimg2.azureedge.net/logo.png"
TICKET_API = "https://ticket.ibon.com.tw/api/ActivityInfo/GetGameInfoList"
IBON_DETAIL_API = "https://ticket.ibon.com.tw/api/ActivityInfo/GetDetailData"

# ================= 小工具 =================
def soup_parse(html: str) -> BeautifulSoup:
    try:
        return BeautifulSoup(html, "lxml")
    except Exception:
        return BeautifulSoup(html, "html.parser")

def hash_state(sections: Dict[str, int], selling: List[str]) -> str:
    items = sorted((k, int(v)) for k, v in sections.items())
    hot = sorted(selling)
    raw = json.dumps({"num": items, "hot": hot}, ensure_ascii=False, separators=(",", ":"))
    return hashlib.md5(raw.encode("utf-8")).hexdigest()

def canonicalize_url(u: str) -> str:
    p = urlparse(u.strip())
    q = parse_qs(p.query, keep_blank_values=True)
    q_sorted = []
    for k in sorted(q.keys()):
        for v in q[k]:
            q_sorted.append((k, v))
    new_q = urlencode(q_sorted, doseq=True)
    return urlunparse((p.scheme, p.netloc, p.path, "", new_q, ""))

def send_text(to_id: str, text: str):
    if not line_bot_api:
        app.logger.info(f"[dry-run] send_text to {to_id}: {text}")
        return
    try:
        line_bot_api.push_message(to_id, TextSendMessage(text=text))
    except Exception as e:
        app.logger.error(f"[LINE] push text failed: {e}")

def send_image(to_id: str, img_url: str):
    if not line_bot_api:
        app.logger.info(f"[dry-run] send_image to {to_id}: {img_url}")
        return
    try:
        line_bot_api.push_message(
            to_id,
            ImageSendMessage(original_content_url=img_url, preview_image_url=img_url)
        )
    except Exception as e:
        app.logger.error(f"[LINE] push image failed: {e}")

def sess_default() -> requests.Session:
    s = requests.Session()
    s.headers.update({
        "User-Agent": UA,
        "Accept-Language": "zh-TW,zh;q=0.9,en;q=0.6",
        "Accept": "text/html,application/xhtml+xml,application/xml;q=0.9,*/*;q=0.8",
        "Connection": "close",
    })
    return s

def _url_ok(u: str) -> bool:
    if not u or not u.startswith("http"):
        return False
    try:
        r = requests.head(u, timeout=6, allow_redirects=True)
        if r.status_code in (403, 405):  # 某些 CDN 禁 HEAD
            r = requests.get(u, stream=True, timeout=8)
        return 200 <= r.status_code < 400
    except Exception:
        return False

def _first_http_url(s: str) -> Optional[str]:
    m = re.search(r'https?://[^\s"\'<>]+', str(s))
    return m.group(0) if m else None

def find_activity_image_any(s: str) -> Optional[str]:
    m = re.search(r"https?://[^\"'<>]+/image/ActivityImage/[^\s\"'<>]+\.(?:jpg|jpeg|png)", s, flags=re.I)
    if m: return m.group(0)
    m = re.search(r"https?://ticketimg2\.azureedge\.net/[^\s\"'<>]+\.(?:jpg|jpeg|png)", s, flags=re.I)
    if m: return m.group(0)
    m = re.search(r"https?://img\.ibon\.com\.tw/[^\s\"'<>]+\.(?:jpg|jpeg|png)", s, flags=re.I)
    return m.group(0) if m else None

def find_details_url_candidates_from_html(html: str, base: str) -> List[str]:
    soup = soup_parse(html)
    urls: set[str] = set()
    for a in soup.select('a[href*="ActivityInfo/Details"]'):
        href = (a.get("href") or "").strip()
        if href:
            urls.add(urljoin(base, href))
    for m in re.finditer(r"(?:https?://ticket\.ibon\.com\.tw)?/ActivityInfo/Details/\d+", html):
        urls.add(urljoin("https://ticket.ibon.com.tw", m.group(0)))
    return list(urls)

def _try_decode_ticket_target(val: str) -> Optional[str]:
    if not val:
        return None

    queue: List[str] = [val]
    seen: set[str] = set()

    while queue:
        cur = queue.pop(0)
        if cur in seen:
            continue
        seen.add(cur)

        cur = cur.strip()
        if not cur:
            continue

        if cur.lower().startswith("http"):
            return cur
        if cur.startswith("//"):
            return "https:" + cur
        if cur.startswith("/"):
            return urljoin("https://orders.ibon.com.tw/", cur)

        unquoted = unquote(cur)
        if unquoted != cur and unquoted not in seen:
            queue.append(unquoted)

        padded = cur + "=" * ((4 - len(cur) % 4) % 4)
        try:
            decoded = base64.b64decode(padded).decode("utf-8", errors="ignore")
            if decoded and decoded not in seen:
                queue.append(decoded)
        except Exception:
            pass

    return None

def _unwrap_go_ticket_url(u: str) -> Optional[str]:
    if not u:
        return None

    abs_url = urljoin(IBON_BASE, u)
    if "UTK0201_000" in abs_url.upper():
        return abs_url

    try:
        parsed = urlparse(abs_url)
    except Exception:
        return None

    if "GoTicketURL" not in parsed.path:
        return abs_url if abs_url.lower().startswith("http") else None

    q = parse_qs(parsed.query, keep_blank_values=True)
    for key in ("GoUrl", "GoURL", "gourl", "RedirectUrl", "redirectUrl"):
        vals = q.get(key)
        if not vals:
            continue
        for raw in vals:
            candidate = _try_decode_ticket_target(raw)
            if candidate and "UTK0201_000" in candidate.upper():
                return candidate

    return None

<<<<<<< HEAD

def _resolve_utk_url(
    activity_id: Optional[str],
    pattern: Optional[str],
    sess: requests.Session,
    details_url: str,
    trace: Optional[List[Dict[str, Any]]] = None,
) -> Optional[str]:
    if not activity_id:
        return None

    headers = {
        "Referer": details_url,
        "User-Agent": UA,
        "Accept-Language": "zh-TW,zh;q=0.9,en;q=0.6",
        "Accept": "text/html,application/xhtml+xml,application/xml;q=0.9,*/*;q=0.8",
    }

    base_url = f"{IBON_HOST}/ActivityInfo/GoTicketURL"
    combos: List[Dict[str, str]] = [
        {"hasDeadline": "1", "SystemBrowseType": "2"},
        {"hasDeadline": "1", "SystemBrowseType": "1"},
        {"SystemBrowseType": "2"},
        {},
    ]

    for combo in combos:
        query: Dict[str, str] = {"ActivityID": str(activity_id)}
        if pattern:
            query["pattern"] = pattern
        for key, val in combo.items():
            if val is not None:
                query[key] = val

        for attempt in range(len(UTK_BACKOFF)):
            start = time.time()
            status: Optional[int] = None
            reason: Optional[str] = None
            resolved: Optional[str] = None
            request_url: Optional[str] = None
            try:
                resp = sess.get(
                    base_url,
                    params=query,
                    headers=headers,
                    allow_redirects=False,
                    timeout=12,
                )
                status = resp.status_code
                request_url = resp.url

                if status in (301, 302, 303, 307, 308):
                    location = resp.headers.get("Location") or ""
                    candidate = _unwrap_go_ticket_url(location) or urljoin(IBON_HOST, location)
                    if candidate and "UTK0201_000" in candidate.upper():
                        resolved = candidate
                    elif candidate:
                        try:
                            follow = sess.get(
                                candidate,
                                headers=headers,
                                allow_redirects=True,
                                timeout=12,
                            )
                            request_url = follow.url or candidate
                            status = follow.status_code
                            if follow.url and "UTK0201_000" in follow.url.upper():
                                resolved = follow.url
                            else:
                                urls = _extract_ticket_urls_from_text(follow.text)
                                if urls:
                                    resolved = urls[0]
                        except Exception as follow_exc:
                            reason = str(follow_exc)
                    else:
                        reason = "redirect-missing-location"
                elif status == 200:
                    urls = _extract_ticket_urls_from_text(resp.text)
                    if urls:
                        resolved = urls[0]
                else:
                    reason = f"http={status}"
            except Exception as exc:
                reason = str(exc)

            if not resolved and not reason:
                reason = "no-ticket-url"

            elapsed_ms = int((time.time() - start) * 1000)
            if trace is not None:
                trace.append(
                    {
                        "phase": "utk_resolve",
                        "ok": bool(resolved),
                        "url": request_url or base_url,
                        "status": status or 0,
                        "elapsed_ms": elapsed_ms,
                        "count": 1 if resolved else 0,
                        "reason": reason,
                    }
                )

            if resolved:
                return resolved

            backoff = UTK_BACKOFF[min(attempt, len(UTK_BACKOFF) - 1)]
            time.sleep(backoff)

    return None

=======
>>>>>>> ec6bbb30
def _extract_ticket_urls_from_text(text: str) -> List[str]:
    if not text:
        return []

    found: List[str] = []

    def _append(candidate: Optional[str]):
        if not candidate:
            return
        url = candidate.strip()
        if not url:
            return
        if not url.lower().startswith("http"):
            url = urljoin("https://orders.ibon.com.tw/", url.lstrip("/"))
        if "UTK0201_000" not in url.upper():
            return
        if url not in found:
            found.append(url)

    patterns = [
        r'https?://[^\s"\'<>]+UTK0201_000[^\s"\'<>]*',
        r'//orders\.ibon\.com\.tw/[^\s"\'<>]*UTK0201_000[^\s"\'<>]*',
        r'/Application/UTK02/UTK0201_000\.aspx[^\s"\'<>]*',
        r'/UTK02/UTK0201_000\.aspx[^\s"\'<>]*',
    ]

    for pat in patterns:
        for m in re.finditer(pat, text, flags=re.I):
            _append(m.group(0))

    for m in re.finditer(r'(?:https?://ticket\.ibon\.com\.tw)?/ActivityInfo/GoTicketURL[^\s"\'<>]+', text, flags=re.I):
        unwrapped = _unwrap_go_ticket_url(m.group(0))
        if unwrapped:
            _append(unwrapped)

    return found

def _extract_details_any(html: str) -> List[str]:
    """盡可能把 /ActivityInfo/Details/<id> 都撿出來（避免只靠固定版型）。"""
    urls: List[str] = []

    # 1) 直接正則掃全頁
    for m in re.finditer(r'(?i)(?:https?://ticket\.ibon\.com\.tw)?/ActivityInfo/Details/(\d+)', html):
        urls.append(urljoin(IBON_BASE, m.group(0)))

    # 2) 拿 a[href]（有時候 href 是相對路徑）
    try:
        soup = soup_parse(html)
        for a in soup.select('a[href*="ActivityInfo/Details"]'):
            href = (a.get("href") or "").strip()
            if href:
                urls.append(urljoin(IBON_BASE, href))
    except Exception:
        pass

    # 3) script 內 JSON/字串
    for m in re.finditer(r'ActivityInfoId"\s*:\s*(\d+)|ActivityId"\s*:\s*(\d+)', html):
        gid = next(g for g in m.groups() if g)
        urls.append(f"https://ticket.ibon.com.tw/ActivityInfo/Details/{gid}")

    # 去重
    seen, out = set(), []
    for u in urls:
        if u not in seen:
            seen.add(u)
            out.append(u)
    return out

# ---------- 活動資訊與圖片（API/Details） ----------
def _deep_pick_activity_info(data: Any) -> Dict[str, str]:
    out: Dict[str, Optional[str]] = {"title": None, "place": None, "dt": None, "poster": None}
    def walk(x):
        if isinstance(x, dict):
            for k, v in x.items():
                kl = str(k).lower()
                if not out["title"] and any(t in kl for t in ("activityname","gamename","title","actname","activity_title","name")):
                    if isinstance(v, str) and v.strip(): out["title"] = v.strip()
                if not out["place"] and any(t in kl for t in ("placename","venue","place","site","location")):
                    if isinstance(v, str) and v.strip(): out["place"] = v.strip()
                if not out["dt"] and any(t in kl for t in ("starttime","startdatetime","gamedatetime","gamedate","begindatetime","datetime")):
                    s = str(v)
                    m = re.search(r"(\d{4})[-/](\d{1,2})[-/](\d{1,2})[\sT]+(\d{1,2}):(\d{2})", s)
                    if m:
                        out["dt"] = f"{int(m.group(1))}/{int(m.group(2)):02d}/{int(m.group(3)):02d} {int(m.group(4)):02d}:{m.group(5)}"
                if not out["poster"] and ("image" in kl or "poster" in kl):
                    url = _first_http_url(v) if isinstance(v, str) else None
                    if url: out["poster"] = url
            for v in x.values(): walk(v)
        elif isinstance(x, list):
            for it in x: walk(it)
    walk(data)
    return {k: v for k, v in out.items() if v}

def fetch_game_info_from_api(perf_id: Optional[str], product_id: Optional[str], referer_url: str, sess: requests.Session) -> Dict[str, str]:
    session, token = _prepare_ibon_session()
    if session is None:
        return {}

    headers = {
        "Origin": "https://ticket.ibon.com.tw",
        "Referer": referer_url,
        "User-Agent": UA,
        "Accept": "application/json, text/plain, */*",
        "Content-Type": "application/json;charset=UTF-8",
        "X-Requested-With": "XMLHttpRequest",
        "Accept-Language": "zh-TW,zh;q=0.9,en;q=0.6",
    }
    if token:
        headers["X-XSRF-TOKEN"] = token

    params_list: List[Dict[str, Any]] = []
    payload_keys: set[tuple[tuple[str, Any], ...]] = set()

    def add_payload(**kwargs):
        payload = {k: v for k, v in kwargs.items() if v not in (None, "", [])}
        key = tuple(sorted(payload.items()))
        if key in payload_keys:
            return
        payload_keys.add(key)
        params_list.append(payload)

    if perf_id or product_id:
        add_payload(Performance_ID=perf_id, Product_ID=product_id)
        add_payload(PerformanceId=perf_id, ProductId=product_id)
        add_payload(PERFORMANCE_ID=perf_id, PRODUCT_ID=product_id)
        add_payload(PERFORMANCEID=perf_id, PRODUCTID=product_id)

    activity_ids: List[str] = []
    if referer_url:
        act = _activity_id_from_url(referer_url)
        if act:
            activity_ids.append(act)
    if perf_id and perf_id in PROMO_DETAILS_MAP:
        act = _activity_id_from_url(PROMO_DETAILS_MAP[perf_id])
        if act:
            activity_ids.append(act)

    for act in activity_ids:
        numeric_id: Optional[int] = None
        try:
            numeric_id = int(act)
        except Exception:
            numeric_id = None

        if numeric_id is not None:
            add_payload(id=numeric_id)
        add_payload(id=act)
        add_payload(ActivityID=act)
        add_payload(ActivityId=act)
        add_payload(ActivityInfoID=act)
        add_payload(ActivityInfoId=act)

        for browse in (None, 1, 2):
            for has_deadline in (None, True):
                add_payload(ActivityID=act, SystemBrowseType=browse, hasDeadline=has_deadline)
                add_payload(ActivityId=act, SystemBrowseType=browse, hasDeadline=has_deadline)

    add_payload()

    picked: Dict[str, str] = {}
    all_ticket_urls: List[str] = []

    for params in params_list:
        payload = params
        try:
            resp = session.post(TICKET_API, json=payload, headers=headers, timeout=12)
        except Exception as e:
            app.logger.info(f"[api] fetch fail ({params}): {e}")
            continue

        if resp.status_code == 200:
            try:
                data = resp.json()
            except Exception as e:
                app.logger.info(f"[api] bad json ({params}): {e}")
                continue

            text_blob = json.dumps(data, ensure_ascii=False)
            info = _deep_pick_activity_info(data)

            act_id = None
            m = re.search(r'"ActivityID"\s*:\s*(\d+)', text_blob)
            if m:
                act_id = m.group(1)
            elif activity_ids:
                act_id = activity_ids[0]

            if act_id:
                info.setdefault("details", build_ibon_details_url(act_id))
                info.setdefault("activity_id", act_id)

            if not info.get("details"):
                m = re.search(r'https?://ticket\.ibon\.com\.tw/ActivityInfo/Details/(\d+)', text_blob)
                if m:
                    info["details"] = m.group(0)
                    info.setdefault("activity_id", m.group(1))

            if not info.get("poster"):
                promo = find_activity_image_any(text_blob)
                if promo:
                    info["poster"] = promo

            ticket_urls = _extract_ticket_urls_from_text(text_blob)
            for t in ticket_urls:
                if t not in all_ticket_urls:
                    all_ticket_urls.append(t)
            if ticket_urls and not info.get("ticket_urls"):
                info["ticket_urls"] = ticket_urls

            def match_obj(obj: Any) -> bool:
                if not isinstance(obj, (dict, list)):
                    return False
                blob = json.dumps(obj, ensure_ascii=False)
                ok = True
                if perf_id:
                    ok = ok and (perf_id in blob)
                if product_id:
                    ok = ok and (product_id in blob)
                return ok

            if isinstance(data, list):
                for it in data:
                    if match_obj(it):
                        info.update(_deep_pick_activity_info(it))
                        break
            elif isinstance(data, dict):
                for v in data.values():
                    if isinstance(v, list):
                        for it in v:
                            if match_obj(it):
                                info.update(_deep_pick_activity_info(it))
                                break

            if info:
                details_raw = info.get("details") or info.get("details_url")
                if isinstance(details_raw, str) and details_raw:
                    sanitized = sanitize_details_url(details_raw)
                    info["details"] = sanitized
                    info["details_url"] = sanitized
                picked = info
                break

        elif resp.status_code in (401, 403, 419):
            session, token = _prepare_ibon_session()
            if session is None:
                break
            headers = {
                "Origin": "https://ticket.ibon.com.tw",
                "Referer": referer_url,
                "User-Agent": UA,
                "Accept": "application/json, text/plain, */*",
                "Content-Type": "application/json;charset=UTF-8",
                "X-Requested-With": "XMLHttpRequest",
                "Accept-Language": "zh-TW,zh;q=0.9,en;q=0.6",
            }
            if token:
                headers["X-XSRF-TOKEN"] = token
            continue

    if all_ticket_urls:
        existing = picked.get("ticket_urls") if picked else None
        merged: List[str] = []
        for src in (existing if isinstance(existing, list) else []) + all_ticket_urls:
            if src not in merged:
                merged.append(src)
        if picked:
            picked["ticket_urls"] = merged
        else:
            picked = {"ticket_urls": merged}

    return picked

<<<<<<< HEAD
def fetch_from_ticket_details(details_url: str, sess: requests.Session) -> Dict[str, Any]:
    clean_details = sanitize_details_url(details_url)
    details_url = clean_details
    out: Dict[str, Any] = {"details_url": details_url}
    ticket_urls: List[str] = []
    parsed_details = urlparse(details_url)
    pattern = (parse_qs(parsed_details.query).get("pattern", ["ENTERTAINMENT"])[0] or "ENTERTAINMENT").strip() or "ENTERTAINMENT"
    out["pattern"] = pattern
=======
def fetch_from_ticket_details(details_url: str, sess: requests.Session) -> Dict[str, str]:
    out: Dict[str, str] = {}
    ticket_urls: List[str] = []
>>>>>>> ec6bbb30

    def _abs_url(u: Optional[str]) -> Optional[str]:
        if not u:
            return None
        try:
            return urljoin(details_url, u)
        except Exception:
            return u

    def _format_api_dt(val: Optional[str]) -> Optional[str]:
        if not val or not isinstance(val, str):
            return None
        raw = val.strip()
        if not raw:
            return None
        clean = raw.replace("Z", "")
        if "+" in clean:
            clean = clean.split("+")[0]
        for fmt in ("%Y-%m-%dT%H:%M:%S.%f", "%Y-%m-%dT%H:%M:%S"):
            try:
                dt = datetime.strptime(clean, fmt)
                return dt.strftime("%Y/%m/%d %H:%M")
            except ValueError:
                continue
        return None

    activity_id = _activity_id_from_url(details_url)
    if activity_id:
        out.setdefault("activity_id", str(activity_id))

    api_item: Optional[Dict[str, Any]] = None
    if activity_id:
        session: Optional[requests.Session] = None
        token: Optional[str] = None
        for attempt in range(3):
            if session is None:
                session, token = _prepare_ibon_session()
            if session is None:
                break
            headers = {
                "Origin": "https://ticket.ibon.com.tw",
                "Referer": details_url,
                "X-Requested-With": "XMLHttpRequest",
            }
            if token:
                headers["X-XSRF-TOKEN"] = token
            try:
                resp = session.post(
                    IBON_DETAIL_API,
                    files={"id": (None, str(activity_id))},
                    headers=headers,
                    timeout=10,
                )
                if resp.status_code == 200:
                    data = resp.json()
                    item = data.get("Item") if isinstance(data, dict) else None
                    if isinstance(item, dict):
                        api_item = item
                    break
                if resp.status_code in (401, 403, 419):
                    session, token = _prepare_ibon_session()
                    continue
                if 500 <= resp.status_code < 600:
                    app.logger.info(f"[details-api] http={resp.status_code}")
                    break
            except Exception as e:
                app.logger.info(f"[details-api] err: {e}")
            _sleep_backoff(attempt)

    content_lines: List[str] = []
    content_html = ""
    text_venue_candidates: List[str] = []
    text_address_candidates: List[str] = []

    if api_item:
        if api_item.get("ActivityID"):
            activity_id = str(api_item.get("ActivityID"))
            out.setdefault("activity_id", activity_id)

        title = (api_item.get("ActivityName") or api_item.get("ActivityTitle") or "").strip()
        if title:
            out.setdefault("title", title)

        poster = (
            api_item.get("ActivityImageURL")
            or api_item.get("ActivityImage")
            or api_item.get("PlatformImageURL")
        )
        poster = _abs_url(str(poster).strip()) if poster else None
        if poster:
            out.setdefault("poster", poster)

        place = (api_item.get("ActivityLocation") or api_item.get("ActivityPlace") or "").strip()
        if place:
            out.setdefault("place", place)

        start_dt = (
            _format_api_dt(api_item.get("ActivityShowFrom"))
            or _format_api_dt(api_item.get("ActivityTicketSDate"))
            or _format_api_dt(api_item.get("ActivitySDate"))
        )
        end_dt = (
            _format_api_dt(api_item.get("ActivityShowTo"))
            or _format_api_dt(api_item.get("ActivityTicketEDate"))
            or _format_api_dt(api_item.get("ActivityEDate"))
        )
        if start_dt and end_dt and start_dt != end_dt:
            out.setdefault("dt", f"{start_dt} ~ {end_dt}")
        elif start_dt:
            out.setdefault("dt", start_dt)
        elif end_dt:
            out.setdefault("dt", end_dt)

        content_html = api_item.get("ActivityContent") or ""
        if content_html:
            try:
                regex_place = None
                m = re.search(r'(?:演出|活動)?地點[：:]+\s*([^<\n\r]+)', content_html, flags=re.I)
                if m:
                    regex_place = re.sub(r"\s+", " ", m.group(1)).strip()
                if not regex_place:
                    m = re.search(r'(?:演出|活動)?地點[：:][^<]*<[^>]*>([^<]+)', content_html, flags=re.I)
                    if m:
                        regex_place = re.sub(r"\s+", " ", m.group(1)).strip()
                if regex_place:
                    out.setdefault("place", regex_place)

                soup = soup_parse(content_html)
                content_lines = [ln.strip() for ln in soup.get_text("\n").split("\n") if ln.strip()]
                for idx, line in enumerate(content_lines):
                    if "地址" in line or "Address" in line:
                        candidate = line.split("：", 1)[-1].strip()
                        if candidate:
                            text_address_candidates.append(candidate)
                    if any(key in line for key in ("地點", "場地", "演出地點", "活動地點")):
                        candidate = line.split("：", 1)[-1].strip() if "：" in line else line
                        if candidate:
                            text_venue_candidates.append(candidate)
                        if idx + 1 < len(content_lines):
                            nxt = content_lines[idx + 1].strip()
                            if nxt and not any(k in nxt for k in ("日期", "時間", "票價", "售票")):
                                text_venue_candidates.append(nxt)
                if not out.get("poster"):
                    img = soup.find("img")
                    if img and img.get("src"):
                        out["poster"] = _abs_url(img.get("src")) or out.get("poster")
                if not out.get("poster"):
                    promo = find_activity_image_any(content_html)
                    if promo:
                        out["poster"] = promo

                ticket_urls.extend(_extract_ticket_urls_from_text(content_html))
            except Exception as e:
                app.logger.info(f"[details-api] content parse err: {e}")

    # 透過內容文字補齊場地與時間
    if content_lines:
        if not out.get("place"):
            for idx, line in enumerate(content_lines):
                if any(key in line for key in ("地點", "場地", "地址")):
                    candidate = line.split("：", 1)[-1].strip()
                    if candidate and candidate != line and len(candidate) > 2:
                        out["place"] = candidate
                        break
                    for j in range(idx + 1, len(content_lines)):
                        nxt = content_lines[j].strip()
                        if not nxt:
                            continue
                        if nxt.endswith("："):
                            continue
                        if any(key in nxt for key in ("日期", "時間", "票價", "售票")):
                            continue
                        out["place"] = nxt
                        break
                    if out.get("place"):
                        break
        if not out.get("dt"):
            for line in content_lines:
                dt_text = _format_datetime_match(_RE_DATE.search(line))
                if dt_text:
                    out["dt"] = dt_text
                    break

    # HTML 備援：若關鍵資訊仍缺，才去抓整頁
    need_html = not all(out.get(k) for k in ("title", "poster", "dt", "place"))
    if need_html:
        try:
            r = sess.get(details_url, timeout=12)
            if r.status_code == 200:
<<<<<<< HEAD
                html = _decode_ibon_html(r)
=======
                if r.apparent_encoding:
                    r.encoding = r.apparent_encoding
                else:
                    r.encoding = "utf-8"
                html = r.text
>>>>>>> ec6bbb30
                soup = soup_parse(html)
                fallback_lines = [ln.strip() for ln in soup.get_text("\n").split("\n") if ln.strip()]
                for line in fallback_lines:
                    if line not in content_lines:
                        content_lines.append(line)
                for idx, line in enumerate(fallback_lines):
                    if "地址" in line or "Address" in line:
                        candidate = line.split("：", 1)[-1].strip()
                        if candidate:
                            text_address_candidates.append(candidate)
                    if any(key in line for key in ("地點", "場地", "演出地點", "活動地點")):
                        candidate = line.split("：", 1)[-1].strip() if "：" in line else line
                        if candidate:
                            text_venue_candidates.append(candidate)
                        if idx + 1 < len(fallback_lines):
                            nxt = fallback_lines[idx + 1].strip()
                            if nxt and not any(k in nxt for k in ("日期", "時間", "票價", "售票")):
                                text_venue_candidates.append(nxt)

                if not out.get("poster"):
                    for sel in [
                        'meta[property="og:image:secure_url"]',
                        'meta[property="og:image"]',
                        'meta[name="twitter:image"]',
                    ]:
                        m = soup.select_one(sel)
                        if m and m.get("content"):
                            out["poster"] = urljoin(details_url, m["content"].strip())
                            break
                    if not out.get("poster"):
                        for img in soup.find_all("img"):
                            src = (img.get("src") or "").strip()
                            if src and any(k in src.lower() for k in ("activityimage", "azureedge", "banner", "cover", "adimage")):
                                out["poster"] = urljoin(details_url, src)
                                break

                if not out.get("title"):
                    h1 = soup.select_one("h1")
                    if h1:
                        t = h1.get_text(" ", strip=True)
                        if t:
                            out["title"] = t

                if not out.get("dt"):
                    tx = soup.get_text(" ", strip=True)
                    dt_text = _format_datetime_match(_RE_DATE.search(tx))
                    if dt_text:
                        out["dt"] = dt_text

                if not out.get("place"):
                    title_html, place_html, _ = extract_title_place_from_html(html)
                    if place_html:
                        out["place"] = place_html
                    if title_html and not out.get("title"):
                        out["title"] = title_html

                ticket_urls.extend(_extract_ticket_urls_from_text(html))
        except Exception as e:
            app.logger.info(f"[details] fetch fail: {e}")

<<<<<<< HEAD
    def _ensure_https(url: Optional[str]) -> Optional[str]:
        if not url:
            return None
        val = str(url).strip()
        if not val:
            return None
        if val.startswith("//"):
            val = "https:" + val
        if val.startswith("http://"):
            val = "https://" + val[len("http://"):]
        if not val.startswith("https://"):
            return None
        return val

    image_candidates: List[str] = []
    poster_val = out.get("poster")
    if poster_val:
        image_candidates.append(str(poster_val))
    final_image = None
    for img in image_candidates:
        norm = img
        if norm and not norm.startswith("http"):
            norm = _abs_url(norm)
        norm = _ensure_https(norm)
        if norm:
            final_image = norm
            break
    if not final_image:
        final_image = LOGO
    out["poster"] = final_image
    out["image_url"] = final_image

    dt_candidates: List[Tuple[int, datetime, bool]] = []

    def _add_dt_candidate(raw: Optional[str], priority: int):
        if not raw or not isinstance(raw, str):
            return
        dt_obj, has_time = _parse_datetime_string(raw)
        if dt_obj:
            dt_candidates.append((priority, dt_obj, has_time))

    if api_item:
        _add_dt_candidate(_format_api_dt(api_item.get("ActivityShowFrom")), 0)
        _add_dt_candidate(_format_api_dt(api_item.get("ActivityShowTo")), 0)
        _add_dt_candidate(_format_api_dt(api_item.get("ActivitySDate")), 1)
        _add_dt_candidate(_format_api_dt(api_item.get("ActivityEDate")), 1)
        _add_dt_candidate(_format_api_dt(api_item.get("ActivityTicketSDate")), 5)
        _add_dt_candidate(_format_api_dt(api_item.get("ActivityTicketEDate")), 5)

    for dt_obj, has_time, _ in _collect_datetime_candidates(content_lines):
        dt_candidates.append((1, dt_obj, has_time))

    raw_dt = out.get("dt") if isinstance(out.get("dt"), str) else None
    if raw_dt:
        first_part = raw_dt.split("~", 1)[0].strip()
        _add_dt_candidate(first_part, 3)

    seen_dt: set[tuple] = set()
    dedup_dt: List[Tuple[int, datetime, bool]] = []
    for priority, dt_obj, has_time in dt_candidates:
        key = (dt_obj, has_time)
        if key in seen_dt:
            continue
        seen_dt.add(key)
        dedup_dt.append((priority, dt_obj, has_time))
    dt_candidates = dedup_dt

    dt_candidates.sort(key=lambda x: (x[0], x[1], 0 if x[2] else 1))
    final_date = None
    if dt_candidates:
        _, dt_obj, has_time = dt_candidates[0]
        final_date = dt_obj.strftime("%Y/%m/%d %H:%M") if has_time else dt_obj.strftime("%Y/%m/%d")

    if final_date:
        out["dt"] = final_date
        out["date"] = final_date
    else:
        out.pop("dt", None)

    venue_candidates: List[Tuple[int, str]] = []
    if api_item:
        for key in ("ActivityLocation", "ActivityPlace", "ActivitySite", "ActivityVenue"):
            val = api_item.get(key)
            if isinstance(val, str):
                cleaned = _clean_venue_text(val)
                if cleaned:
                    venue_candidates.append((0, cleaned))
    if out.get("place"):
        cleaned = _clean_venue_text(out.get("place"))
        if cleaned:
            venue_candidates.append((0, cleaned))
    for txt in text_venue_candidates:
        cleaned = _clean_venue_text(txt)
        if cleaned:
            venue_candidates.append((1, cleaned))

    final_venue = None
    seen_names: set[str] = set()
    for priority, name in sorted(venue_candidates, key=lambda x: (x[0], len(x[1]))):
        key = name.lower()
        if key in seen_names:
            continue
        seen_names.add(key)
        final_venue = name
        break

    if final_venue:
        out["place"] = final_venue
        out["venue"] = final_venue
    elif out.get("place"):
        cleaned = _clean_venue_text(out.get("place"))
        if cleaned:
            out["place"] = cleaned
            out["venue"] = cleaned

    address_val = None
    for cand in text_address_candidates:
        cleaned_addr = re.sub(r"\s+", " ", cand).strip()
        if cleaned_addr:
            address_val = cleaned_addr
            break
    if address_val and final_venue and address_val.startswith(final_venue):
        trimmed = address_val[len(final_venue):].lstrip(" ，,")
        if trimmed:
            address_val = trimmed
    if address_val and (not final_venue or address_val != final_venue):
        out["address"] = address_val
    else:
        out.pop("address", None)

    if out.get("title"):
        out["title"] = str(out["title"]).strip()

=======
>>>>>>> ec6bbb30
    if ticket_urls:
        uniq: List[str] = []
        for t in ticket_urls:
            if t not in uniq:
                uniq.append(t)
        out["ticket_urls"] = uniq

<<<<<<< HEAD
    cleaned: Dict[str, Any] = {}
    for key, value in out.items():
        if value is None:
            continue
        if isinstance(value, str):
            trimmed = value.strip()
            if not trimmed and key not in {"details_url"}:
                continue
            cleaned[key] = trimmed if trimmed else value
        elif isinstance(value, list):
            if value:
                cleaned[key] = value
        else:
            cleaned[key] = value
    return cleaned
=======
    return {k: v for k, v in out.items() if v}
>>>>>>> ec6bbb30

# ---- 圖片（宣傳圖 + 座位圖）----
def pick_event_images_from_000(html: str, base_url: str) -> Tuple[str, Optional[str]]:
    poster = LOGO
    seatmap = None
    try:
        soup = soup_parse(html)
        for img in soup.find_all("img"):
            src = (img.get("src") or "").strip()
            if src and "static_bigmap" in src.lower():
                seatmap = urljoin(base_url, src); break
        if not seatmap:
            m = re.search(r'https?://[^\s"\'<>]+static_bigmap[^\s"\'<>]+?\.(?:jpg|jpeg|png)', html, flags=re.I)
            if m: seatmap = m.group(0)

        promo = find_activity_image_any(html)
        if promo:
            poster = promo
        else:
            for sel in ['meta[property="og:image"]', 'meta[name="twitter:image"]']:
                m = soup.select_one(sel)
                if m and m.get("content"):
                    poster = urljoin(base_url, m["content"]); break
            if poster == LOGO:
                for img in soup.find_all("img"):
                    src = (img.get("src") or "").strip()
                    if src and any(k in src.lower() for k in ("activityimage","azureedge","adimage")):
                        poster = urljoin(base_url, src); break
    except Exception as e:
        app.logger.warning(f"[image] pick failed: {e}")
    return poster, seatmap

def extract_title_place_from_html(html: str) -> tuple[Optional[str], Optional[str], Optional[str]]:
    soup = soup_parse(html)

    title: Optional[str] = None
    place: Optional[str] = None
    dt_text: Optional[str] = None

    for gt in soup.select('.grid-title'):
        lab = gt.get_text(" ", strip=True)
        sib = gt.find_next_sibling()
        if not sib:
            continue
        content = sib.get_text(" ", strip=True)
        if not content:
            continue

        if any(k in lab for k in ("活動名稱", "演出名稱", "節目名稱", "場次名稱")) and not title:
            title = content

        if any(k in lab for k in ("活動地點", "地點", "場地")) and not place:
            place = re.sub(r"\s+", " ", content).strip()

    if not title:
        m = soup.select_one('[id$="_NAME"]')
        if m:
            t = m.get_text(" ", strip=True)
            if t: title = t

    if not title:
        h1 = soup.select_one("h1")
        if h1:
            t = h1.get_text(" ", strip=True)
            if len(t) >= 6: title = t

    if not title:
        mt = soup.select_one('meta[property="og:title"]')
        if mt and mt.get("content"):
            title = mt["content"].strip()

    dt_text = _format_datetime_match(_RE_DATE.search(html)) or dt_text

    return title, place, dt_text

# ============= 票區與 live.map 解析 =============
def extract_area_meta_from_000(html: str) -> Tuple[Dict[str, str], Dict[str, str], Dict[str, int], Dict[str, int], Dict[str, int]]:
    name_map: Dict[str, str] = {}
    status_map: Dict[str, str] = {}
    qty_map: Dict[str, int] = {}
    order_map: Dict[str, int] = {}
    price_map: Dict[str, int] = {}

    soup = soup_parse(html)

    # (a) script jsonData
    for sc in soup.find_all("script"):
        s = sc.string or sc.text or ""
        m = re.search(r"jsonData\s*=\s*'(\[.*?\])'", s, flags=re.S)
        if not m:
            continue
        try:
            arr = json.loads(m.group(1))
            for it in arr:
                code = (it.get("PERFORMANCE_PRICE_AREA_ID") or "").strip()
                name = (it.get("NAME") or "").strip()
                amt  = (it.get("AMOUNT") or "").strip()
                srt  = it.get("SORT")
                if code and name:
                    name_map.setdefault(code, re.sub(r"\s+", "", name))
                if code and amt:
                    status_map.setdefault(code, amt)
                    nums = [int(x) for x in re.findall(r"\d+", amt) if int(x) < 1000]
                    if nums:
                        qty_map.setdefault(code, nums[-1])
                    price_val = _parse_price_value(amt)
                    if price_val is not None:
                        price_map.setdefault(code, price_val)
                if code:
                    price_fields = [
                        it.get("PRICE"),
                        it.get("Price"),
                        it.get("PRICE_TEXT"),
                        it.get("PriceText"),
                    ]
                    for pf in price_fields:
                        price_val = _parse_price_value(pf)
                        if price_val is not None:
                            price_map.setdefault(code, price_val)
                            break
                if code and isinstance(srt, int):
                    order_map.setdefault(code, srt)
        except Exception:
            pass

    # (b) 表格列
    row_idx = 0
    for a in soup.select('a[href*="PERFORMANCE_PRICE_AREA_ID="]'):
        href = a.get("href", "")
        m = re.search(r'PERFORMANCE_PRICE_AREA_ID=([A-Za-z0-9]+)', href)
        if not m:
            continue
        code = m.group(1)
        row_idx += 1
        order_map.setdefault(code, 10000 + row_idx)

        tr = a.find_parent("tr")
        if not tr:
            continue

        tds = [td.get_text(" ", strip=True) for td in tr.find_all("td")]
        if tds:
            if code not in name_map:
                cand = None
                for t in tds:
                    if re.search(r"(樓|區|包廂)", t):
                        cand = t; break
                if not cand:
                    cand = tds[0]
                name_map[code] = re.sub(r"\s+", "", cand)

            status_cell = ""
            for t in reversed(tds):
                if ("已售完" in t) or ("熱賣" in t) or re.search(r"\b\d{1,3}\b", t):
                    status_cell = t
                    break
            if status_cell:
                if code not in status_map:
                    if "已售完" in status_cell:
                        status_map[code] = "已售完"
                    elif "熱賣" in status_cell:
                        status_map[code] = "熱賣中"
                nums = [int(x) for x in re.findall(r"\d+", status_cell) if int(x) < 1000]
                if nums and code not in qty_map:
                    qty_map[code] = nums[-1]
                price_val = _parse_price_value(status_cell)
                if price_val is not None and code not in price_map:
                    price_map[code] = price_val

            if code not in price_map:
                for cell in tds[1:]:
                    price_val = _parse_price_value(cell)
                    if price_val is not None:
                        price_map[code] = price_val
                        break

    return name_map, status_map, qty_map, order_map, price_map

def _parse_livemap_text(txt: str) -> Tuple[Dict[str, int], int]:
    sections: Dict[str, int] = {}
    for tag in _RE_AREA_TAG.findall(txt):
        code = None
        m = re.search(
            r"javascript:Send\([^)]*'(?:B0[0-9A-Z]{6,10})'\s*,\s*'(B0[0-9A-Z]{6,10})'",
            tag, re.I
        )
        if m: code = m.group(1)
        if not code:
            m = re.search(r'(?:data-(?:area|area-id|price-area-id))=["\'](B0[0-9A-Z]{6,10})["\']', tag, re.I)
            if m: code = m.group(1)
        if not code:
            continue

        qty = None
        m = re.search(r'\bdata-(?:left|remain|qty|count)=["\']?(\d{1,3})["\']?', tag, re.I)
        if m:
            qty = int(m.group(1))

        if qty is None:
            text = ""
            m = re.search(r'title="([^"]*)"', tag, re.I)
            if m: text = m.group(1)
            if not text:
                m = re.search(r'(?:alt|aria-label)=["\']([^"\']*)["\']', tag, re.I)
                if m: text = m.group(1)
            if text:
                m = re.search(r'(?:剩餘|尚餘|可售|可購)[^\d]{0,6}(\d{1,3})', text)
                if not m:
                    m = re.search(r'(\d{1,3})\s*張', text)
                if m:
                    qty = int(m.group(1))

        if not qty or qty <= 0 or qty > 500:
            continue

        prev = sections.get(code)
        if prev is None or qty > prev:
            sections[code] = qty

    total = sum(sections.values())
    return sections, total

def try_fetch_livemap_by_perf(perf_id: str, sess: requests.Session, html: Optional[str] = None) -> Tuple[Dict[str, int], int]:
    if not perf_id:
        return {}, 0
    bases = [f"https://qwareticket-asysimg.azureedge.net/QWARE_TICKET/images/Temp/{perf_id}/"]
    if html:
        poster, seatmap = pick_event_images_from_000(html, "https://orders.ibon.com.tw/")
        if seatmap:
            m = re.match(r'(https?://.*/images/[^/]+/)', seatmap)
            if m: bases.insert(0, m.group(1))
    prefixes = ["", "1_", "2_", "3_", "01_", "02_", "03_"]
    tried = set()
    for base in bases:
        for pref in prefixes:
            url = f"{base}{pref}{perf_id}_live.map"
            if url in tried: continue
            tried.add(url)
            try:
                app.logger.info(f"[livemap] try {url}")
                r = sess.get(url, timeout=12)
                if r.status_code == 200:
                    html = _decode_ibon_html(r)
                    if "<area" in html:
                        app.logger.info(f"[livemap] hit {url}")
                        return _parse_livemap_text(html)
            except Exception as e:
                app.logger.info(f"[livemap] miss {url}: {e}")
    return {}, 0

# （可選）進第二步票區頁補抓數字
def fetch_area_left_from_utk0101(base_000_url: str, perf_id: str, product_id: str, area_id: str, sess: requests.Session) -> Optional[int]:
    try:
        url = "https://orders.ibon.com.tw/Application/UTK01/UTK0101_02.aspx"
        params = {
            "PERFORMANCE_ID": perf_id,
            "PERFORMANCE_PRICE_AREA_ID": area_id,
            "PRODUCT_ID": product_id,
            "strItem": "WEB網站入手A1",
        }
        headers = {"Referer": base_000_url, "User-Agent": UA, "Accept-Language": "zh-TW,zh;q=0.9,en;q=0.6"}
        r = sess.get(url, params=params, headers=headers, timeout=12)
        if r.status_code != 200:
            return None
        html = r.text
        m = re.search(r'(?:剩餘|尚餘|可購買|可售)[^\d]{0,6}(\d{1,3})', html)
        if not m:
            m = re.search(r'(\d{1,3})\s*張', html)
        if m:
            return int(m.group(1))

        soup = soup_parse(html)
        qty = None
        for inp in soup.select('input[type="number"],input[name*="QTY" i],select[name*="QTY" i]'):
            for attr in ("max", "data-max", "data-left", "data-remain"):
                v = inp.get(attr)
                if v and str(v).isdigit():
                    qty = max(qty or 0, int(v))
        return qty
    except Exception as e:
        app.logger.info(f"[area-left] fail {area_id}: {e}")
        return None

# --------- 主要解析器 ---------
def parse_UTK0201_000(url: str, sess: requests.Session) -> dict:
    out = {"ok": False, "sig": "NA", "url": url, "image": LOGO}
    r = sess.get(url, timeout=15)
    if r.status_code != 200:
        out["msg"] = f"讀取失敗（HTTP {r.status_code}）"
        return out
    html = _decode_ibon_html(r)

    q = parse_qs(urlparse(url).query)
    perf_id = (q.get("PERFORMANCE_ID") or [None])[0]
    product_id = (q.get("PRODUCT_ID") or [None])[0]

    # 圖片
    poster_from_000, seatmap = pick_event_images_from_000(html, url)
    if seatmap: out["seatmap"] = seatmap

    # 活動基本資訊
    api_info: Dict[str, str] = {}
    try:
        api_info = fetch_game_info_from_api(perf_id, product_id, url, sess)
    except Exception as e:
        app.logger.info(f"[api] fail: {e}")

    html_title, html_place, html_dt = extract_title_place_from_html(html)

    html_details = find_details_url_candidates_from_html(html, url)
    details_url = (
        (html_details[0] if html_details else None)
        or api_info.get("details")
        or (PROMO_DETAILS_MAP.get(perf_id) if perf_id else None)
    )
    details_info: Dict[str, str] = {}
    if details_url:
        details_info = fetch_from_ticket_details(details_url, sess)

    chosen_img = (
        (PROMO_IMAGE_MAP.get(perf_id) if perf_id else None)
        or details_info.get("poster")
        or api_info.get("poster")
        or poster_from_000
        or LOGO
    )
    if not _url_ok(chosen_img):
        app.logger.info(f"[image] chosen invalid, fallback: {chosen_img}")
        chosen_img = seatmap if seatmap and _url_ok(seatmap) else LOGO
    out["image"] = chosen_img

    out["title"] = details_info.get("title") or api_info.get("title") or html_title or "（未取到標題）"
    out["place"] = details_info.get("place") or api_info.get("place") or html_place or "（未取到場地）"
    out["date"]  = details_info.get("dt")    or api_info.get("dt")    or html_dt    or "（未取到日期）"

    # 票區中文名 + 狀態（AMOUNT）+ 順序
    area_name_map, area_status_map, area_qty_map, area_order_map, area_price_map = extract_area_meta_from_000(html)
    out["area_names"] = area_name_map

    # live.map 數字（僅取可信數字，且同一區取最大值）
    sections_by_code, _ = try_fetch_livemap_by_perf(perf_id, sess, html=html)
    numeric_counts: Dict[str, int] = dict(sections_by_code)
    for code, n in area_qty_map.items():
        if isinstance(n, int) and n > 0 and code not in numeric_counts:
            numeric_counts[code] = n

    selling_unknown_codes: List[str] = []
    for code, status in area_status_map.items():
        if (status and ("熱賣" in status or "可售" in status)) and not numeric_counts.get(code):
            selling_unknown_codes.append(code)

    if FOLLOW_AREAS_PER_CHECK > 0 and perf_id and product_id and area_name_map:
        need_follow = [code for code, st in area_status_map.items()
                       if (st and "熱賣" in st) and (code not in numeric_counts)]
        for code in need_follow[:FOLLOW_AREAS_PER_CHECK]:
            n = fetch_area_left_from_utk0101(url, perf_id, product_id, code, sess)
            if isinstance(n, int) and n > 0:
                numeric_counts[code] = n

    selling_unknown_codes = [
        code for code, amt in area_status_map.items()
        if (amt and ("熱賣" in amt or "可售" in amt)) and not numeric_counts.get(code)
    ]

    human_numeric: Dict[str, int] = {}
    for code, n in numeric_counts.items():
        name = area_name_map.get(code, code)
        v = int(n)
        human_numeric[name] = max(human_numeric.get(name, 0), v)

    def order_key(name: str) -> tuple:
        codes = [c for c, nm in area_name_map.items() if nm == name]
        order_vals = [area_order_map.get(c, 99999) for c in codes] or [99999]
        return (min(order_vals), name)

    ordered_names = sorted(human_numeric.keys(), key=order_key)
    selling_names = sorted({area_name_map.get(code, code) for code in selling_unknown_codes}, key=order_key)

    total_num = sum(human_numeric.values())

    sold_out = False
    if area_name_map:
        any_hot = any(("熱賣" in s) or ("可售" in s) or ("可購" in s) for s in area_status_map.values())
        any_num = any(v > 0 for v in numeric_counts.values())
        if not any_hot and not any_num and area_status_map:
            sold_out = all(("已售完" in area_status_map.get(code, "")) for code in area_name_map.keys())

    out["sections"] = human_numeric
    out["sections_order"] = ordered_names
    out["selling"] = selling_names
    out["total"] = total_num
    out["soldout"] = bool(sold_out)

    ticket_map: Dict[tuple, Dict[str, Any]] = {}
    for code, area_name in area_name_map.items():
        area = area_name or code
        price_val = area_price_map.get(code)
        if price_val is None:
            price_val = _parse_price_value(area_status_map.get(code))
        price_int: Optional[int]
        if isinstance(price_val, int):
            price_int = price_val
        elif isinstance(price_val, str):
            price_int = _parse_price_value(price_val)
        else:
            price_int = price_val if isinstance(price_val, int) else None
        if price_int is None:
            price_int = 0
        remaining_val = numeric_counts.get(code)
        if remaining_val is None:
            status_text = area_status_map.get(code, "")
            if status_text and any(kw in status_text for kw in ("售完", "完售")):
                remaining_val = 0
            else:
                remaining_val = 0
        key = (area, int(price_int))
        rem_int = int(max(0, remaining_val or 0))
        entry = ticket_map.get(key)
        order_val = area_order_map.get(code, 99999)
        if entry:
            entry["remaining"] = max(entry["remaining"], rem_int)
            entry["_order"] = min(entry["_order"], order_val)
        else:
            ticket_map[key] = {
                "area": area,
                "price": int(price_int),
                "remaining": rem_int,
                "_order": order_val,
            }

    for code, count in numeric_counts.items():
        if code in area_name_map:
            continue
        area = code
        key = (area, 0)
        rem_int = int(max(0, count or 0))
        entry = ticket_map.get(key)
        if entry:
            entry["remaining"] = max(entry["remaining"], rem_int)
        else:
            ticket_map[key] = {"area": area, "price": 0, "remaining": rem_int, "_order": area_order_map.get(code, 99999)}

    tickets = sorted(ticket_map.values(), key=lambda t: (t.get("_order", 99999), t["area"], t.get("price", 0)))
    for t in tickets:
        t.pop("_order", None)
    out["tickets"] = tickets

    sig_base = hash_state(human_numeric, selling_names)
    out["sig"] = hashlib.md5((sig_base + ("|SO" if sold_out else "")).encode("utf-8")).hexdigest()

    out["ok"] = (total_num > 0) or bool(selling_names)

    if out["ok"]:
        lines = [f"🎫 {out['title']}",
                 f"地點：{out['place']}",
                 f"日期：{out['date']}",
                 ""]
        if total_num > 0:
            lines.append("✅ 監看結果：目前可售")
            for name in ordered_names:
                lines.append(f"{name}: {human_numeric[name]} 張")
            lines.append(f"合計：{total_num} 張")
        if selling_names:
            if total_num > 0:
                lines.append("")  # 分段
            lines.append("🟢 目前熱賣中（數量未公開）：")
            for n in selling_names:
                lines.append(f"・{n}（熱賣中）")
        lines.append(out["url"])
        out["msg"] = "\n".join(lines)
        return out

    if sold_out:
        out["msg"] = (
            f"🎫 {out['title']}\n"
            f"📍地點：{out['place']}\n"
            f"📅日期：{out['date']}\n\n"
            f"🔴 全區已售完\n"
            f"{url}"
        )
        return out

    out["msg"] = (
        f"🎫 {out['title']}\n"
        f"地點：{out['place']}\n"
        f"日期：{out['date']}\n\n"
        "暫時讀不到剩餘數（可能為動態載入）。\n"
        f"{url}"
    )
    return out

def _probe_activity_details(url: str, sess: requests.Session, trace: Optional[List[Dict[str, Any]]] = None) -> Dict[str, Any]:
    start_details = time.time()
    details_info = fetch_from_ticket_details(url, sess)
    elapsed_details = int((time.time() - start_details) * 1000)
    details_dict = details_info if isinstance(details_info, dict) else {}
    if trace is not None:
        trace.append({
            "phase": "details",
            "ok": bool(details_dict),
            "elapsed_ms": elapsed_details,
            "count": len(details_dict.get("ticket_urls", [])),
        })

    start_api = time.time()
    api_info = fetch_game_info_from_api(None, None, url, sess)
    elapsed_api = int((time.time() - start_api) * 1000)
    api_dict = api_info if isinstance(api_info, dict) else {}
    if trace is not None:
        trace.append({
            "phase": "html_parse",
            "ok": True,
            "elapsed_ms": elapsed_api,
            "count": len(details_dict.get("ticket_urls", [])),
        })

    base_title = details_dict.get("title") or api_dict.get("title") or "（未取到標題）"
    base_place = details_dict.get("venue") or details_dict.get("place") or api_dict.get("place") or ""
    base_dt = details_dict.get("date") or details_dict.get("dt") or api_dict.get("dt") or ""
    base_img = (
        details_dict.get("image_url")
        or details_dict.get("poster")
        or api_dict.get("poster")
        or LOGO
    )
    base_address = details_dict.get("address") or api_dict.get("address") or ""

    details_url_clean = details_dict.get("details_url") or sanitize_details_url(url)
    pattern = details_dict.get("pattern")
    if not pattern:
        qs = parse_qs(urlparse(details_url_clean).query)
        pattern = (qs.get("pattern", ["ENTERTAINMENT"])[0] or "ENTERTAINMENT").strip()

    activity_id = details_dict.get("activity_id") or _activity_id_from_url(details_url_clean) or _activity_id_from_url(url)

    ticket_candidates: List[str] = []
    for source in (
        details_dict.get("ticket_urls"),
        api_dict.get("ticket_urls"),
    ):
        if not source:
            continue
        for t in source:
            if t not in ticket_candidates:
                ticket_candidates.append(t)

    resolved_ticket = _resolve_utk_url(activity_id, pattern, sess, details_url_clean, trace=trace)
    if resolved_ticket and resolved_ticket not in ticket_candidates:
        ticket_candidates.insert(0, resolved_ticket)

    result_base = {
        "ok": bool(base_title),
        "sig": "NA",
        "url": details_url_clean,
        "details_url": details_url_clean,
        "image": base_img,
        "image_url": base_img,
        "title": base_title,
        "place": base_place,
        "venue": base_place,
        "date": base_dt,
        "address": base_address,
        "msg": details_url_clean,
        "tickets": [],
        "pattern": pattern,
    }

    if activity_id:
        result_base["activity_id"] = activity_id

        if ticket_candidates:
            for ticket_url in ticket_candidates:
                start_parse = time.time()
                try:
                    parsed = parse_UTK0201_000(ticket_url, sess)
                except Exception as e:
                    if trace is not None:
                        trace.append({
                            "phase": "utk_parse",
                            "ok": False,
                            "url": ticket_url,
                            "elapsed_ms": int((time.time() - start_parse) * 1000),
                            "reason": str(e),
                        })
                    app.logger.info(f"[probe] parse ticket fail {ticket_url}: {e}")
                    continue
                if not isinstance(parsed, dict):
                    if trace is not None:
                        trace.append({
                            "phase": "utk_parse",
                            "ok": False,
                            "url": ticket_url,
                            "elapsed_ms": int((time.time() - start_parse) * 1000),
                            "reason": "invalid-response",
                        })
                    continue

                parsed.setdefault("details_url", details_url_clean)
                parsed["ticket_url"] = ticket_url
                parsed["url"] = details_url_clean
                parsed["image"] = base_img or parsed.get("image", LOGO)
                parsed["image_url"] = parsed.get("image")

                if base_title and not base_title.startswith("（未取到"):
                    parsed["title"] = base_title
                else:
                    parsed["title"] = parsed.get("title") or base_title

                if base_place:
                    parsed["place"] = base_place
                    parsed["venue"] = base_place
                else:
                    parsed["place"] = parsed.get("place", "")
                    parsed["venue"] = parsed.get("venue", parsed.get("place", ""))

                if base_dt:
                    parsed["date"] = base_dt
                else:
                    parsed["date"] = parsed.get("date", "")

                if activity_id:
                    parsed.setdefault("activity_id", activity_id)

                if base_address:
                    parsed.setdefault("address", base_address)

                parsed.setdefault("pattern", pattern)

                if trace is not None:
                    parsed_tickets = parsed.get("tickets") or []
                    trace.append({
                        "phase": "utk_parse",
                        "ok": True,
                        "url": ticket_url,
                        "elapsed_ms": int((time.time() - start_parse) * 1000),
                        "count": len(parsed_tickets),
                    })

                if parsed.get("tickets"):
                    try:
                        total_remaining = sum(
                            max(0, int(t.get("remaining", 0)))
                            for t in parsed.get("tickets", [])
                            if isinstance(t, dict)
                        )
                    except Exception:
                        total_remaining = 0
                    if total_remaining:
                        parsed["remain"] = total_remaining
                        parsed["remaining"] = total_remaining

                return parsed

    if ticket_candidates:
        result_base["ticket_urls"] = ticket_candidates
    try:
        total_remaining = sum(
            max(0, int(t.get("remaining", 0)))
            for t in result_base.get("tickets", [])
            if isinstance(t, dict)
        )
    except Exception:
        total_remaining = 0
    if total_remaining:
        result_base["remain"] = total_remaining
        result_base["remaining"] = total_remaining
    return result_base


def probe(url: str) -> dict:
    s = sess_default()
    p = urlparse(url)
    if "orders.ibon.com.tw" in p.netloc and p.path.upper().endswith("/UTK0201_000.ASPX"):
        return parse_UTK0201_000(url, s)
    if "ticket.ibon.com.tw" in p.netloc and "/ActivityInfo/Details" in p.path:
<<<<<<< HEAD
        return _probe_activity_details(url, s)
=======
        details_info = fetch_from_ticket_details(url, s)
        api_info = fetch_game_info_from_api(None, None, url, s)

        base_title = (
            details_info.get("title")
            or api_info.get("title")
            or "（未取到標題）"
        ) if isinstance(details_info, dict) else "（未取到標題）"
        base_place = (
            details_info.get("place")
            or api_info.get("place")
            or ""
        ) if isinstance(details_info, dict) else ""
        base_dt = (
            details_info.get("dt")
            or api_info.get("dt")
            or ""
        ) if isinstance(details_info, dict) else ""
        base_img = (
            details_info.get("poster")
            or api_info.get("poster")
            or LOGO
        ) if isinstance(details_info, dict) else LOGO

        ticket_candidates: List[str] = []
        for source in (
            details_info.get("ticket_urls") if isinstance(details_info, dict) else None,
            api_info.get("ticket_urls") if isinstance(api_info, dict) else None,
        ):
            if not source:
                continue
            for t in source:
                if t not in ticket_candidates:
                    ticket_candidates.append(t)

        result_base = {
            "ok": False,
            "sig": "NA",
            "url": url,
            "image": base_img,
            "title": base_title,
            "place": base_place,
            "date": base_dt,
            "msg": url,
        }

        activity_id = None
        if isinstance(details_info, dict):
            activity_id = details_info.get("activity_id")
        if not activity_id:
            activity_id = _activity_id_from_url(url)
        if activity_id:
            result_base["activity_id"] = activity_id

        if ticket_candidates:
            for ticket_url in ticket_candidates:
                try:
                    parsed = parse_UTK0201_000(ticket_url, s)
                except Exception as e:
                    app.logger.info(f"[probe] parse ticket fail {ticket_url}: {e}")
                    continue
                if not isinstance(parsed, dict):
                    continue

                parsed.setdefault("details_url", url)
                parsed["url"] = ticket_url
                parsed["image"] = base_img or parsed.get("image", LOGO)

                if base_title and not base_title.startswith("（未取到"):
                    parsed["title"] = base_title
                else:
                    parsed["title"] = parsed.get("title") or base_title

                if base_place:
                    parsed["place"] = base_place
                else:
                    parsed["place"] = parsed.get("place", "")

                if base_dt:
                    parsed["date"] = base_dt
                else:
                    parsed["date"] = parsed.get("date", "")

                if activity_id:
                    parsed.setdefault("activity_id", activity_id)

                return parsed

        if ticket_candidates:
            result_base["ticket_urls"] = ticket_candidates
        return result_base
>>>>>>> ec6bbb30

    r = s.get(url, timeout=12)
    if r.apparent_encoding:
        r.encoding = r.apparent_encoding
    title = ""
    try:
        soup = soup_parse(r.text)
        if soup.title and soup.title.text:
            title = soup.title.text.strip()
    except Exception:
        pass
    return {
        "ok": False, "sig": "NA", "url": url, "image": LOGO,
        "title": title or "（未取到標題）", "place": "", "date": "", "msg": url,
    }

# ============= LINE 指令 =============
HELP = (
    "親愛的用戶您好 🖐️\n"
    "歡迎來到巴拉圭の專屬搶票助手 🤗\n"
    "我是您的票券監看機器人 🤖\n\n"
    "您可以使用以下指令來進行操作： 👇\n\n"
    "➊/start 或 /help － 顯示操作說明\n"
    "➋/watch <URL> [秒] － 開始監看（最小 15 秒）\n"
    "➌/unwatch <任務ID> － 停用任務\n"
    "➍/list － 顯示啟用中任務（/list all 看全部、/list off 看停用）\n"
    "➎/check <URL|任務ID> － 立刻手動查詢該頁剩餘數\n"
    "➏/probe <URL> － 回傳診斷 JSON（除錯用）\n\n"
    "➐ibon售票網站首頁連結:https://ticket.ibon.com.tw/Index/entertainment \n"
    "將用戶想追蹤的ibon售票網站連結貼入<URL>欄位即可 \n"
    "🤖任務ID會在用戶輸入/watch開始監看後生成一個六位數的代碼 🤖\n"
)
WELCOME_TEXT = HELP

CMD_PREFIX = ("/", "／")
def is_command(text: Optional[str]) -> bool:
    if not text:
        return False
    return text.strip().startswith(CMD_PREFIX)

def source_id(ev):
    src = ev.source
    return getattr(src, "user_id", None) or getattr(src, "group_id", None) or getattr(src, "room_id", None) or ""

def make_task_id() -> str:
    return uuid.uuid4().hex[:6]

def fs_get_task_by_canon(chat_id: str, url_canon: str):
    if not FS_OK: return None
    q = (fs_client.collection(COL)
         .where("chat_id", "==", chat_id)
         .where("url_canon", "==", url_canon)
         .limit(1).stream())
    for d in q: return d
    return None

def fs_get_task_by_id(chat_id: str, tid: str):
    if not FS_OK: return None
    q = (fs_client.collection(COL)
         .where("chat_id", "==", chat_id)
         .where("id", "==", tid)
         .limit(1).stream())
    for d in q: return d
    return None

def fs_upsert_watch(chat_id: str, url: str, sec: int):
    if not FS_OK:
        raise RuntimeError("Firestore not available")
    url_c = canonicalize_url(url)
    sec = max(15, int(sec))
    now = datetime.now(timezone.utc)
    doc = fs_get_task_by_canon(chat_id, url_c)
    if doc:
        fs_client.collection(COL).document(doc.id).update({
            "period": sec, "enabled": True, "updated_at": now,
        })
        return doc.to_dict()["id"], False
    tid = make_task_id()
    fs_client.collection(COL).add({
        "id": tid, "chat_id": chat_id, "url": url, "url_canon": url_c,
        "period": sec, "enabled": True, "created_at": now, "updated_at": now,
        "last_sig": "", "last_total": 0, "last_ok": False, "next_run_at": now,
    })
    return tid, True

def fs_list(chat_id: str, show: str = "on"):
    if not FS_OK:
        return []

    base = fs_client.collection(COL).where("chat_id", "==", chat_id)
    if show == "on":
        base = base.where("enabled", "==", True)
    elif show == "off":
        base = base.where("enabled", "==", False)

    try:
        cur = base.order_by("updated_at", direction=firestore.Query.DESCENDING).stream()
        rows = []
        for d in cur:
            rows.append(d.to_dict())
        return rows
    except Exception as e:
        app.logger.info(f"[fs_list] order_by stream failed, fallback to unsorted: {e}")

    try:
        rows = [d.to_dict() for d in base.stream()]
        def _k(x):
            v = x.get("updated_at")
            return v if v is not None else datetime.fromtimestamp(0, timezone.utc)
        rows.sort(key=_k, reverse=True)
        return rows
    except Exception as e2:
        app.logger.error(f"[fs_list] fallback stream failed: {e2}")
        return []

def fs_disable(chat_id: str, tid: str) -> bool:
    doc = fs_get_task_by_id(chat_id, tid)
    if not doc: return False
    fs_client.collection(COL).document(doc.id).update({
        "enabled": False, "updated_at": datetime.now(timezone.utc),
    })
    return True

def fmt_result_text(res: dict) -> str:
    lines = []
    if res.get("task_id"):
        lines.append(f"任務代碼：{res['task_id']}")
    lines += [
        f"🎫 {res.get('title','')}".strip(),
        f"📍地點：{res.get('place','')}",
        f"📅日期：{res.get('date','')}",
    ]
    if res.get("soldout"):
        lines.append("\n🔴 全區已售完")
        lines.append(res.get("url", ""))
        return "\n".join(lines)

    if res.get("ok"):
        secs = res.get("sections", {})
        order = res.get("sections_order") or []
        selling = res.get("selling", [])
        if secs:
            lines.append("\n✅ 監看結果：目前可售")
            if order:
                for name in order:
                    if name in secs:
                        lines.append(f"{name}: {secs[name]} 張")
            else:
                for k, v in sorted(secs.items(), key=lambda x: (-x[1], x[0])):
                    lines.append(f"{k}: {v} 張")
            lines.append(f"合計：{res.get('total',0)} 張")
        if selling:
            lines.append("\n🟢 目前熱賣中（數量未公開）：")
            for n in selling:
                lines.append(f"・{n}（熱賣中）")
    else:
        lines.append("\n暫時讀不到剩餘數（可能為動態載入）。")
    lines.append(res.get("url", ""))
    return "\n".join(lines)

def handle_command(text: str, chat_id: str):
    try:
        parts = text.strip().split()
        cmd = parts[0].lower()
        if cmd in ("/start", "/help"):
            return [TextSendMessage(text=HELP)] if HAS_LINE else [HELP]

        if cmd == "/watch" and len(parts) >= 2:
            url = parts[1].strip()
            sec = int(parts[2]) if len(parts) >= 3 and parts[2].isdigit() else DEFAULT_PERIOD_SEC
            tid, created = fs_upsert_watch(chat_id, url, sec)
            status = "啟用" if created else "更新"
            msg = f"你的任務：\n{tid}｜{status}｜{sec}s\n{canonicalize_url(url)}"
            return [TextSendMessage(text=msg)] if HAS_LINE else [msg]

        if cmd == "/unwatch" and len(parts) >= 2:
            ok = fs_disable(chat_id, parts[1].strip())
            msg = "已停用" if ok else "找不到該任務"
            return [TextSendMessage(text=msg)] if HAS_LINE else [msg]

        if cmd == "/list":
            try:
                mode = "on"
                if len(parts) >= 2 and parts[1].lower() in ("all", "off"):
                    mode = parts[1].lower()

                rows = fs_list(chat_id, show=mode)
                if not rows:
                    out = "（沒有任務）"
                    return [TextSendMessage(text=out)] if HAS_LINE else [out]

                chunks = []
                buf = "你的任務：\n"
                for r in rows:
                    try:
                        rid    = str(r.get("id", "?"))
                        state  = "啟用" if r.get("enabled") else "停用"
                        period = str(r.get("period", "?"))
                        u      = str(r.get("url", ""))
                        line = f"{rid}｜{state}｜{period}s\n{u}\n\n"
                    except Exception as e:
                        app.logger.info(f"[list] format row fail: {e}; row={r}")
                        line = f"{r}\n\n"

                    if len(buf) + len(line) > 4800:
                        chunks.append(buf.rstrip())
                        buf = ""
                    buf += line
                if buf:
                    chunks.append(buf.rstrip())

                if HAS_LINE:
                    to_reply = chunks[:5]
                    to_push  = chunks[5:]
                    msgs = [TextSendMessage(text=c) for c in to_reply]
                    for c in to_push:
                        try:
                            send_text(chat_id, c)
                        except Exception as e:
                            app.logger.error(f"[list] push remainder failed: {e}")
                    return msgs
                else:
                    return chunks

            except Exception as e:
                app.logger.error(f"/list failed: {e}\n{traceback.format_exc()}")
                out = "（讀取任務清單時發生例外）"
                return [TextSendMessage(text=out)] if HAS_LINE else [out]

        if cmd == "/check" and len(parts) >= 2:
            target = parts[1].strip()
            tid_for_msg = None
            if target.lower().startswith("http"):
                url = target
            else:
                doc = fs_get_task_by_id(chat_id, target)
                if not doc:
                    msg = "找不到該任務 ID"
                    return [TextSendMessage(text=msg)] if HAS_LINE else [msg]
                url = doc.to_dict().get("url")
                tid_for_msg = target

            res = probe(url)
            if tid_for_msg:
                res["task_id"] = tid_for_msg

            if HAS_LINE:
                msgs = []
                sent = set()
                sm  = res.get("seatmap")
                img = res.get("image")
                if sm and _url_ok(sm):
                    msgs.append(ImageSendMessage(original_content_url=sm, preview_image_url=sm))
                    sent.add(sm)
                if img and _url_ok(img) and img not in sent:
                    msgs.append(ImageSendMessage(original_content_url=img, preview_image_url=img))
                msgs.append(TextSendMessage(text=fmt_result_text(res)))
                return msgs
            else:
                return [fmt_result_text(res)]

        if cmd == "/probe" and len(parts) >= 2:
            url = parts[1].strip()
            res = probe(url)
            out = json.dumps(res, ensure_ascii=False)
            return [TextSendMessage(text=out)] if HAS_LINE else [out]

        return [TextSendMessage(text=HELP)] if HAS_LINE else [HELP]
    except Exception as e:
        app.logger.error(f"handle_command error: {e}\n{traceback.format_exc()}")
        msg = "指令處理發生錯誤，請稍後再試。"
        return [TextSendMessage(text=msg)] if HAS_LINE else [msg]

# ============= Webhook / Scheduler / Diag =============

@app.post("/webhook")
@app.post("/line/webhook")
@app.post("/callback")

def webhook():
    if not (HAS_LINE and handler):
        app.logger.warning("Webhook invoked but handler not ready")
        return "OK", 200
    signature = request.headers.get("X-Line-Signature", "")
    body = request.get_data(as_text=True)
    try:
        handler.handle(body, signature)
    except InvalidSignatureError:
        app.logger.warning("InvalidSignature on /webhook")
        abort(400)
    return "OK", 200

if HAS_LINE and handler:

    @handler.add(FollowEvent)
    def on_follow(ev):
        try:
            line_bot_api.reply_message(ev.reply_token, [TextSendMessage(text=WELCOME_TEXT)])
        except Exception as e:
            app.logger.error(f"[follow] reply failed: {e}")

    @handler.add(JoinEvent)
    def on_join(ev):
        try:
            line_bot_api.reply_message(ev.reply_token, [TextSendMessage(text=WELCOME_TEXT)])
        except Exception as e:
            app.logger.error(f"[join] reply failed: {e}")

    @handler.add(MessageEvent, message=TextMessage)
    def on_message(ev):
        raw = getattr(ev.message, "text", "") or ""
        text = raw.strip()
        if not is_command(text):
            app.logger.info(f"[IGNORED NON-COMMAND] chat={source_id(ev)} text={text!r}")
            return

        chat = source_id(ev)
        msgs = handle_command(text, chat)
        if isinstance(msgs, list) and msgs and not isinstance(msgs[0], str):
            line_bot_api.reply_message(ev.reply_token, msgs)
        else:
            line_bot_api.reply_message(ev.reply_token, [TextSendMessage(text=str(msgs))])

@app.route("/cron/tick", methods=["GET"])
def cron_tick():
    start = time.time()
    resp = {"ok": True, "processed": 0, "skipped": 0, "errors": []}
    try:
        if not FS_OK:
            resp["ok"] = False
            resp["errors"].append("No Firestore client")
            return jsonify(resp), 200

        now = datetime.now(timezone.utc)

        try:
            docs = list(fs_client.collection(COL).where("enabled", "==", True).stream())
        except Exception as e:
            app.logger.error(f"[tick] list watchers failed: {e}")
            resp["ok"] = False
            resp["errors"].append(f"list failed: {e}")
            return jsonify(resp), 200

        handled = 0
        for d in docs:
            if (time.time() - start) > TICK_SOFT_DEADLINE_SEC:
                resp["errors"].append("soft-deadline reached; remaining will run next tick")
                break
            if handled >= MAX_PER_TICK:
                resp["errors"].append("max-per-tick reached; remaining will run next tick")
                break

            r = d.to_dict()
            period = int(r.get("period", DEFAULT_PERIOD_SEC))
            next_run_at = r.get("next_run_at") or (now - timedelta(seconds=1))
            if now < next_run_at:
                resp["skipped"] += 1
                continue

            url = r.get("url")
            try:
                res = probe(url)
            except Exception as e:
                app.logger.error(f"[tick] probe error for {url}: {e}")
                res = {"ok": False, "msg": f"probe error: {e}", "sig": "NA", "url": url}

            try:
                fs_client.collection(COL).document(d.id).update({
                    "last_sig": res.get("sig", "NA"),
                    "last_total": res.get("total", 0),
                    "last_ok": bool(res.get("ok", False)),
                    "updated_at": now,
                    "next_run_at": now + timedelta(seconds=period),
                })
            except Exception as e:
                app.logger.error(f"[tick] update doc error: {e}")
                resp["errors"].append(f"update error: {e}")

            changed = (res.get("sig", "NA") != r.get("last_sig", ""))
            if ALWAYS_NOTIFY or changed:
                try:
                    res["task_id"] = r.get("id")
                    chat_id = r.get("chat_id")
                    sent = set()
                    sm = res.get("seatmap")
                    img = res.get("image")
                    if sm and _url_ok(sm):
                        send_image(chat_id, sm); sent.add(sm)
                    if img and _url_ok(img) and img not in sent:
                        send_image(chat_id, img)
                    send_text(chat_id, fmt_result_text(res))
                except Exception as e:
                    app.logger.error(f"[tick] notify error: {e}")
                    resp["errors"].append(f"notify error: {e}")

            handled += 1
            resp["processed"] += 1

        app.logger.info(f"[tick] processed={resp['processed']} skipped={resp['skipped']} "
                        f"errors={len(resp['errors'])} duration={time.time()-start:.1f}s")
        return jsonify(resp), 200

    except Exception as e:
        app.logger.error(f"[tick] fatal: {e}\n{traceback.format_exc()}")
        resp["ok"] = False
        resp["errors"].append(str(e))
        return jsonify(resp), 200

@app.route("/diag", methods=["GET"])
def diag():
    url = request.args.get("url", "").strip()
    if not url:
        return jsonify({"ok": False, "msg": "missing url"}), 400
    try:
        res = probe(url)
        return jsonify(res), 200
    except Exception as e:
        return jsonify({"ok": False, "msg": str(e)}), 500


@app.get("/diag/routes")
def diag_routes():
    rules = []
    for rule in app.url_map.iter_rules():
        methods = sorted(m for m in rule.methods if m not in {"HEAD", "OPTIONS"})
        rules.append({
            "rule": rule.rule,
            "methods": methods,
            "endpoint": rule.endpoint,
        })
    return jsonify({"ok": True, "routes": rules}), 200


@app.route("/healthz", methods=["GET"])
def healthz():
    return "ok", 200

@app.route("/check", methods=["GET"])
def http_check_once():
    url = request.args.get("url", "").strip()
    if not url:
        return jsonify({"ok": False, "msg": "provide ?url=<UTK0201_000 url>"}), 400
    res = probe(url)
    return jsonify(res), 200

# ====== Entertainment helpers & LIFF API ======

def fetch_ibon_ent_html_hard(limit=10, keyword=None, only_concert=False):
    """
    超寬鬆 HTML 兜底版本：
    - 先抓到所有 /ActivityInfo/Details/<id>
    - 盡量從近鄰元素、img alt、title、strong/h3 取標題
    - 標題拿不到時，用「活動」；圖片拿不到時給 None
    - 永遠回傳 list
    """
    url = IBON_ENT_URL
    s = requests.Session()
    s.headers.update({
        "User-Agent": UA,
        "Accept-Language": "zh-TW,zh;q=0.9,en;q=0.6",
        "Accept": "text/html,application/xhtml+xml,application/xml;q=0.9,*/*;q=0.8",
        "Connection": "close",
    })
    items: List[Dict[str, Any]] = []
    seen: set = set()

    try:
        r = s.get(url, timeout=15)
        r.raise_for_status()
        html = _decode_ibon_html(r)
        soup = soup_parse(html)

        # 先把所有 Details 連結撿出來
        all_details = _extract_details_any(html)

        def _pick_title_from_node(node) -> Optional[str]:
            # 1) node 本身的 title 屬性
            t = (node.get("title") or "").strip() if hasattr(node, "get") else ""
            if t: return t
            # 2) 近鄰的 img[alt]
            img = None
            try:
                img = node.find("img") if hasattr(node, "find") else None
            except Exception:
                img = None
            if img and (img.get("alt") or "").strip():
                return img.get("alt").strip()
            # 3) 近鄰的 strong/h3/span 文字
            for sel in ("strong", "h3", ".title", ".txt", "span"):
                try:
                    cand = node.select_one(sel) if hasattr(node, "select_one") else None
                    if cand:
                        txt = cand.get_text(" ", strip=True)
                        if txt and len(txt) >= 2:
                            return txt
                except Exception:
                    pass
            # 4) a 本身文字
            try:
                tx = node.get_text(" ", strip=True) if hasattr(node, "get_text") else ""
                if tx and len(tx) >= 2:
                    return tx
            except Exception:
                pass
            return None

        # 先嘗試用 DOM 找「卡片」
        try:
            card_nodes = soup.select('.owl-item, .item, .swiper-slide, .card, .banner, .list, a[href*="ActivityInfo/Details"]')
        except Exception:
            card_nodes = []

        for nd in card_nodes:
            try:
                # 試從卡片內找 Details
                href = None
                atag = nd.select_one('a[href*="ActivityInfo/Details"]')
                if atag and atag.get("href"):
                    href = urljoin(IBON_BASE, atag["href"].strip())
                # 沒有就跳過
                if not href:
                    continue
                if href in seen:
                    continue

                title = _pick_title_from_node(nd) or "活動"
                if keyword and keyword not in title:
                    continue
                if only_concert and not _looks_like_concert(title):
                    continue

                # 圖片：src / data-src / data-original
                img_url = None
                img = nd.find("img")
                if img:
                    for k in ("src", "data-src", "data-original", "data-lazy"):
                        v = (img.get(k) or "").strip()
                        if v:
                            img_url = urljoin(IBON_BASE, v)
                            break

                clean = sanitize_details_url(href)
                items.append({
                    "title": title,
                    "url": clean,
                    "details_url": clean,
                    "image": img_url,
                    "image_url": img_url,
                })
                seen.add(href)
                if len(items) >= max(1, int(limit)):
                    return items
            except Exception:
                continue

        # 如果上面的卡片法抓不到，退而求其次：用所有 Details 列表配對標題
        for href in all_details:
            if href in seen:
                continue
            # 在 HTML 內找這個 href 出現附近的文字當標題
            title = None
            try:
                # 取出 href 周邊 300 字元尋找候選文字
                m = re.search(re.escape(href), html)
                if m:
                    start = max(0, m.start() - 300)
                    end   = min(len(html), m.end() + 300)
                    blob  = html[start:end]
                    # title 屬性
                    mt = re.search(r'title\s*=\s*"([^"]{2,})"', blob)
                    if mt: title = mt.group(1).strip()
                    # strong/h3
                    if not title:
                        mt = re.search(r'(?is)<(?:strong|h3)[^>]*>\s*([^<]{2,})\s*</(?:strong|h3)>', blob)
                        if mt: title = mt.group(1).strip()
                    # img alt
                    if not title:
                        mt = re.search(r'(?is)<img[^>]*\balt\s*=\s*"([^"]{2,})"', blob)
                        if mt: title = mt.group(1).strip()
            except Exception:
                pass

            title = title or "活動"
            if keyword and keyword not in title:
                continue
            if only_concert and not _looks_like_concert(title):
                continue

            clean = sanitize_details_url(href)
            items.append({"title": title, "url": clean, "details_url": clean, "image": None, "image_url": None})
            seen.add(href)
            if len(items) >= max(1, int(limit)):
                break

        return items

    except Exception as e:
        app.logger.error(f"[html_hard] failed: {e}")
        return []

# --- backward-compat alias（舊名→新實作；一定要放在函式「外面」） ---
def fetch_ibon_entertainments(limit=10, keyword=None, only_concert=False):
    items = fetch_ibon_list_via_api(limit=limit, keyword=keyword, only_concert=only_concert)
    if items:
        return items
    return fetch_ibon_ent_html_hard(limit=limit, keyword=keyword, only_concert=only_concert)

def _truthy(v: Optional[str]) -> bool:
    if v is None:
        return False
    s = str(v).strip().lower()
    return s in ("1", "true", "t", "yes", "y")

# 簡單保險絲（30 分鐘）
_API_BREAK_UNTIL = 0

def fetch_ibon_carousel_from_api(limit=10, keyword=None, only_concert=False):
    global _API_BREAK_UNTIL
    now = time.time()
    if now < _API_BREAK_UNTIL:
        app.logger.info("[carousel-api] breaker open -> skip API, go HTML")
        return []

    session, token = _prepare_ibon_session()
    if session is None:
        return []

    headers = {
        "Origin": "https://ticket.ibon.com.tw",
        "Referer": IBON_ENT_URL,
        "X-Requested-With": "XMLHttpRequest",
    }
    if token:
        headers["X-XSRF-TOKEN"] = token

    kw = (keyword or "").strip()
    kw_lower = kw.lower()
    max_items = max(1, int(limit))
    items: List[Dict[str, Optional[str]]] = []
    seen_urls: set[str] = set()

    def _should_keep(title: str) -> bool:
        if kw and kw_lower not in title.lower():
            return False
        if only_concert and not _looks_like_concert(title):
            return False
        return True

    def _try_append(raw: Dict[str, Any]) -> bool:
        if not isinstance(raw, dict):
            return False
        try:
            item = _normalize_item(raw)
        except Exception:
            return False

        url = item.get("url")
        if not url:
            return False

        canon = canonicalize_url(url)
        if canon in seen_urls:
            return False

        title = item.get("title", "")
        if not _should_keep(title):
            return False

        seen_urls.add(canon)
        items.append(item)
        return len(items) >= max_items

    def _parse_activity_list(val: Any) -> List[Dict[str, Any]]:
        if isinstance(val, list):
            return [it for it in val if isinstance(it, (dict, str, int))]
        if isinstance(val, str) and val.strip():
            try:
                parsed = json.loads(val)
                if isinstance(parsed, list):
                    return [it for it in parsed if isinstance(it, (dict, str, int))]
            except Exception:
                pass
            return [{"ActivityID": x.strip()} for x in val.split(",") if x.strip()]
        return []

    patterns = ["ENTERTAINMENT", "CONCERT"]

    for pattern in patterns:
        try:
            resp = session.post(
                IBON_API,
                data={"pattern": pattern},
                headers=headers,
                timeout=12,
            )
        except Exception as e:
            app.logger.warning(f"[carousel-api] POST err {e}")
            _API_BREAK_UNTIL = time.time() + 1800
            return []

        if resp.status_code == 200:
            try:
                payload = resp.json()
            except Exception:
                payload = {}

            container: Any = payload.get("Item") if isinstance(payload, dict) else payload
            if not isinstance(container, dict):
                container = {}

            base_list = _as_list(container.get("List"))
            activity_by_id: Dict[str, Dict[str, Any]] = {}
            for raw in base_list:
                if isinstance(raw, dict):
                    act_id = (
                        raw.get("ActivityID")
                        or raw.get("ActivityId")
                        or raw.get("Id")
                        or raw.get("ID")
                    )
                    if act_id is not None:
                        activity_by_id[str(act_id)] = raw

            atap_entries = _as_list(container.get("ATAP"))
            ordered_refs: List[tuple[int, int, str]] = []  # (bucket_idx, order, act_id)
            for bucket_idx, bucket in enumerate(atap_entries):
                if not isinstance(bucket, dict):
                    continue
                parsed_list = _parse_activity_list(bucket.get("ActivityList"))
                if not parsed_list:
                    parsed_list = _parse_activity_list(bucket.get("Activitys"))
                for idx, entry in enumerate(parsed_list):
                    act_id = None
                    order_val = idx
                    if isinstance(entry, dict):
                        act_id = (
                            entry.get("ActivityID")
                            or entry.get("ActivityId")
                            or entry.get("ID")
                            or entry.get("Id")
                        )
                        try:
                            order_val = int(entry.get("ActivityNo", idx))
                        except Exception:
                            order_val = idx
                    elif isinstance(entry, (str, int)):
                        act_id = entry
                    if act_id is None:
                        continue
                    ordered_refs.append((bucket_idx, order_val, str(act_id)))

            ordered_refs.sort(key=lambda x: (x[0], x[1]))

            for _, _, act_id in ordered_refs:
                row = activity_by_id.get(act_id)
                if row and _try_append(row):
                    break

            if len(items) < max_items:
                for raw in base_list:
                    if _try_append(raw):
                        break

            if len(items) >= max_items:

                break
            headers = {
                "Origin": "https://ticket.ibon.com.tw",
                "Referer": IBON_ENT_URL,
                "X-Requested-With": "XMLHttpRequest",
            }
            if token:
                headers["X-XSRF-TOKEN"] = token
            continue
        elif resp.status_code in (401, 403, 419):
            session, token = _prepare_ibon_session()
            if session is None:
                break
            headers = {
                "Origin": "https://ticket.ibon.com.tw",
                "Referer": IBON_ENT_URL,
                "X-Requested-With": "XMLHttpRequest",
            }
            if token:
                headers["X-XSRF-TOKEN"] = token
            continue
        else:
            app.logger.warning(
                f"[carousel-api] http={resp.status_code} pattern={pattern} -> open breaker"
            )
            _API_BREAK_UNTIL = time.time() + 1800
            return []

    return items[:max_items] if items else []

def _extract_carousel_html_hard(html: str, limit=10, keyword=None, only_concert=False):
    """
    只靠正則把 <img ... alt=... src=...> 與 Details/<id> 抓出來，
    不依賴任何 CSS class / 解析器（避免再踩 lxml 缺、Angular 結構變動）。
    回傳: [{title, url, image}, ...]
    """
    items = []
    seen = set()

    # 1) 先抓所有卡片區塊（盡量縮小範圍，但就算抓到整頁也沒關係）
    #    這裡以 <div class="item">... 或 <div class="owl-item">... 為線索，但不強制
    blocks = re.split(r'(?i)<div[^>]+class="[^"]*(?:item|owl-item)[^"]*"', html)
    if len(blocks) <= 1:
        blocks = [html]  # 退路：整頁掃

    def _pick_img(block):
        # 支援 src / data-src / data-original
        m = re.search(r'(?is)<img[^>]+(?:src|data-src|data-original)\s*=\s*["\']([^"\']+)["\'][^>]*>', block)
        return m.group(1).strip() if m else None

    def _pick_title(block):
        # 先 a[title] → 再 img[alt] → 再 h3/strong 文字
        m = re.search(r'(?is)<a[^>]+title\s*=\s*["\']([^"\']+)["\']', block)
        if m and m.group(1).strip():
            return m.group(1).strip()
        m = re.search(r'(?is)<img[^>]+alt\s*=\s*["\']([^"\']+)["\']', block)
        if m and m.group(1).strip():
            return m.group(1).strip()
        m = re.search(r'(?is)<h3[^>]*>\s*([^<]{2,})\s*</h3>', block)
        if m and m.group(1).strip():
            return m.group(1).strip()
        m = re.search(r'(?is)<strong[^>]*>\s*([^<]{2,})\s*</strong>', block)
        if m and m.group(1).strip():
            return m.group(1).strip()
        return None

    def _pick_url(block, title):
        # 優先抓 Details 連結；沒有就用搜尋連結保底
        m = re.search(r'(?i)(?:https?://ticket\.ibon\.com\.tw)?/ActivityInfo/Details/(\d+)', block)
        if m:
            return urljoin(IBON_BASE, m.group(0))
        # 也掃一下 a[href]
        m = re.search(r'(?is)<a[^>]+href\s*=\s*["\']([^"\']+)["\']', block)
        if m:
            href = urljoin(IBON_BASE, m.group(1))
            if "/ActivityInfo/Details/" in href:
                return href
        # 最後保底：用搜尋
        return f"https://ticket.ibon.com.tw/SearchResult?keyword={title}"

    for b in blocks:
        title = _pick_title(b)
        if not title:
            continue
        if keyword and keyword not in title:
            continue
        if only_concert and not _looks_like_concert(title):
            continue

        img = _pick_img(b)
        if img:
            img = urljoin(IBON_BASE, img)

        href = _pick_url(b, title)

        if href in seen:
            continue
        seen.add(href)
        items.append({"title": title, "url": href, "image": img})

        if len(items) >= max(1, int(limit)):
            break

    return items

# ====== 替換：/liff/activities 以多來源 fallback（優先輪播） ======


def _build_probe_detail_payload(data: Optional[Dict[str, Any]]) -> Optional[Dict[str, Any]]:
    if not isinstance(data, dict):
        return None
    payload = dict(data)
    total = payload.get("total")
    if isinstance(total, int):
        payload.setdefault("remain", total)
        payload.setdefault("remaining", total)
    msg = payload.get("msg")
    if isinstance(msg, str) and msg and not payload.get("status_text"):
        payload["status_text"] = msg
    return payload


def _collect_liff_items(limit: int, keyword: Optional[str], only_concert: bool, mode: str, debug: bool) -> tuple[List[Dict[str, Any]], str, List[Dict[str, Any]]]:
    trace: List[Dict[str, Any]] = []
    items: List[Dict[str, Any]] = []
    actual_mode = mode

    if mode == "carousel":
        items = fetch_ibon_carousel_from_api(limit=limit, keyword=keyword, only_concert=only_concert) or []
        trace.append({"phase": "carousel", "count": len(items)})
        return items, actual_mode, trace

    attempts = [
        ("carousel", lambda: fetch_ibon_carousel_from_api(limit=limit, keyword=keyword, only_concert=only_concert)),
        ("api_generic", lambda: fetch_ibon_list_via_api(limit=limit, keyword=keyword, only_concert=only_concert)),
        ("html_fallback", lambda: fetch_ibon_entertainments(limit=limit, keyword=keyword, only_concert=only_concert)),
    ]

    for label, func in attempts:
        try:
            candidate = func() or []
        except Exception as e:
            app.logger.info(f"[liff_api] {label} error: {e}")
            candidate = []
        trace.append({"phase": label, "count": len(candidate)})
        if candidate:
            items = candidate
            actual_mode = label
            break

    if not items:
        try:
            urls = grab_ibon_carousel_urls() or []
            trace.append({"phase": "browser_carousel", "count": len(urls)})
            if urls:
                items = _items_from_details_urls(urls, limit=limit, keyword=keyword, only_concert=only_concert)
                if items:
                    actual_mode = "browser_carousel"
        except Exception as e:
            app.logger.warning(f"[liff_api] browser fallback failed: {e}")

    if items:
        sess = sess_default()
        enriched: List[Dict[str, Any]] = []
        for base in items:
            details_url = base.get("details_url") or base.get("url")
            if not isinstance(details_url, str) or not details_url:
                continue
            item_trace: Optional[List[Dict[str, Any]]] = [] if debug else None
            try:
                data = _probe_activity_details(details_url, sess, trace=item_trace)
            except Exception as exc:
                app.logger.info(f"[liff_api] enrich fail {details_url}: {exc}")
                if item_trace is not None:
                    item_trace.append({"phase": "error", "reason": str(exc)})
                continue
            base_image = base.get("image_url") or base.get("image")
            if base_image and not data.get("image"):
                data["image"] = base_image
                data["image_url"] = base_image
            if item_trace:
                data["trace"] = item_trace
            enriched.append(data)
        if enriched:
            items = enriched
            trace.append({"phase": "enrich", "count": len(items)})

    return items or [], actual_mode, trace

def _read_json_payload() -> Dict[str, Any]:
    try:
        payload = request.get_json(silent=True) or {}
    except Exception:
        payload = {}
    if not isinstance(payload, dict):
        payload = {}
    return payload

def _maybe_probe(url: str) -> Optional[Dict[str, Any]]:
    if not url:
        return None

    if current_app.testing:
        return {"url": url, "status_text": "testing", "msg": url, "remain": 0}

    detail = _build_probe_detail_payload(probe(url))
    return detail

@liff_api_bp.get("/concerts")
def concerts():
    mode = (request.args.get("mode") or "carousel").strip().lower() or "carousel"
    try:
        limit = int(request.args.get("limit", "10"))
    except Exception:
        limit = 10
    keyword = request.args.get("q") or None
    only_concert = _truthy(request.args.get("onlyConcert"))
    debug = _truthy(request.args.get("debug"))

    try:
        items, actual_mode, trace = _collect_liff_items(
            limit=limit,
            keyword=keyword,
            only_concert=only_concert,
            mode=mode,
            debug=debug,
        )
        body = {"ok": True, "mode": actual_mode, "items": items, "trace": trace}
        return jsonify(body), 200
    except Exception as exc:  # pragma: no cover - defensive logging path
        current_app.logger.error(f"/api/liff/concerts error: {exc}\n{traceback.format_exc()}")
        return jsonify({"ok": False, "error": str(exc)}), 500

@liff_api_bp.post("/watch")
def watch():
    payload = _read_json_payload()
    chat_id = str(payload.get("chat_id") or payload.get("chatId") or "").strip()
    url = str(payload.get("url") or "").strip()
    period_raw = payload.get("period") or payload.get("sec") or payload.get("seconds")
    try:
        sec = int(period_raw)
    except Exception:
        sec = DEFAULT_PERIOD_SEC
    sec = max(15, sec)

    if not chat_id:
        return jsonify({"ok": False, "error": "missing chat_id"}), 400
    if not url:
        return jsonify({"ok": False, "error": "missing url"}), 400
    if not FS_OK:
        return jsonify({"ok": False, "error": FS_ERROR_MSG or "watch service unavailable"}), 503

    try:
        task_id, created = fs_upsert_watch(chat_id, url, sec)
    except Exception as exc:  # pragma: no cover - Firestore runtime errors
        current_app.logger.error(f"/api/liff/watch error: {exc}")
        return jsonify({"ok": False, "error": str(exc)}), 500

    detail: Optional[Dict[str, Any]] = None
    try:
        detail = _maybe_probe(url)
    except Exception as exc:  # pragma: no cover - probe network errors
        current_app.logger.info(f"/api/liff/watch probe failed: {exc}")

    message = f"任務 {task_id} 已{'建立' if created else '更新'}，每 {sec} 秒監看。"
    response: Dict[str, Any] = {
        "ok": True,
        "task_id": task_id,
        "created": created,
        "period": sec,
        "message": message,
        "detail": detail,
    }
    if isinstance(detail, dict):
        remain_val = detail.get("remain")
        if isinstance(remain_val, int):
            response["remain"] = remain_val
        status_text = detail.get("status_text")
        if isinstance(status_text, str):
            response["status_text"] = status_text
    return jsonify(response), 200

@liff_api_bp.post("/unwatch")
def unwatch():
    payload = _read_json_payload()
    chat_id = str(payload.get("chat_id") or payload.get("chatId") or "").strip()
    url = str(payload.get("url") or "").strip()
    task_code = str(
        payload.get("task_code")
        or payload.get("taskId")
        or payload.get("task_id")
        or ""
    ).strip()

    if not chat_id:
        return jsonify({"ok": False, "error": "missing chat_id"}), 400
    if not task_code and not url:
        return jsonify({"ok": False, "error": "missing url"}), 400
    if not FS_OK:
        return jsonify({"ok": False, "error": FS_ERROR_MSG or "watch service unavailable"}), 503

    doc = None
    if task_code:
        doc = fs_get_task_by_id(chat_id, task_code)
    if doc is None and url:
        try:
            doc = fs_get_task_by_canon(chat_id, canonicalize_url(url))
        except Exception as exc:
            current_app.logger.error(f"/api/liff/unwatch canonicalize fail: {exc}")
            return jsonify({"ok": False, "error": str(exc)}), 500

    if doc is None:
        return jsonify({"ok": False, "reason": "no_watch", "message": "此活動目前沒有監看任務。"}), 200

    data = doc.to_dict() if hasattr(doc, "to_dict") else {}
    task_id = str(data.get("id") or task_code or "").strip()
    target_url = url or data.get("url") or ""

    if not task_id:
        return jsonify({"ok": False, "error": "missing task id"}), 500

    try:
        disabled = fs_disable(chat_id, task_id)
    except Exception as exc:  # pragma: no cover - Firestore runtime errors
        current_app.logger.error(f"/api/liff/unwatch disable error: {exc}")
        return jsonify({"ok": False, "error": str(exc)}), 500

    if not disabled:
        return jsonify({"ok": False, "error": "unable to disable task"}), 500

    detail: Optional[Dict[str, Any]] = None
    if target_url:
        try:
            detail = _maybe_probe(target_url)
        except Exception as exc:  # pragma: no cover - probe network errors
            current_app.logger.info(f"/api/liff/unwatch probe failed: {exc}")

    response: Dict[str, Any] = {"ok": True, "task_id": task_id, "message": "stopped", "detail": detail}
    if isinstance(detail, dict):
        remain_val = detail.get("remain")
        if isinstance(remain_val, int):
            response["remain"] = remain_val
        status_text = detail.get("status_text")
        if isinstance(status_text, str):
            response["status_text"] = status_text
    return jsonify(response), 200

def _quick_check_impl(url: str):
    url = (url or "").strip()
    if not url:
        return jsonify({"ok": False, "error": "missing url"}), 200

    try:
        detail = _maybe_probe(url)
    except Exception as exc:  # pragma: no cover - probe network errors
        current_app.logger.error(f"/api/liff/quick-check error: {exc}")
        return jsonify({"ok": False, "error": str(exc)}), 500

    response: Dict[str, Any] = {"ok": True, "detail": detail}
    if isinstance(detail, dict):
        remain_val = detail.get("remain")
        if isinstance(remain_val, int):
            response["remain"] = remain_val
        status_text = detail.get("status_text")
        if isinstance(status_text, str):
            response["status_text"] = status_text
        # 這裡改成回傳 /check <url>，前端就會把這段直接送到聊天室
        response["message"] = f"/check {detail.get('url') or url}"
    return jsonify(response), 200

@liff_api_bp.get("/quick-check")
def quick_check_get():
    return _quick_check_impl(request.args.get("url"))

@liff_api_bp.post("/quick-check")
def quick_check_post():
    payload = _read_json_payload()
    return _quick_check_impl(payload.get("url"))

app.register_blueprint(liff_api_bp)

@app.get("/liff/activities")
def liff_activities():
    want_debug = _truthy(request.args.get("debug"))
    response = concerts()
    if want_debug:
        return response

    if isinstance(response, tuple):
        flask_response = response[0]
        status = response[1]
        if hasattr(flask_response, "get_json"):
            data = flask_response.get_json(silent=True)
        else:
            data = None
        if status == 200 and isinstance(data, dict) and "items" in data:
            return jsonify(data["items"]), 200
        return response
    return response

@app.post("/liff/watch")
def liff_watch_compat():
    return watch()

@app.post("/liff/unwatch")
def liff_unwatch_compat():
    return unwatch()

@app.post("/liff/watch_status")

def liff_watch_status():
    try:
        payload = request.get_json(silent=True) or {}
        if not isinstance(payload, dict):
            payload = {}
    except Exception:
        payload = {}

    chat_id = str(payload.get("chatId") or payload.get("userId") or "").strip()
    urls_raw = payload.get("urls")
    if isinstance(urls_raw, str):
        urls_list = [urls_raw]
    elif isinstance(urls_raw, list):
        urls_list = urls_raw
    else:
        urls_list = []

    clean_urls: List[str] = []
    for u in urls_list:
        if not isinstance(u, str):
            continue
        val = u.strip()
        if val:
            clean_urls.append(val)

    if not chat_id:
        return jsonify({"ok": False, "error": "missing chatId"}), 400

    if not clean_urls:
        return jsonify({"ok": True, "results": {}}), 200

    results: Dict[str, Dict[str, Any]] = {}

    for url in clean_urls:
        entry = {"watching": False, "enabled": False, "taskId": None, "found": False}

        if not FS_OK:
            results[url] = entry
            continue

        try:
            canon = canonicalize_url(url)
            doc = fs_get_task_by_canon(chat_id, canon)
        except Exception as e:
            app.logger.error(f"[liff_watch_status] lookup failed for {url}: {e}")
            entry["error"] = str(e)
            results[url] = entry
            continue

        if doc:
            data = doc.to_dict()
            tid = str(data.get("id", "")).strip() or None
            enabled = bool(data.get("enabled"))
            entry.update({
                "found": True,
                "taskId": tid,
                "enabled": enabled,
                "watching": enabled,
            })
            period = data.get("period")
            if period is not None:
                try:
                    entry["period"] = int(period)
                except Exception:
                    entry["period"] = period

        results[url] = entry

    return jsonify({"ok": True, "results": results}), 200

# ✅ 新增這段：提供 /api/liff/status，轉呼叫上面那支
@app.post("/api/liff/status")
def liff_status_api():
    return liff_watch_status()

@app.get("/liff/activities_debug")
def liff_activities_debug():
    try:
        limit = int(request.args.get("limit", "10"))
    except Exception:
        limit = 10
    kw = request.args.get("q") or None
    only_concert = (str(request.args.get("onlyConcert","")).lower() in ("1","true","t","yes","y"))

    trace = []

    acts1 = fetch_ibon_carousel_from_api(limit=limit, keyword=kw, only_concert=only_concert)
    trace.append({"phase": "carousel_api+html_fallback", "count": len(acts1)})
    if acts1:
        return jsonify({"ok": True, "count": len(acts1), "items": acts1, "trace": trace}), 200

    acts2 = fetch_ibon_list_via_api(limit=limit, keyword=kw, only_concert=only_concert)
    trace.append({"phase": "api_generic", "count": len(acts2)})
    if acts2:
        return jsonify({"ok": True, "count": len(acts2), "items": acts2, "trace": trace}), 200

    return jsonify({"ok": True, "count": 0, "items": [], "trace": trace}), 200

@app.get("/liff")
@app.get("/liff/")

def liff_index():
    try:
        return send_from_directory("liff", "index.html")
    except Exception:
        return "LIFF OK", 200

@app.route("/liff/ping", methods=["GET"])
def liff_ping():
    return jsonify({"ok": True, "time": datetime.utcnow().isoformat()+"Z"}), 200

@app.get("/netcheck")
def netcheck():
    urls = [
        "https://www.google.com",
        "https://ticket.ibon.com.tw/Index/entertainment",
        "https://ticket.ibon.com.tw/api/ActivityInfo/GetIndexData",
    ]
    out = []
    for u in urls:
        try:
            r = requests.get(u, timeout=10)
            out.append({"url": u, "http": r.status_code, "len": len(r.text)})
        except Exception as e:
            out.append({"url": u, "error": repr(e)})
    return jsonify({"results": out})

if __name__ == "__main__":
    app.run(host="0.0.0.0", port=int(os.getenv("PORT", "8080")))

# === debug: dump all routes ===
try:
    from flask import jsonify
    def _dump_routes(flask_app):
        out=[]
        for r in flask_app.url_map.iter_rules():
            methods = sorted(m for m in r.methods if m in ("GET","POST","PUT","DELETE","PATCH"))
            out.append({"rule": str(r), "endpoint": r.endpoint, "methods": methods})
        return out

    @_r.get("/__routes")
    def __routes():
        return jsonify(routes=_dump_routes(app)), 200
except Exception:
    pass

@app.get("/__whoami")
def __whoami():
    return jsonify({
        "module": __name__,
        "strict_slashes": getattr(app.url_map, "strict_slashes", None),
        "routes": sorted([str(r) for r in app.url_map.iter_rules()])[:80],
    }), 200

@app.errorhandler(404)
def __nf(e):  # noqa: D401
    print("[NF]", request.method, request.path)
    return jsonify({"error": "not found", "path": request.path}), 404<|MERGE_RESOLUTION|>--- conflicted
+++ resolved
@@ -1088,8 +1088,6 @@
 
     return None
 
-<<<<<<< HEAD
-
 def _resolve_utk_url(
     activity_id: Optional[str],
     pattern: Optional[str],
@@ -1199,8 +1197,6 @@
 
     return None
 
-=======
->>>>>>> ec6bbb30
 def _extract_ticket_urls_from_text(text: str) -> List[str]:
     if not text:
         return []
@@ -1473,7 +1469,6 @@
 
     return picked
 
-<<<<<<< HEAD
 def fetch_from_ticket_details(details_url: str, sess: requests.Session) -> Dict[str, Any]:
     clean_details = sanitize_details_url(details_url)
     details_url = clean_details
@@ -1482,11 +1477,6 @@
     parsed_details = urlparse(details_url)
     pattern = (parse_qs(parsed_details.query).get("pattern", ["ENTERTAINMENT"])[0] or "ENTERTAINMENT").strip() or "ENTERTAINMENT"
     out["pattern"] = pattern
-=======
-def fetch_from_ticket_details(details_url: str, sess: requests.Session) -> Dict[str, str]:
-    out: Dict[str, str] = {}
-    ticket_urls: List[str] = []
->>>>>>> ec6bbb30
 
     def _abs_url(u: Optional[str]) -> Optional[str]:
         if not u:
@@ -1676,15 +1666,7 @@
         try:
             r = sess.get(details_url, timeout=12)
             if r.status_code == 200:
-<<<<<<< HEAD
                 html = _decode_ibon_html(r)
-=======
-                if r.apparent_encoding:
-                    r.encoding = r.apparent_encoding
-                else:
-                    r.encoding = "utf-8"
-                html = r.text
->>>>>>> ec6bbb30
                 soup = soup_parse(html)
                 fallback_lines = [ln.strip() for ln in soup.get_text("\n").split("\n") if ln.strip()]
                 for line in fallback_lines:
@@ -1745,7 +1727,6 @@
         except Exception as e:
             app.logger.info(f"[details] fetch fail: {e}")
 
-<<<<<<< HEAD
     def _ensure_https(url: Optional[str]) -> Optional[str]:
         if not url:
             return None
@@ -1879,8 +1860,6 @@
     if out.get("title"):
         out["title"] = str(out["title"]).strip()
 
-=======
->>>>>>> ec6bbb30
     if ticket_urls:
         uniq: List[str] = []
         for t in ticket_urls:
@@ -1888,7 +1867,6 @@
                 uniq.append(t)
         out["ticket_urls"] = uniq
 
-<<<<<<< HEAD
     cleaned: Dict[str, Any] = {}
     for key, value in out.items():
         if value is None:
@@ -1904,9 +1882,6 @@
         else:
             cleaned[key] = value
     return cleaned
-=======
-    return {k: v for k, v in out.items() if v}
->>>>>>> ec6bbb30
 
 # ---- 圖片（宣傳圖 + 座位圖）----
 def pick_event_images_from_000(html: str, base_url: str) -> Tuple[str, Optional[str]]:
@@ -2582,101 +2557,7 @@
     if "orders.ibon.com.tw" in p.netloc and p.path.upper().endswith("/UTK0201_000.ASPX"):
         return parse_UTK0201_000(url, s)
     if "ticket.ibon.com.tw" in p.netloc and "/ActivityInfo/Details" in p.path:
-<<<<<<< HEAD
         return _probe_activity_details(url, s)
-=======
-        details_info = fetch_from_ticket_details(url, s)
-        api_info = fetch_game_info_from_api(None, None, url, s)
-
-        base_title = (
-            details_info.get("title")
-            or api_info.get("title")
-            or "（未取到標題）"
-        ) if isinstance(details_info, dict) else "（未取到標題）"
-        base_place = (
-            details_info.get("place")
-            or api_info.get("place")
-            or ""
-        ) if isinstance(details_info, dict) else ""
-        base_dt = (
-            details_info.get("dt")
-            or api_info.get("dt")
-            or ""
-        ) if isinstance(details_info, dict) else ""
-        base_img = (
-            details_info.get("poster")
-            or api_info.get("poster")
-            or LOGO
-        ) if isinstance(details_info, dict) else LOGO
-
-        ticket_candidates: List[str] = []
-        for source in (
-            details_info.get("ticket_urls") if isinstance(details_info, dict) else None,
-            api_info.get("ticket_urls") if isinstance(api_info, dict) else None,
-        ):
-            if not source:
-                continue
-            for t in source:
-                if t not in ticket_candidates:
-                    ticket_candidates.append(t)
-
-        result_base = {
-            "ok": False,
-            "sig": "NA",
-            "url": url,
-            "image": base_img,
-            "title": base_title,
-            "place": base_place,
-            "date": base_dt,
-            "msg": url,
-        }
-
-        activity_id = None
-        if isinstance(details_info, dict):
-            activity_id = details_info.get("activity_id")
-        if not activity_id:
-            activity_id = _activity_id_from_url(url)
-        if activity_id:
-            result_base["activity_id"] = activity_id
-
-        if ticket_candidates:
-            for ticket_url in ticket_candidates:
-                try:
-                    parsed = parse_UTK0201_000(ticket_url, s)
-                except Exception as e:
-                    app.logger.info(f"[probe] parse ticket fail {ticket_url}: {e}")
-                    continue
-                if not isinstance(parsed, dict):
-                    continue
-
-                parsed.setdefault("details_url", url)
-                parsed["url"] = ticket_url
-                parsed["image"] = base_img or parsed.get("image", LOGO)
-
-                if base_title and not base_title.startswith("（未取到"):
-                    parsed["title"] = base_title
-                else:
-                    parsed["title"] = parsed.get("title") or base_title
-
-                if base_place:
-                    parsed["place"] = base_place
-                else:
-                    parsed["place"] = parsed.get("place", "")
-
-                if base_dt:
-                    parsed["date"] = base_dt
-                else:
-                    parsed["date"] = parsed.get("date", "")
-
-                if activity_id:
-                    parsed.setdefault("activity_id", activity_id)
-
-                return parsed
-
-        if ticket_candidates:
-            result_base["ticket_urls"] = ticket_candidates
-        return result_base
->>>>>>> ec6bbb30
 
     r = s.get(url, timeout=12)
     if r.apparent_encoding:
