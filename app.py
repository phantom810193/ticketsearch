# -*- coding: utf-8 -*-
import os
import re
import json
import time
import uuid
import base64
import hashlib
import logging
import threading
import traceback
import sys
import requests
from datetime import datetime, timezone, timedelta
from typing import Dict, Tuple, Optional, Any, List, Set
from urllib.parse import urlparse, urlunparse, parse_qs, urlencode, urljoin, unquote
from flask import (
    Flask,
    jsonify,
    request,
    send_from_directory,
    Blueprint,
    current_app,
)

liff_api_bp = Blueprint("liff_api", __name__, url_prefix="/api/liff")
main_bp = Blueprint("main", __name__)


def _get_logger() -> logging.Logger:
    try:
        return current_app.logger  # type: ignore[return-value]
    except Exception:
        return logging.getLogger("ticketsearch")


ALLOWED_ORIGINS: List[str] = []
line_bot_api: Optional["LineBotApi"] = None  # type: ignore[name-defined]
handler: Optional["WebhookHandler"] = None  # type: ignore[name-defined]
DEFAULT_PERIOD_SEC: int = 60
ALWAYS_NOTIFY: bool = False
FOLLOW_AREAS_PER_CHECK: int = 0
PROMO_IMAGE_MAP: Dict[str, str] = {}
PROMO_DETAILS_MAP: Dict[str, str] = {}
fs_client: Optional["firestore.Client"] = None  # type: ignore[name-defined]
FS_OK: bool = False
FS_ERROR_MSG: str = ""
MAX_PER_TICK: int = 6
TICK_SOFT_DEADLINE_SEC: int = 50
COL = "watchers"


def _initialize_globals(app: Flask) -> None:
    global ALLOWED_ORIGINS, line_bot_api, handler, DEFAULT_PERIOD_SEC, ALWAYS_NOTIFY
    global FOLLOW_AREAS_PER_CHECK, PROMO_IMAGE_MAP, PROMO_DETAILS_MAP
    global fs_client, FS_OK, FS_ERROR_MSG, MAX_PER_TICK, TICK_SOFT_DEADLINE_SEC

    allowed_env = os.getenv("ALLOWED_ORIGINS", "https://liff.line.me")
    ALLOWED_ORIGINS = [o.strip() for o in allowed_env.split(",") if o.strip()]

    try:  # pragma: no cover - optional dependency path
        from flask_cors import CORS  # type: ignore

        CORS(
            app,
            resources={r"/liff/*": {"origins": ALLOWED_ORIGINS}},
            supports_credentials=True,
        )
    except Exception as exc:  # pragma: no cover - optional dependency path
        app.logger.warning(f"flask-cors not available: {exc}")
        logging.basicConfig(level=os.getenv("LOG_LEVEL", "INFO"))
        app.logger.setLevel(logging.INFO)

    DEFAULT_PERIOD_SEC = int(os.getenv("DEFAULT_PERIOD_SEC", "60"))
    ALWAYS_NOTIFY = os.getenv("ALWAYS_NOTIFY", "0") == "1"
    FOLLOW_AREAS_PER_CHECK = int(os.getenv("FOLLOW_AREAS_PER_CHECK", "0"))
    MAX_PER_TICK = int(os.getenv("MAX_PER_TICK", "6"))
    TICK_SOFT_DEADLINE_SEC = int(os.getenv("TICK_SOFT_DEADLINE_SEC", "50"))

    try:
        PROMO_IMAGE_MAP = json.loads(os.getenv("PROMO_IMAGE_MAP", "{}"))
    except Exception:
        PROMO_IMAGE_MAP = {}

    try:
        PROMO_DETAILS_MAP = json.loads(os.getenv("PROMO_DETAILS_MAP", "{}"))
    except Exception:
        PROMO_DETAILS_MAP = {}

    token = os.getenv("LINE_CHANNEL_ACCESS_TOKEN", "")
    secret = os.getenv("LINE_CHANNEL_SECRET", "")
    if not token or not secret:
        app.logger.warning("LINE env not set: LINE_CHANNEL_ACCESS_TOKEN / LINE_CHANNEL_SECRET")

    if HAS_LINE and token:
        line_bot_api = LineBotApi(token)
    else:
        line_bot_api = None

    if HAS_LINE and secret:
        handler = WebhookHandler(secret)
    else:
        handler = None

    FS_ERROR_MSG = ""
    FS_OK = False
    fs_client = None
    try:
        fs_client = firestore.Client()
        FS_OK = True
        FS_ERROR_MSG = ""
    except (DefaultCredentialsError, Forbidden) as exc:
        FS_OK = False
        FS_ERROR_MSG = "watch service unavailable"
        app.logger.warning(f"Firestore init failed (auth/permission): {exc}")
    except GoogleAPIError as exc:  # pragma: no cover - optional dependency path
        FS_OK = False
        FS_ERROR_MSG = str(exc) or "watch service unavailable"
        app.logger.warning(f"Firestore init failed: {exc}")
    except Exception as exc:  # pragma: no cover - defensive fallback
        FS_OK = False
        FS_ERROR_MSG = str(exc) or "watch service unavailable"
        app.logger.warning(f"Firestore init failed: {exc}")

    if HAS_LINE and handler and not getattr(handler, "_ticketsearch_registered", False):
        _register_line_handlers()
        setattr(handler, "_ticketsearch_registered", True)


def _register_line_handlers() -> None:
    if not (HAS_LINE and handler):
        return

    @handler.add(FollowEvent)  # type: ignore[arg-type]
    def on_follow(ev):
        try:
            line_bot_api.reply_message(ev.reply_token, [TextSendMessage(text=WELCOME_TEXT)])
        except Exception as exc:  # pragma: no cover - push fallback
            _get_logger().error(f"[follow] reply failed: {exc}")

    @handler.add(JoinEvent)  # type: ignore[arg-type]
    def on_join(ev):
        try:
            line_bot_api.reply_message(ev.reply_token, [TextSendMessage(text=WELCOME_TEXT)])
        except Exception as exc:  # pragma: no cover - push fallback
            _get_logger().error(f"[join] reply failed: {exc}")

    @handler.add(MessageEvent, message=TextMessage)  # type: ignore[arg-type]
    def on_message(ev):
        raw = getattr(ev.message, "text", "") or ""
        text = raw.strip()
        if not is_command(text):
            _get_logger().info(f"[IGNORED NON-COMMAND] chat={source_id(ev)} text={text!r}")
            return

        chat = source_id(ev)
        msgs = handle_command(text, chat)
        if isinstance(msgs, list) and msgs and not isinstance(msgs[0], str):
            line_bot_api.reply_message(ev.reply_token, msgs)
        else:
            line_bot_api.reply_message(ev.reply_token, [TextSendMessage(text=str(msgs))])
# --- Browser engines (optional) ---
try:
    from playwright.sync_api import sync_playwright
    _PLAYWRIGHT_AVAILABLE = True
except Exception:
    _PLAYWRIGHT_AVAILABLE = False
    def sync_playwright():
        raise RuntimeError("Playwright not available")

try:
    from selenium import webdriver
    from selenium.webdriver.chrome.options import Options
    from selenium.webdriver.chrome.service import Service as ChromeService
    _SELENIUM_AVAILABLE = True
except Exception:
    _SELENIUM_AVAILABLE = False

# ==== ibon API circuit breaker ====
_IBON_BREAK_OPEN_UNTIL = 0.0  # timestamp，> now 代表 API 暫停使用
_IBON_BREAK_COOLDOWN = int(os.getenv("IBON_API_COOLDOWN_SEC", "300"))  # 500 後冷卻秒數（預設 5 分鐘）
_IBON_API_DISABLED = os.getenv("IBON_API_DISABLE", "0") == "1"  # 緊急開關：1 => 永遠不用 API

def _quick_check_bg(app, payload):
    # 背景工作一定要有 app context
    with app.app_context():
        try:
            url = payload["url"]              # 這裡做你的抓票/解析/推播
            # do_fetch_and_push(url)
        except Exception as e:
            current_app.logger.exception("quick-bg failed for %s", url)

@app.post("/api/liff/quick-check")
def quick_check():
    body = request.get_json(silent=True) or {}
    if not body.get("url"):
        return jsonify({"ok": False, "error": "missing url"}), 200
    # 取出真正 app 物件傳進 thread
    app_obj = current_app._get_current_object()
    t = threading.Thread(target=_quick_check_bg, args=(app_obj, body), daemon=True)
    t.start()
    return jsonify({"ok": True, "task_id": "QC-XXXXXX"}), 200

def _breaker_open_now() -> bool:
    return (time.time() < _IBON_BREAK_OPEN_UNTIL) or _IBON_API_DISABLED

def _open_breaker():
    global _IBON_BREAK_OPEN_UNTIL
    _IBON_BREAK_OPEN_UNTIL = time.time() + _IBON_BREAK_COOLDOWN

def _sleep_backoff(attempt: int):
    # 0.4s, 0.8s, 1.6s 上限 2s，加一點抖動
    d = min(2.0, 0.4 * (2 ** attempt)) + (0.05 * attempt)
    time.sleep(d)

def _as_list(x):
    return x if isinstance(x, list) else []

IBON_API = "https://ticket.ibon.com.tw/api/ActivityInfo/GetIndexData"
IBON_TOKEN_API = "https://ticket.ibon.com.tw/api/ActivityInfo/GetToken"
IBON_BASE = "https://ticket.ibon.com.tw/"
IBON_HOST = "https://ticket.ibon.com.tw"
# NEW: 首頁輪播 URL 抽成環境變數（可覆寫）
IBON_ENT_URL = os.getenv("IBON_ENT_URL", "https://ticket.ibon.com.tw/Index/entertainment")
UTK_BACKOFF = (0.7, 1.5, 3.0)

# 簡單快取（5 分鐘）
_cache = {"ts": 0, "data": []}
_CACHE_TTL = 300  # 秒

_CONCERT_WORDS = (
    "演唱會",
    "演場會",
    "音樂會",
    "音樂節",
    "音樂祭",
    "演唱",
    "演出",
    "巡演",
    "演奏",
    "見面會",
    "Fan Meeting",
    "LIVE",
    "Live",
)

def _looks_like_concert(title: str) -> bool:
    t = title or ""
    low = t.lower()
    return any(w.lower() in low for w in _CONCERT_WORDS)


def build_ibon_details_url(activity_id: str, pattern: str = "ENTERTAINMENT") -> str:
    aid = "".join(ch for ch in str(activity_id) if ch.isdigit())
    pat = (pattern or "ENTERTAINMENT").strip() or "ENTERTAINMENT"
    return f"{IBON_HOST}/ActivityInfo/Details?{urlencode({'id': aid, 'pattern': pat})}"


def sanitize_details_url(url: str) -> str:
    try:
        parsed = urlparse(url)
    except Exception:
        return build_ibon_details_url(str(url))

    qs = parse_qs(parsed.query)
    aid = "".join(ch for ch in (qs.get("id", [""])[0] or "") if ch.isdigit())
    if not aid:
        m = re.search(r"/ActivityInfo/Details/(\d+)", parsed.path or "")
        if m:
            aid = m.group(1)
    pattern = (qs.get("pattern", ["ENTERTAINMENT"])[0] or "ENTERTAINMENT").strip() or "ENTERTAINMENT"
    if not aid:
        return build_ibon_details_url("", pattern)
    return build_ibon_details_url(aid, pattern)


def _decode_ibon_html(response: requests.Response) -> str:
    response.encoding = response.encoding or getattr(response, "apparent_encoding", None) or "utf-8"
    html = response.text
    if "�" not in html and html.strip():
        return html
    raw = response.content
    try:
        import chardet  # type: ignore

        detected = chardet.detect(raw) or {}
        enc = detected.get("encoding") or "utf-8"
    except Exception:
        enc = "utf-8"
    try:
        return raw.decode(enc, errors="replace")
    except Exception:
        return raw.decode("utf-8", errors="replace")


def _extract_xsrf_token(payload: Any) -> Optional[str]:
    """從 ibon 的 GetToken 結構中提取 XSRF token。"""

    def _collect_tokens(src: Any) -> List[str]:
        out: List[str] = []
        if isinstance(src, dict):
            for key in ("token", "Token", "xsrfToken", "XSRFToken", "XsrfToken", "Xsrf", "XSRF", "Message", "message"):
                val = src.get(key)
                if isinstance(val, str) and val.strip():
                    out.append(val.strip())
            item = src.get("Item") or src.get("item")
            if isinstance(item, dict):
                out.extend(_collect_tokens(item))
            for v in src.values():
                if isinstance(v, dict):
                    out.extend(_collect_tokens(v))
                elif isinstance(v, list):
                    out.extend(_collect_tokens(v))
        elif isinstance(src, list):
            for v in src:
                out.extend(_collect_tokens(v))
        elif isinstance(src, str) and src.strip():
            out.append(src.strip())
        return out

    def _maybe_decode(candidate: str) -> Optional[str]:
        cand = candidate.strip()
        if not cand:
            return None
        if "|" in cand:
            parts = [p.strip() for p in cand.split("|") if p.strip()]
            if parts:
                return parts[-1]
        # Base64 (新版 API Message)
        b64_charset = set("ABCDEFGHIJKLMNOPQRSTUVWXYZabcdefghijklmnopqrstuvwxyz0123456789+/=_-")
        if all((ch in b64_charset) for ch in cand):
            padded = cand + "=" * ((4 - len(cand) % 4) % 4)
            try:
                decoded = base64.b64decode(padded).decode("utf-8", errors="ignore")
                if decoded:
                    return _maybe_decode(decoded)
            except Exception:
                pass
        return cand

    candidates = _collect_tokens(payload)
    for cand in candidates:
        token = _maybe_decode(cand)
        if not token:
            continue
        token = unquote(token)
        token = token.strip()
        if token:
            return token
    return None


def _prepare_ibon_session() -> Tuple[requests.Session, Optional[str]]:
    """建立與 ibon API 溝通所需的 session 與 XSRF token。"""

    s = requests.Session()
    s.headers.update({
        "User-Agent": UA,
        "Accept-Language": "zh-TW,zh;q=0.9,en;q=0.6",
        "Accept": "application/json, text/plain, */*",
        "Connection": "close",
    })

    try:
        http_get(s, IBON_ENT_URL, timeout=10)
    except Exception as e:
        _get_logger().info(f"[ibon token] warm-up failed: {e}")

    token: Optional[str] = None
    try:
        token_resp = s.post(
            IBON_TOKEN_API,
            headers={
                "Origin": "https://ticket.ibon.com.tw",
                "Referer": IBON_ENT_URL,
                "X-Requested-With": "XMLHttpRequest",
            },
            timeout=10,
        )
        if token_resp.status_code == 200:
            data: Any
            try:
                data = token_resp.json()
            except Exception:
                data = token_resp.text
            token = _extract_xsrf_token(data)
        else:
            _get_logger().info(f"[ibon token] http={token_resp.status_code}")
    except Exception as e:
        _get_logger().warning(f"[ibon token] err: {e}")

    if not token:
        token = s.cookies.get("XSRF-TOKEN")
        if token:
            token = unquote(token)

    if token:
        domain = urlparse(IBON_BASE).netloc or urlparse(IBON_ENT_URL).netloc
        try:
            s.cookies.set("XSRF-TOKEN", token, domain=domain, path="/")
        except Exception:
            s.cookies.set("XSRF-TOKEN", token)

    return s, token

# -------- HTML 解析 --------
from bs4 import BeautifulSoup

def _normalize_item(row):
    """
    將 ibon API 的活動項目轉為 {title,url,image}
    兼容不同欄位名稱（含 ActivityInfoId / Link 等）。
    """
    # title
    title = (row.get("Title") or row.get("ActivityTitle") or row.get("ActivityName")
             or row.get("GameName") or row.get("Name") or row.get("Subject") or "活動")

    # image
    img = (row.get("ImgUrl") or row.get("ImageUrl") or row.get("Image")
           or row.get("PicUrl") or row.get("PictureUrl")
           or row.get("ActivityImage") or row.get("ActivityImageUrl")
           or row.get("ActivityImageURL") or "").strip() or None

    # url / id
    url = (row.get("GameTicketURL") or row.get("GameTicketUrl")
           or row.get("Url") or row.get("URL") or row.get("LinkUrl")
           or row.get("LinkURL") or row.get("Link") or "").strip()

    act_id = (row.get("ActivityID") or row.get("ActivityId")
              or row.get("ActivityInfoId") or row.get("ActivityInfoID")
              or row.get("GameId") or row.get("GameID")
              or row.get("Id") or row.get("ID"))
    pattern = row.get("Pattern") or row.get("pattern") or row.get("Category") or "ENTERTAINMENT"

    if not url and act_id:
        url = urljoin(IBON_BASE, f"/ActivityInfo/Details?id={act_id}")

    # 統一為絕對網址
    if url and not url.lower().startswith("http"):
        url = urljoin(IBON_BASE, url)

    details_url: Optional[str] = None
    if url and "/ActivityInfo/Details" in url:
        details_url = sanitize_details_url(url)
    else:
        inferred_id = _activity_id_from_url(url) if url else None
        use_id = str(act_id or inferred_id or "").strip()
        if use_id:
            details_url = build_ibon_details_url(use_id, pattern)

    if not details_url and url:
        details_url = sanitize_details_url(url)

    # 有些圖片給相對路徑
    if img and not img.lower().startswith("http"):
        img = urljoin(IBON_BASE, img)

    payload = {
        "title": str(title).strip() or "活動",
        "url": details_url or url,
        "details_url": details_url or url,
        "image": img,
        "image_url": img,
    }
    if act_id:
        payload["activity_id"] = str(act_id)
    if pattern:
        payload["pattern"] = pattern
    return payload


def _activity_id_from_url(url: str) -> Optional[str]:
    try:
        parsed = urlparse(url)
        q = parse_qs(parsed.query)
        for key in ("id", "ID", "activityId", "ActivityId"):
            vals = q.get(key)
            if vals:
                return str(vals[0])
        m = re.search(r"/ActivityInfo/Details/(\d+)", parsed.path or "")
        if m:
            return m.group(1)
    except Exception:
        pass
    return None

# --------- 直接打 API 拉清單 ---------
def fetch_ibon_list_via_api(limit=10, keyword=None, only_concert=False):
    """
    直接打 ibon 官方 API 抽取活動清單（泛抓）。
    有 5xx 時開啟斷路器，讓後續請求優先走 HTML 兜底，避免一直噴 500。
    永遠回傳 list。
    """
    global _cache
    now = time.time()
    if now - _cache["ts"] < _CACHE_TTL and _cache["data"]:
        base_rows = _cache["data"]
    else:
        if _breaker_open_now():
            return []  # 斷路器期間直接跳過 API

        session: Optional[requests.Session] = None
        token: Optional[str] = None
        base_rows: List[Dict[str, Optional[str]]] = []
        seen_urls: set[str] = set()

        patterns = ["ENTERTAINMENT", "CONCERT", "LEISURE"]

        def _extract_lists(data: Any) -> List[Dict[str, Any]]:
            buckets: List[Dict[str, Any]] = []

            def walk(node: Any):
                if isinstance(node, list):
                    for it in node:
                        if isinstance(it, dict):
                            buckets.append(it)
                        walk(it)
                elif isinstance(node, dict):
                    for v in node.values():
                        if isinstance(v, list):
                            walk(v)
                        elif isinstance(v, dict):
                            walk(v)

            if isinstance(data, dict):
                item = data.get("Item") or data.get("item")
                if item is not None:
                    walk(item)
                else:
                    walk(data)
            elif isinstance(data, list):
                walk(data)
            return buckets

        def _append_rows(payload: Any):
            nonlocal base_rows

            container: Any = payload.get("Item") if isinstance(payload, dict) else payload
            candidate_lists: List[List[Dict[str, Any]]] = []

            if isinstance(container, dict):
                for key in ("List", "HotList", "ActivityList"):
                    val = container.get(key)
                    if isinstance(val, list) and val:
                        candidate_lists.append(val)

            if not candidate_lists:
                candidate_lists.append(_extract_lists(container))

            for arr in candidate_lists:
                for raw in arr or []:
                    if not isinstance(raw, dict):
                        continue
                    try:
                        item = _normalize_item(raw)
                    except Exception:
                        continue

                    act_id = (
                        raw.get("ActivityID")
                        or raw.get("ActivityId")
                        or raw.get("ActivityInfoId")
                        or raw.get("GameId")
                        or raw.get("GameID")
                    )
                    if act_id:
                        act_id = str(act_id)
                    url = item.get("url")
                    if not url and act_id:
                        url = urljoin(IBON_BASE, f"/ActivityInfo/Details?id={act_id}")
                        item["url"] = url

                    if not url:
                        continue

                    canon = canonicalize_url(url)
                    if canon in seen_urls:
                        continue

                    seen_urls.add(canon)
                    base_rows.append(item)

        for pattern in patterns:
            for attempt in range(3):
                if session is None:
                    session, token = _prepare_ibon_session()

                if session is None:
                    break

                try:
                    headers = {
                        "Origin": "https://ticket.ibon.com.tw",
                        "Referer": IBON_ENT_URL,
                        "X-Requested-With": "XMLHttpRequest",
                    }
                    if token:
                        headers["X-XSRF-TOKEN"] = token

                    r = session.post(
                        IBON_API,
                        headers=headers,
                        data={"pattern": pattern or ""},
                        timeout=10,
                    )
                    if r.status_code == 200:
                        try:
                            data = r.json()
                        except Exception:
                            data = {}
                        status = data.get("StatusCode") if isinstance(data, dict) else None
                        if status not in (None, 0):
                            _get_logger().info(f"[ibon api] status={status} pattern={pattern}")
                        _append_rows(data)
                        break

                    if r.status_code in (401, 403, 419):
                        _get_logger().info(f"[ibon api] auth http={r.status_code}, refresh token")
                        session, token = _prepare_ibon_session()
                        continue

                    if 500 <= r.status_code < 600:
                        _get_logger().warning(f"[ibon api] http={r.status_code} pattern={pattern} -> open breaker")
                        _open_breaker()
                        base_rows = []
                        break

                    _get_logger().info(f"[ibon api] http={r.status_code} pattern={pattern}")
                except Exception as e:
                    _get_logger().info(f"[ibon api] err: {e}")
                _sleep_backoff(attempt)

            if _breaker_open_now():
                break

        _cache = {"ts": now, "data": base_rows}

    # 過濾 + 截斷（這個 return 要在迴圈外！）
    out = []
    kw = (keyword or "").strip()
    kw_lower = kw.lower()
    for it in base_rows or []:
        title = it.get("title", "")
        if kw and kw_lower not in title.lower():
            continue
        if only_concert and not _looks_like_concert(title):
            continue
        out.append(it)
        if len(out) >= max(1, int(limit)):
            break
    return out

# --------- LINE SDK（可選）---------
HAS_LINE = True
try:
    from linebot import LineBotApi, WebhookHandler
    from linebot.exceptions import InvalidSignatureError
    from linebot.models import (
        MessageEvent, TextMessage, TextSendMessage, ImageSendMessage,
        FollowEvent, JoinEvent,
    )
except Exception as e:
    HAS_LINE = False
    LineBotApi = WebhookHandler = InvalidSignatureError = None
    MessageEvent = TextMessage = TextSendMessage = ImageSendMessage = None
    logging.warning(f"[init] line-bot-sdk not available: {e}")

# --------- Firestore（可失敗不致命）---------
from google.cloud import firestore

try:  # pragma: no cover - optional dependency paths
    from google.auth.exceptions import DefaultCredentialsError  # type: ignore
except Exception:  # pragma: no cover - fallback when auth extras missing
    class DefaultCredentialsError(Exception):
        """Fallback DefaultCredentialsError replacement."""

        pass

try:  # pragma: no cover - optional dependency paths
    from google.api_core.exceptions import Forbidden, GoogleAPIError  # type: ignore
except Exception:  # pragma: no cover - fallback when api_core missing
    GoogleAPIError = Exception  # type: ignore

    class Forbidden(GoogleAPIError):  # type: ignore
        """Fallback Forbidden replacement."""

        pass

# === Browser helper: Selenium → Playwright fallback ===
def _run_js_with_fallback(url: str, js_func_literal: str):
    """
    在指定 URL 上執行一段『函式字面量』JS（例如 "() => {...}"），
    先用 Selenium，失敗再用 Playwright。回傳 JS 的 return 值（通常是 list）。
    """
    # 1) Selenium 先試
    if _SELENIUM_AVAILABLE:
        try:
            chrome_path = (os.environ.get("CHROME_BIN")
                           or ("/usr/bin/google-chrome" if os.path.exists("/usr/bin/google-chrome") else "/usr/bin/chromium"))
            chromedriver_path = os.environ.get("CHROMEDRIVER") or "/usr/bin/chromedriver"

            opts = Options()
            # headless on Cloud Run
            opts.add_argument("--headless=new")
            opts.add_argument("--no-sandbox")
            opts.add_argument("--disable-dev-shm-usage")
            opts.add_argument("--disable-gpu")
            opts.binary_location = chrome_path

            driver = webdriver.Chrome(service=ChromeService(executable_path=chromedriver_path), options=opts)
            driver.set_page_load_timeout(30)
            driver.get(url)
            # 給一點時間讓前端輪播初始
            try:
                time.sleep(1.5)
            except Exception:
                pass

            res = driver.execute_script(f"return ({js_func_literal})();")
            driver.quit()
            _get_logger().info("[browser] Selenium path OK")
            return res
        except Exception as e:
            try:
                driver.quit()
            except Exception:
                pass
            _get_logger().warning(f"[browser] Selenium failed: {e}")

    # 2) Playwright fallback
    if _PLAYWRIGHT_AVAILABLE:
        try:
            with sync_playwright() as p:
                browser = p.chromium.launch(headless=True, args=["--no-sandbox", "--disable-dev-shm-usage"])
                ctx = browser.new_context(locale="zh-TW")
                page = ctx.new_page()
                page.goto(url, wait_until="networkidle")
                res = page.evaluate(js_func_literal)
                browser.close()
            _get_logger().info("[browser] Playwright path OK")
            return res
        except Exception as e:
            _get_logger().warning(f"[browser] Playwright failed: {e}")

    # 3) 最後備援：純 requests 抓 HTML 用正則撈 Details（回傳 URL list）
    try:
        s = requests.Session()
        s.headers.update({"User-Agent": "Mozilla/5.0"})
        r = http_get(s, url, timeout=12)
        html = r.text
        urls = []
        for m in re.finditer(r'(?i)(?:https?://ticket\.ibon\.com\.tw)?/ActivityInfo/Details/(\d+)', html):
            u = urljoin("https://ticket.ibon.com.tw/", m.group(0))
            urls.append(u)
        seen = set()
        return [u for u in urls if not (u in seen or seen.add(u))]
    except Exception as e:
        _get_logger().error(f"[browser] no engine available and HTML fallback failed: {e}")
        return []

def grab_ibon_carousel_urls():
    # 直接在 ibon 首頁的瀏覽器環境做同步 XHR 抓 JSON，比點擊穩很多
    script = r"""
    () => {
      try {
        const url = "https://ticket.ibon.com.tw/api/ActivityInfo/GetIndexData";
        const token = (() => {
          const raw = document.cookie.split(";").map(v => v.trim()).find(v => v.startsWith("XSRF-TOKEN="));
          if (!raw) return null;
          try {
            return decodeURIComponent(raw.split("=")[1] || "");
          } catch (e) {
            return (raw.split("=")[1] || "");
          }
        })();

        const form = new FormData();
        form.append("pattern", "");

        const xhr = new XMLHttpRequest();
        xhr.open("POST", url, false);                 // 同步 XHR（Selenium/Playwright 都吃）
        xhr.setRequestHeader("X-Requested-With", "XMLHttpRequest");
        if (token) xhr.setRequestHeader("X-XSRF-TOKEN", token);
        xhr.send(form);
        if (xhr.status < 200 || xhr.status >= 300) return [];

        let data; try { data = JSON.parse(xhr.responseText); } catch (e) { return []; }

        // 走訪 JSON，把可能的 Details 連結/ID 全撿出來
        const out = new Set();
        const base = "https://ticket.ibon.com.tw";

        const norm = (obj) => {
          if (!obj || typeof obj !== "object") return;
          const title = obj.Title || obj.ActivityTitle || obj.ActivityName || obj.GameName || obj.Name || obj.Subject;
          const link  = obj.GameTicketURL || obj.GameTicketUrl || obj.Url || obj.URL || obj.LinkUrl || obj.LinkURL || obj.Link;
          const id    = obj.ActivityID || obj.ActivityId || obj.ActivityInfoId || obj.ActivityInfoID ||
                        obj.GameId || obj.GameID || obj.Id || obj.ID;

          let href = null;
          if (typeof link === "string" && link.trim()) {
            href = new URL(link, base).href;
          } else if (id) {
            href = `${base}/ActivityInfo/Details/${id}`;
          }
          if (href && href.includes("/ActivityInfo/Details/")) out.add(href);

          Object.values(obj).forEach(v => {
            if (Array.isArray(v)) v.forEach(norm);
            else if (v && typeof v === "object") norm(v);
          });
        };

        norm(data);
        return Array.from(out);
      } catch (e) {
        return [];
      }
    }
    """
    url = IBON_ENT_URL
    raw_links = _run_js_with_fallback(url, script) or []

    # 這裡**不要**再用 typeof（那是 JS），只保留字串即可
    if not isinstance(raw_links, (list, tuple, set)):
        raw_links = [raw_links]
    cleaned = []
    for u in raw_links:
        if isinstance(u, str) and u:
            try:
                # 統一為絕對網址
                cleaned.append(urljoin(IBON_BASE, u))
            except Exception:
                pass

    only_details = sorted({u for u in cleaned if "/ActivityInfo/Details/" in u})
    return only_details

def _items_from_details_urls(urls: List[str], limit=10, keyword=None, only_concert=False):
    items = []
    s = sess_default()
    for u in urls:
        try:
            info = fetch_from_ticket_details(u, s) or {}
            details_url = info.get("details_url") or sanitize_details_url(u)
            title = info.get("title") or "活動"
            if keyword and keyword not in title:
                continue
            if only_concert and not _looks_like_concert(title):
                continue
            img = info.get("poster") or None
            items.append({
                "title": title,
                "url": details_url,
                "details_url": details_url,
                "image": img,
                "image_url": img,
            })
            if len(items) >= max(1, int(limit)):
                break
        except Exception:
            continue
    return items

@main_bp.get("/ibon/carousel")
def ibon_carousel():
    urls = grab_ibon_carousel_urls()
    return jsonify({"count": len(urls), "urls": urls})

UA = (
    "Mozilla/5.0 (Windows NT 10.0; Win64; x64) AppleWebKit/537.36 "
    "(KHTML, like Gecko) Chrome/122.0 Safari/537.36"
)

_RE_DATE = re.compile(
    r"(?P<date>\d{4}(?:/|\.)\d{1,2}(?:/|\.)\d{1,2}|\d{4}年\d{1,2}月\d{1,2}日?)"
    r"(?:\s*[（(][^0-9)]+[)）])?"
    r"\s*(?P<time>\d{1,2}[：:]\d{2})"
)
_RE_AREA_TAG = re.compile(r"<area\b[^>]*>", re.I)
_SALE_KEYWORDS = ("售票", "販售", "銷售", "開賣", "購票")
_EVENT_DATE_KEYWORDS = (
    "演出",
    "活動",
    "日期",
    "時間",
    "Time",
    "Date",
    "開演",
    "場次",
)
<<<<<<< HEAD

=======
>>>>>>> b21b410c

def _normalize_date_text(text: Optional[str]) -> Optional[str]:
    if not text:
        return None
    digits = re.findall(r"\d+", text)
    if len(digits) >= 3:
        y, m, d = digits[:3]
        try:
            return f"{int(y):04d}/{int(m):02d}/{int(d):02d}"
        except Exception:
            pass
    cleaned = str(text).strip()
    return cleaned or None


def _normalize_time_text(text: Optional[str]) -> Optional[str]:
    if not text:
        return None
    digits = re.findall(r"\d+", text)
    if len(digits) >= 2:
        h, minute = digits[:2]
        try:
            return f"{int(h):02d}:{int(minute):02d}"
        except Exception:
            pass
    cleaned = str(text).strip()
    return cleaned or None


def _format_datetime_match(m: Optional[re.Match]) -> Optional[str]:
    if not m:
        return None
    group_map = m.groupdict() if hasattr(m, "groupdict") else {}
    raw_date = group_map.get("date")
    raw_time = group_map.get("time")
    if raw_date is None and m.lastindex and m.lastindex >= 1:
        raw_date = m.group(1)
    if raw_time is None and m.lastindex and m.lastindex >= 2:
        raw_time = m.group(2)
    date_text = _normalize_date_text(raw_date)
    time_text = _normalize_time_text(raw_time)
    if date_text and time_text:
        return f"{date_text} {time_text}"
    return None


def _is_sale_context(text: str) -> bool:
    if not text:
        return False
    low = str(text).lower()
    return any(kw in low for kw in _SALE_KEYWORDS)


def _parse_datetime_string(dt_text: str) -> Tuple[Optional[datetime], bool]:
    candidate = (dt_text or "").strip()
    if not candidate:
        return None, False
    cleaned = candidate.replace("年", "/").replace("月", "/").replace("日", "")
    cleaned = cleaned.replace(".", "/")
    date_match = re.search(r"\d{4}/\d{1,2}/\d{1,2}", cleaned)
    time_match = re.search(r"\d{1,2}[：:]\d{2}", cleaned)
    date_text = _normalize_date_text(date_match.group(0) if date_match else cleaned)
    time_text = _normalize_time_text(time_match.group(0) if time_match else None)
    if date_text and time_text:
        try:
            return datetime.strptime(f"{date_text} {time_text}", "%Y/%m/%d %H:%M"), True
        except Exception:
            pass
    if date_text:
        try:
            return datetime.strptime(date_text, "%Y/%m/%d"), bool(time_text)
        except Exception:
            return None, bool(time_text)
    return None, bool(time_text)


def _parse_price_value(text: Optional[str]) -> Optional[int]:
    if not text:
        return None
    raw = str(text)
    m = re.search(r"(?:NT\$|NT\s*\$|\$|＄|元|價格|票價)\s*([\d,]+)", raw)
    candidate = m.group(1) if m else None
    if not candidate:
        digits = re.findall(r"\d{3,}", raw.replace(",", ""))
        candidate = digits[0] if digits else None
    if not candidate:
        return None
    try:
        return int(str(candidate).replace(",", ""))
    except Exception:
        return None


def _collect_datetime_candidates(lines: List[str]) -> List[Tuple[datetime, bool, str]]:
    candidates: List[Tuple[datetime, bool, str]] = []
    pending_date: Optional[str] = None
    for raw_line in lines:
        line = (raw_line or "").strip()
        if not line:
            continue
        if _is_sale_context(line):
            pending_date = None
            continue
        compact = re.sub(r"\s+", " ", line)
<<<<<<< HEAD
        if any(ch in compact for ch in ("~", "～")):
=======

        if any(ch in compact for ch in ("~", "～")):

>>>>>>> b21b410c
            pending_date = None
            continue
        dt_match = _format_datetime_match(_RE_DATE.search(compact))
        if dt_match:
            dt_obj, has_time = _parse_datetime_string(dt_match)
            if dt_obj:
                candidates.append((dt_obj, has_time, compact))
            continue
        date_match = re.search(r"\d{4}(?:/|\.)\d{1,2}(?:/|\.)\d{1,2}|\d{4}年\d{1,2}月\d{1,2}日?", compact)
        time_match = re.search(r"\d{1,2}[：:]\d{2}", compact)
        if date_match and not time_match:
            pending_date = _normalize_date_text(date_match.group(0))
            continue
        if time_match and pending_date:
            time_norm = _normalize_time_text(time_match.group(0))
            if time_norm and pending_date:
                dt_obj, has_time = _parse_datetime_string(f"{pending_date} {time_norm}")
                if dt_obj:
                    candidates.append((dt_obj, has_time, f"{pending_date} {time_norm}"))
            pending_date = None
    return candidates

def _clean_venue_text(text: Optional[str]) -> Optional[str]:
    if not text:
        return None
    cleaned = re.sub(r"\s+", " ", str(text)).strip()
    cleaned = re.sub(r"\b\d{1,2}[：:]\d{2}\b", "", cleaned)
    cleaned = re.sub(r"[~～].*", "", cleaned)
    cleaned = cleaned.strip(" ，,、;:；：-")
    return cleaned or None

LOGO = "https://ticketimg2.azureedge.net/logo.png"
TICKET_API = "https://ticket.ibon.com.tw/api/ActivityInfo/GetGameInfoList"
IBON_DETAIL_API = "https://ticket.ibon.com.tw/api/ActivityInfo/GetDetailData"

# ================= 小工具 =================
def soup_parse(html: str) -> BeautifulSoup:
    try:
        return BeautifulSoup(html, "lxml")
    except Exception:
        return BeautifulSoup(html, "html.parser")

def hash_state(sections: Dict[str, int], selling: List[str]) -> str:
    items = sorted((k, int(v)) for k, v in sections.items())
    hot = sorted(selling)
    raw = json.dumps({"num": items, "hot": hot}, ensure_ascii=False, separators=(",", ":"))
    return hashlib.md5(raw.encode("utf-8")).hexdigest()

def canonicalize_url(u: str) -> str:
    p = urlparse(u.strip())
    q = parse_qs(p.query, keep_blank_values=True)
    q_sorted = []
    for k in sorted(q.keys()):
        for v in q[k]:
            q_sorted.append((k, v))
    new_q = urlencode(q_sorted, doseq=True)
    return urlunparse((p.scheme, p.netloc, p.path, "", new_q, ""))

def send_text(to_id: str, text: str):
    if not line_bot_api:
        _get_logger().info(f"[dry-run] send_text to {to_id}: {text}")
        return
    try:
        line_bot_api.push_message(to_id, TextSendMessage(text=text))
    except Exception as e:
        _get_logger().error(f"[LINE] push text failed: {e}")

def send_image(to_id: str, img_url: str):
    if not line_bot_api:
        _get_logger().info(f"[dry-run] send_image to {to_id}: {img_url}")
        return
    try:
        line_bot_api.push_message(
            to_id,
            ImageSendMessage(original_content_url=img_url, preview_image_url=img_url)
        )
    except Exception as e:
        _get_logger().error(f"[LINE] push image failed: {e}")


def _spawn_background_worker(app_obj: Flask, name: str, target, *args, **kwargs) -> bool:
    def _runner():
        with app_obj.app_context():
            try:
                target(*args, **kwargs)
            except Exception as exc:  # pragma: no cover - background logging
                app_obj.logger.exception(f"[background] {name} crashed: {exc}")

    try:
        threading.Thread(target=_runner, daemon=True, name=name).start()
        return True
    except Exception as exc:
        _get_logger().exception(f"[background] unable to start {name}: {exc}")
        return False


def _push_detail_to_chat(chat_id: Optional[str], detail: Optional[Dict[str, Any]], fallback: Optional[str] = None, extra_text: Optional[str] = None):
    if not chat_id:
        return
    try:
        if isinstance(detail, dict):
            payload = dict(detail)
            send_text(chat_id, fmt_result_text(payload))
            if extra_text:
                send_text(chat_id, extra_text)
        elif fallback:
            send_text(chat_id, fallback)
    except Exception as exc:
        _get_logger().error(f"[push] failed to deliver result: {exc}")

<<<<<<< HEAD
=======


def _spawn_background_worker(name: str, target, *args, **kwargs) -> bool:
    try:
        threading.Thread(target=target, args=args, kwargs=kwargs, daemon=True, name=name).start()
        return True
    except Exception as exc:
        app.logger.exception(f"[background] unable to start {name}: {exc}")
        return False


def _push_detail_to_chat(chat_id: Optional[str], detail: Optional[Dict[str, Any]], fallback: Optional[str] = None, extra_text: Optional[str] = None):
    if not chat_id:
        return
    try:
        if isinstance(detail, dict):
            payload = dict(detail)
            send_text(chat_id, fmt_result_text(payload))
            if extra_text:
                send_text(chat_id, extra_text)
        elif fallback:
            send_text(chat_id, fallback)
    except Exception as exc:
        app.logger.error(f"[push] failed to deliver result: {exc}")

>>>>>>> b21b410c

def sess_default() -> requests.Session:
    s = requests.Session()
    s.headers.update({
        "User-Agent": UA,
        "Accept-Language": "zh-TW,zh;q=0.9,en;q=0.6",
        "Accept": "text/html,application/xhtml+xml,application/xml;q=0.9,*/*;q=0.8",
        "Connection": "close",
    })
    return s


DEFAULT_HTTP_TIMEOUT = (3.0, 6.0)


def http_get(sess: requests.Session, url: str, **kwargs) -> requests.Response:
    kwargs.setdefault("timeout", DEFAULT_HTTP_TIMEOUT)
    return sess.get(url, **kwargs)


def _url_ok(u: str) -> bool:
    if not u or not u.startswith("http"):
        return False
    try:
        r = requests.head(u, timeout=6, allow_redirects=True)
        if r.status_code in (403, 405):  # 某些 CDN 禁 HEAD
            r = requests.get(u, stream=True, timeout=8)
        return 200 <= r.status_code < 400
    except Exception:
        return False

def _first_http_url(s: str) -> Optional[str]:
    m = re.search(r'https?://[^\s"\'<>]+', str(s))
    return m.group(0) if m else None

def find_activity_image_any(s: str) -> Optional[str]:
    m = re.search(r"https?://[^\"'<>]+/image/ActivityImage/[^\s\"'<>]+\.(?:jpg|jpeg|png)", s, flags=re.I)
    if m: return m.group(0)
    m = re.search(r"https?://ticketimg2\.azureedge\.net/[^\s\"'<>]+\.(?:jpg|jpeg|png)", s, flags=re.I)
    if m: return m.group(0)
    m = re.search(r"https?://img\.ibon\.com\.tw/[^\s\"'<>]+\.(?:jpg|jpeg|png)", s, flags=re.I)
    return m.group(0) if m else None

def find_details_url_candidates_from_html(html: str, base: str) -> List[str]:
    soup = soup_parse(html)
    urls: set[str] = set()
    for a in soup.select('a[href*="ActivityInfo/Details"]'):
        href = (a.get("href") or "").strip()
        if href:
            urls.add(urljoin(base, href))
    for m in re.finditer(r"(?:https?://ticket\.ibon\.com\.tw)?/ActivityInfo/Details/\d+", html):
        urls.add(urljoin("https://ticket.ibon.com.tw", m.group(0)))
    return list(urls)

def _try_decode_ticket_target(val: str) -> Optional[str]:
    if not val:
        return None

    queue: List[str] = [val]
    seen: set[str] = set()

    while queue:
        cur = queue.pop(0)
        if cur in seen:
            continue
        seen.add(cur)

        cur = cur.strip()
        if not cur:
            continue

        if cur.lower().startswith("http"):
            return cur
        if cur.startswith("//"):
            return "https:" + cur
        if cur.startswith("/"):
            return urljoin("https://orders.ibon.com.tw/", cur)

        unquoted = unquote(cur)
        if unquoted != cur and unquoted not in seen:
            queue.append(unquoted)

        padded = cur + "=" * ((4 - len(cur) % 4) % 4)
        try:
            decoded = base64.b64decode(padded).decode("utf-8", errors="ignore")
            if decoded and decoded not in seen:
                queue.append(decoded)
        except Exception:
            pass

    return None

def _unwrap_go_ticket_url(u: str) -> Optional[str]:
    if not u:
        return None

    abs_url = urljoin(IBON_BASE, u)
    if "UTK0201_000" in abs_url.upper():
        return abs_url

    try:
        parsed = urlparse(abs_url)
    except Exception:
        return None

    if "GoTicketURL" not in parsed.path:
        return abs_url if abs_url.lower().startswith("http") else None

    q = parse_qs(parsed.query, keep_blank_values=True)
    for key in ("GoUrl", "GoURL", "gourl", "RedirectUrl", "redirectUrl"):
        vals = q.get(key)
        if not vals:
            continue
        for raw in vals:
            candidate = _try_decode_ticket_target(raw)
            if candidate and "UTK0201_000" in candidate.upper():
                return candidate

    return None

<<<<<<< HEAD

=======
>>>>>>> b21b410c
def _resolve_utk_url(
    activity_id: Optional[str],
    pattern: Optional[str],
    sess: requests.Session,
    details_url: str,
    trace: Optional[List[Dict[str, Any]]] = None,
) -> Optional[str]:
    if not activity_id:
        return None

    headers = {
        "Referer": details_url,
        "User-Agent": UA,
        "Accept-Language": "zh-TW,zh;q=0.9,en;q=0.6",
        "Accept": "text/html,application/xhtml+xml,application/xml;q=0.9,*/*;q=0.8",
    }

    base_url = f"{IBON_HOST}/ActivityInfo/GoTicketURL"
    combos: List[Dict[str, str]] = [
        {"hasDeadline": "1", "SystemBrowseType": "2"},
        {"hasDeadline": "1", "SystemBrowseType": "1"},
        {"SystemBrowseType": "2"},
        {},
    ]

    for combo in combos:
        query: Dict[str, str] = {"ActivityID": str(activity_id)}
        if pattern:
            query["pattern"] = pattern
        for key, val in combo.items():
            if val is not None:
                query[key] = val

        for attempt in range(len(UTK_BACKOFF)):
            start = time.time()
            status: Optional[int] = None
            reason: Optional[str] = None
            resolved: Optional[str] = None
            request_url: Optional[str] = None
            try:
<<<<<<< HEAD
                resp = http_get(
                    sess,
=======
                resp = sess.get(
>>>>>>> b21b410c
                    base_url,
                    params=query,
                    headers=headers,
                    allow_redirects=True,
                    timeout=6,
<<<<<<< HEAD
=======

>>>>>>> b21b410c
                )
                status = resp.status_code
                request_url = resp.url

                final_url = resp.url or ""
                if final_url and "UTK0201_000" in final_url.upper():
                    resolved = final_url
                elif 200 <= status < 400:
                    urls = _extract_ticket_urls_from_text(resp.text)
                    if urls:
                        resolved = urls[0]
                    elif resp.history:
                        for hist in reversed(resp.history):
                            loc = hist.headers.get("Location") or ""
                            candidate = _unwrap_go_ticket_url(loc) or urljoin(IBON_HOST, loc)
                            if candidate and "UTK0201_000" in candidate.upper():
                                resolved = candidate
                                break
<<<<<<< HEAD
=======

>>>>>>> b21b410c
                else:
                    reason = f"http={status}"
            except Exception as exc:
                reason = str(exc)

            if not resolved and not reason:
                reason = "no-ticket-url"

            elapsed_ms = int((time.time() - start) * 1000)
            if trace is not None:
                trace.append(
                    {
                        "phase": "utk_resolve",
                        "ok": bool(resolved),
                        "url": request_url or base_url,
                        "status": status or 0,
                        "elapsed_ms": elapsed_ms,
                        "count": 1 if resolved else 0,
                        "reason": reason,
                    }
                )

            if resolved:
                return resolved

            backoff = UTK_BACKOFF[min(attempt, len(UTK_BACKOFF) - 1)]
            time.sleep(backoff)

    return None

def _extract_ticket_urls_from_text(text: str) -> List[str]:
    if not text:
        return []

    found: List[str] = []

    def _append(candidate: Optional[str]):
        if not candidate:
            return
        url = candidate.strip()
        if not url:
            return
        if not url.lower().startswith("http"):
            url = urljoin("https://orders.ibon.com.tw/", url.lstrip("/"))
        if "UTK0201_000" not in url.upper():
            return
        if url not in found:
            found.append(url)

    patterns = [
        r'https?://[^\s"\'<>]+UTK0201_000[^\s"\'<>]*',
        r'//orders\.ibon\.com\.tw/[^\s"\'<>]*UTK0201_000[^\s"\'<>]*',
        r'/Application/UTK02/UTK0201_000\.aspx[^\s"\'<>]*',
        r'/UTK02/UTK0201_000\.aspx[^\s"\'<>]*',
    ]

    for pat in patterns:
        for m in re.finditer(pat, text, flags=re.I):
            _append(m.group(0))

    for m in re.finditer(r'(?:https?://ticket\.ibon\.com\.tw)?/ActivityInfo/GoTicketURL[^\s"\'<>]+', text, flags=re.I):
        unwrapped = _unwrap_go_ticket_url(m.group(0))
        if unwrapped:
            _append(unwrapped)

    return found

def _extract_details_any(html: str) -> List[str]:
    """盡可能把 /ActivityInfo/Details/<id> 都撿出來（避免只靠固定版型）。"""
    urls: List[str] = []

    # 1) 直接正則掃全頁
    for m in re.finditer(r'(?i)(?:https?://ticket\.ibon\.com\.tw)?/ActivityInfo/Details/(\d+)', html):
        urls.append(urljoin(IBON_BASE, m.group(0)))

    # 2) 拿 a[href]（有時候 href 是相對路徑）
    try:
        soup = soup_parse(html)
        for a in soup.select('a[href*="ActivityInfo/Details"]'):
            href = (a.get("href") or "").strip()
            if href:
                urls.append(urljoin(IBON_BASE, href))
    except Exception:
        pass

    # 3) script 內 JSON/字串
    for m in re.finditer(r'ActivityInfoId"\s*:\s*(\d+)|ActivityId"\s*:\s*(\d+)', html):
        gid = next(g for g in m.groups() if g)
        urls.append(f"https://ticket.ibon.com.tw/ActivityInfo/Details/{gid}")

    # 去重
    seen, out = set(), []
    for u in urls:
        if u not in seen:
            seen.add(u)
            out.append(u)
    return out

# ---------- 活動資訊與圖片（API/Details） ----------
def _deep_pick_activity_info(data: Any) -> Dict[str, str]:
    out: Dict[str, Optional[str]] = {"title": None, "place": None, "dt": None, "poster": None}
    def walk(x):
        if isinstance(x, dict):
            for k, v in x.items():
                kl = str(k).lower()
                if not out["title"] and any(t in kl for t in ("activityname","gamename","title","actname","activity_title","name")):
                    if isinstance(v, str) and v.strip(): out["title"] = v.strip()
                if not out["place"] and any(t in kl for t in ("placename","venue","place","site","location")):
                    if isinstance(v, str) and v.strip(): out["place"] = v.strip()
                if not out["dt"] and any(t in kl for t in ("starttime","startdatetime","gamedatetime","gamedate","begindatetime","datetime")):
                    s = str(v)
                    m = re.search(r"(\d{4})[-/](\d{1,2})[-/](\d{1,2})[\sT]+(\d{1,2}):(\d{2})", s)
                    if m:
                        out["dt"] = f"{int(m.group(1))}/{int(m.group(2)):02d}/{int(m.group(3)):02d} {int(m.group(4)):02d}:{m.group(5)}"
                if not out["poster"] and ("image" in kl or "poster" in kl):
                    url = _first_http_url(v) if isinstance(v, str) else None
                    if url: out["poster"] = url
            for v in x.values(): walk(v)
        elif isinstance(x, list):
            for it in x: walk(it)
    walk(data)
    return {k: v for k, v in out.items() if v}

def fetch_game_info_from_api(perf_id: Optional[str], product_id: Optional[str], referer_url: str, sess: requests.Session) -> Dict[str, str]:
    session, token = _prepare_ibon_session()
    if session is None:
        return {}

    headers = {
        "Origin": "https://ticket.ibon.com.tw",
        "Referer": referer_url,
        "User-Agent": UA,
        "Accept": "application/json, text/plain, */*",
        "Content-Type": "application/json;charset=UTF-8",
        "X-Requested-With": "XMLHttpRequest",
        "Accept-Language": "zh-TW,zh;q=0.9,en;q=0.6",
    }
    if token:
        headers["X-XSRF-TOKEN"] = token

    params_list: List[Dict[str, Any]] = []
    payload_keys: set[tuple[tuple[str, Any], ...]] = set()

    def add_payload(**kwargs):
        payload = {k: v for k, v in kwargs.items() if v not in (None, "", [])}
        key = tuple(sorted(payload.items()))
        if key in payload_keys:
            return
        payload_keys.add(key)
        params_list.append(payload)

    if perf_id or product_id:
        add_payload(Performance_ID=perf_id, Product_ID=product_id)
        add_payload(PerformanceId=perf_id, ProductId=product_id)
        add_payload(PERFORMANCE_ID=perf_id, PRODUCT_ID=product_id)
        add_payload(PERFORMANCEID=perf_id, PRODUCTID=product_id)

    activity_ids: List[str] = []
    if referer_url:
        act = _activity_id_from_url(referer_url)
        if act:
            activity_ids.append(act)
    if perf_id and perf_id in PROMO_DETAILS_MAP:
        act = _activity_id_from_url(PROMO_DETAILS_MAP[perf_id])
        if act:
            activity_ids.append(act)

    for act in activity_ids:
        numeric_id: Optional[int] = None
        try:
            numeric_id = int(act)
        except Exception:
            numeric_id = None

        if numeric_id is not None:
            add_payload(id=numeric_id)
        add_payload(id=act)
        add_payload(ActivityID=act)
        add_payload(ActivityId=act)
        add_payload(ActivityInfoID=act)
        add_payload(ActivityInfoId=act)

        for browse in (None, 1, 2):
            for has_deadline in (None, True):
                add_payload(ActivityID=act, SystemBrowseType=browse, hasDeadline=has_deadline)
                add_payload(ActivityId=act, SystemBrowseType=browse, hasDeadline=has_deadline)

    add_payload()

    picked: Dict[str, str] = {}
    all_ticket_urls: List[str] = []

    for params in params_list:
        payload = params
        try:
            resp = session.post(TICKET_API, json=payload, headers=headers, timeout=12)
        except Exception as e:
            _get_logger().info(f"[api] fetch fail ({params}): {e}")
            continue

        if resp.status_code == 200:
            try:
                data = resp.json()
            except Exception as e:
                _get_logger().info(f"[api] bad json ({params}): {e}")
                continue

            text_blob = json.dumps(data, ensure_ascii=False)
            info = _deep_pick_activity_info(data)

            act_id = None
            m = re.search(r'"ActivityID"\s*:\s*(\d+)', text_blob)
            if m:
                act_id = m.group(1)
            elif activity_ids:
                act_id = activity_ids[0]

            if act_id:
                info.setdefault("details", build_ibon_details_url(act_id))
                info.setdefault("activity_id", act_id)

            if not info.get("details"):
                m = re.search(r'https?://ticket\.ibon\.com\.tw/ActivityInfo/Details/(\d+)', text_blob)
                if m:
                    info["details"] = m.group(0)
                    info.setdefault("activity_id", m.group(1))

            if not info.get("poster"):
                promo = find_activity_image_any(text_blob)
                if promo:
                    info["poster"] = promo

            ticket_urls = _extract_ticket_urls_from_text(text_blob)
            for t in ticket_urls:
                if t not in all_ticket_urls:
                    all_ticket_urls.append(t)
            if ticket_urls and not info.get("ticket_urls"):
                info["ticket_urls"] = ticket_urls

            def match_obj(obj: Any) -> bool:
                if not isinstance(obj, (dict, list)):
                    return False
                blob = json.dumps(obj, ensure_ascii=False)
                ok = True
                if perf_id:
                    ok = ok and (perf_id in blob)
                if product_id:
                    ok = ok and (product_id in blob)
                return ok

            if isinstance(data, list):
                for it in data:
                    if match_obj(it):
                        info.update(_deep_pick_activity_info(it))
                        break
            elif isinstance(data, dict):
                for v in data.values():
                    if isinstance(v, list):
                        for it in v:
                            if match_obj(it):
                                info.update(_deep_pick_activity_info(it))
                                break

            if info:
                details_raw = info.get("details") or info.get("details_url")
                if isinstance(details_raw, str) and details_raw:
                    sanitized = sanitize_details_url(details_raw)
                    info["details"] = sanitized
                    info["details_url"] = sanitized
                picked = info
                break

        elif resp.status_code in (401, 403, 419):
            session, token = _prepare_ibon_session()
            if session is None:
                break
            headers = {
                "Origin": "https://ticket.ibon.com.tw",
                "Referer": referer_url,
                "User-Agent": UA,
                "Accept": "application/json, text/plain, */*",
                "Content-Type": "application/json;charset=UTF-8",
                "X-Requested-With": "XMLHttpRequest",
                "Accept-Language": "zh-TW,zh;q=0.9,en;q=0.6",
            }
            if token:
                headers["X-XSRF-TOKEN"] = token
            continue

    if all_ticket_urls:
        existing = picked.get("ticket_urls") if picked else None
        merged: List[str] = []
        for src in (existing if isinstance(existing, list) else []) + all_ticket_urls:
            if src not in merged:
                merged.append(src)
        if picked:
            picked["ticket_urls"] = merged
        else:
            picked = {"ticket_urls": merged}

    return picked

def fetch_from_ticket_details(details_url: str, sess: requests.Session) -> Dict[str, Any]:
    clean_details = sanitize_details_url(details_url)
    details_url = clean_details
    out: Dict[str, Any] = {"details_url": details_url}
    ticket_urls: List[str] = []
    parsed_details = urlparse(details_url)
    pattern = (parse_qs(parsed_details.query).get("pattern", ["ENTERTAINMENT"])[0] or "ENTERTAINMENT").strip() or "ENTERTAINMENT"
    out["pattern"] = pattern

    detail_html: Optional[str] = None
    html_lines: List[str] = []
    api_dt_values: List[Tuple[str, int]] = []
    try:
<<<<<<< HEAD
        resp = http_get(sess, details_url, timeout=6)
=======

        resp = sess.get(details_url, timeout=6)
>>>>>>> b21b410c
        if resp.status_code == 200:
            detail_html = _decode_ibon_html(resp)
    except Exception as exc:
        _get_logger().info(f"[details] fetch fail: {exc}")
<<<<<<< HEAD
=======

>>>>>>> b21b410c

    def _abs_url(u: Optional[str]) -> Optional[str]:
        if not u:
            return None
        try:
            return urljoin(details_url, u)
        except Exception:
            return u

    def _format_api_dt(val: Optional[str]) -> Optional[str]:
        if not val or not isinstance(val, str):
            return None
        raw = val.strip()
        if not raw:
            return None
        clean = raw.replace("Z", "")
        if "+" in clean:
            clean = clean.split("+")[0]
        for fmt in ("%Y-%m-%dT%H:%M:%S.%f", "%Y-%m-%dT%H:%M:%S"):
            try:
                dt = datetime.strptime(clean, fmt)
                return dt.strftime("%Y/%m/%d %H:%M")
            except ValueError:
                continue
        return None

    activity_id = _activity_id_from_url(details_url)
    if activity_id:
        out.setdefault("activity_id", str(activity_id))

    api_item: Optional[Dict[str, Any]] = None
    if activity_id:
        session: Optional[requests.Session] = None
        token: Optional[str] = None
        for attempt in range(3):
            if session is None:
                session, token = _prepare_ibon_session()
            if session is None:
                break
            headers = {
                "Origin": "https://ticket.ibon.com.tw",
                "Referer": details_url,
                "X-Requested-With": "XMLHttpRequest",
            }
            if token:
                headers["X-XSRF-TOKEN"] = token
            try:
                resp = session.post(
                    IBON_DETAIL_API,
                    files={"id": (None, str(activity_id))},
                    headers=headers,
                    timeout=10,
                )
                if resp.status_code == 200:
                    data = resp.json()
                    item = data.get("Item") if isinstance(data, dict) else None
                    if isinstance(item, dict):
                        api_item = item
                    break
                if resp.status_code in (401, 403, 419):
                    session, token = _prepare_ibon_session()
                    continue
                if 500 <= resp.status_code < 600:
                    _get_logger().info(f"[details-api] http={resp.status_code}")
                    break
            except Exception as e:
                _get_logger().info(f"[details-api] err: {e}")
            _sleep_backoff(attempt)

    content_lines: List[str] = []
    content_html = ""
    text_venue_candidates: List[str] = []
    text_address_candidates: List[str] = []

    if api_item:
        if api_item.get("ActivityID"):
            activity_id = str(api_item.get("ActivityID"))
            out.setdefault("activity_id", activity_id)

        title = (api_item.get("ActivityName") or api_item.get("ActivityTitle") or "").strip()
        if title:
            out.setdefault("title", title)

        poster = (
            api_item.get("ActivityImageURL")
            or api_item.get("ActivityImage")
            or api_item.get("PlatformImageURL")
        )
        poster = _abs_url(str(poster).strip()) if poster else None
        if poster:
            out.setdefault("poster", poster)

        place = (api_item.get("ActivityLocation") or api_item.get("ActivityPlace") or "").strip()
        if place:
            out.setdefault("place", place)

        show_from = _format_api_dt(api_item.get("ActivityShowFrom"))
        show_to = _format_api_dt(api_item.get("ActivityShowTo"))
        if show_from:
            api_dt_values.append((show_from, 0))
        if show_to:
            api_dt_values.append((show_to, 0))
        event_start = _format_api_dt(api_item.get("ActivitySDate"))
        event_end = _format_api_dt(api_item.get("ActivityEDate"))
        if event_start:
            api_dt_values.append((event_start, 1))
        if event_end:
            api_dt_values.append((event_end, 1))

        content_html = api_item.get("ActivityContent") or ""
        if content_html:
            try:
                regex_place = None
                m = re.search(r'(?:演出|活動)?地點[：:]+\s*([^<\n\r]+)', content_html, flags=re.I)
                if m:
                    regex_place = re.sub(r"\s+", " ", m.group(1)).strip()
                if not regex_place:
                    m = re.search(r'(?:演出|活動)?地點[：:][^<]*<[^>]*>([^<]+)', content_html, flags=re.I)
                    if m:
                        regex_place = re.sub(r"\s+", " ", m.group(1)).strip()
                if regex_place:
                    out.setdefault("place", regex_place)

                soup = soup_parse(content_html)
                content_lines = [ln.strip() for ln in soup.get_text("\n").split("\n") if ln.strip()]
                for idx, line in enumerate(content_lines):
                    if "地址" in line or "Address" in line:
                        candidate = line.split("：", 1)[-1].strip()
                        if candidate:
                            text_address_candidates.append(candidate)
                    if any(key in line for key in ("地點", "場地", "演出地點", "活動地點")):
                        candidate = line.split("：", 1)[-1].strip() if "：" in line else line
                        if candidate:
                            text_venue_candidates.append(candidate)
                        if idx + 1 < len(content_lines):
                            nxt = content_lines[idx + 1].strip()
                            if nxt and not any(k in nxt for k in ("日期", "時間", "票價", "售票")):
                                text_venue_candidates.append(nxt)
                if not out.get("poster"):
                    img = soup.find("img")
                    if img and img.get("src"):
                        out["poster"] = _abs_url(img.get("src")) or out.get("poster")
                if not out.get("poster"):
                    promo = find_activity_image_any(content_html)
                    if promo:
                        out["poster"] = promo

                ticket_urls.extend(_extract_ticket_urls_from_text(content_html))
            except Exception as e:
                _get_logger().info(f"[details-api] content parse err: {e}")
<<<<<<< HEAD

    if detail_html:
        try:
            soup = soup_parse(detail_html)
            html_lines = [ln.strip() for ln in soup.get_text("\n").split("\n") if ln.strip()]
            if html_lines:
                seen_lines = set(content_lines)
                for line in html_lines:
                    if line not in seen_lines:
                        content_lines.append(line)
                        seen_lines.add(line)
            for idx, line in enumerate(html_lines):
                if "地址" in line or "Address" in line:
                    candidate = line.split("：", 1)[-1].strip()
                    if candidate:
                        text_address_candidates.append(candidate)
                if any(key in line for key in ("地點", "場地", "演出地點", "活動地點")):
                    candidate = line.split("：", 1)[-1].strip() if "：" in line else line
                    if candidate:
                        text_venue_candidates.append(candidate)
                    if idx + 1 < len(html_lines):
                        nxt = html_lines[idx + 1].strip()
                        if nxt and not any(k in nxt for k in ("日期", "時間", "價", "售票")):
                            text_venue_candidates.append(nxt)

            if not out.get("poster"):
                for sel in [
                    'meta[property="og:image:secure_url"]',
                    'meta[property="og:image"]',
                    'meta[name="twitter:image"]',
                ]:
                    m = soup.select_one(sel)
                    if m and m.get("content"):
                        out["poster"] = urljoin(details_url, m["content"].strip())
                        break
                if not out.get("poster"):
                    for img in soup.find_all("img"):
                        src = (img.get("src") or "").strip()
                        if src and any(k in src.lower() for k in ("activityimage", "azureedge", "banner", "cover", "adimage")):
                            out["poster"] = urljoin(details_url, src)
                            break

            if not out.get("title"):
                h1 = soup.select_one("h1")
                if h1:
                    t = h1.get_text(" ", strip=True)
                    if t:
                        out["title"] = t
                if not out.get("title") and soup.title and soup.title.text:
                    t = soup.title.get_text(" ", strip=True)
                    if t:
                        out["title"] = t

            if not out.get("place"):
                title_html, place_html, _ = extract_title_place_from_html(detail_html)
                if place_html:
                    out["place"] = place_html
                if title_html and not out.get("title"):
                    out["title"] = title_html

            ticket_urls.extend(_extract_ticket_urls_from_text(detail_html))
        except Exception as e:
            _get_logger().info(f"[details] parse err: {e}")

=======

    if detail_html:
        try:
            soup = soup_parse(detail_html)
            html_lines = [ln.strip() for ln in soup.get_text("\n").split("\n") if ln.strip()]
            if html_lines:
                seen_lines = set(content_lines)
                for line in html_lines:
                    if line not in seen_lines:
                        content_lines.append(line)
                        seen_lines.add(line)
            for idx, line in enumerate(html_lines):
                if "地址" in line or "Address" in line:
                    candidate = line.split("：", 1)[-1].strip()
                    if candidate:
                        text_address_candidates.append(candidate)
                if any(key in line for key in ("地點", "場地", "演出地點", "活動地點")):
                    candidate = line.split("：", 1)[-1].strip() if "：" in line else line
                    if candidate:
                        text_venue_candidates.append(candidate)
                    if idx + 1 < len(html_lines):
                        nxt = html_lines[idx + 1].strip()
                        if nxt and not any(k in nxt for k in ("日期", "時間", "價", "售票")):
                            text_venue_candidates.append(nxt)

            if not out.get("poster"):
                for sel in [
                    'meta[property="og:image:secure_url"]',
                    'meta[property="og:image"]',
                    'meta[name="twitter:image"]',
                ]:
                    m = soup.select_one(sel)
                    if m and m.get("content"):
                        out["poster"] = urljoin(details_url, m["content"].strip())
                        break
                if not out.get("poster"):
                    for img in soup.find_all("img"):
                        src = (img.get("src") or "").strip()
                        if src and any(k in src.lower() for k in ("activityimage", "azureedge", "banner", "cover", "adimage")):
                            out["poster"] = urljoin(details_url, src)
                            break

            if not out.get("title"):
                h1 = soup.select_one("h1")
                if h1:
                    t = h1.get_text(" ", strip=True)
                    if t:
                        out["title"] = t
                if not out.get("title") and soup.title and soup.title.text:
                    t = soup.title.get_text(" ", strip=True)
                    if t:
                        out["title"] = t

            if not out.get("place"):
                title_html, place_html, _ = extract_title_place_from_html(detail_html)
                if place_html:
                    out["place"] = place_html
                if title_html and not out.get("title"):
                    out["title"] = title_html

            ticket_urls.extend(_extract_ticket_urls_from_text(detail_html))
        except Exception as e:

            _get_logger().info(f"[details] parse err: {e}")

>>>>>>> b21b410c
    # 透過內容文字補齊場地
    if content_lines:
        if not out.get("place"):
            for idx, line in enumerate(content_lines):
                if any(key in line for key in ("地點", "場地", "地址")):
                    candidate = line.split("：", 1)[-1].strip()
                    if candidate and candidate != line and len(candidate) > 2:
                        out["place"] = candidate
                        break
                    for j in range(idx + 1, len(content_lines)):
                        nxt = content_lines[j].strip()
                        if not nxt:
                            continue
                        if nxt.endswith("："):
                            continue
                        if any(key in nxt for key in ("日期", "時間", "票價", "售票")):
                            continue
                        out["place"] = nxt
                        break
                    if out.get("place"):
                        break

    def _ensure_https(url: Optional[str]) -> Optional[str]:
        if not url:
            return None
        val = str(url).strip()
        if not val:
            return None
        if val.startswith("//"):
            val = "https:" + val
        if val.startswith("http://"):
            val = "https://" + val[len("http://"):]
        if not val.startswith("https://"):
            return None
        return val

    image_candidates: List[str] = []
    poster_val = out.get("poster")
    if poster_val:
        image_candidates.append(str(poster_val))
    final_image = None
    for img in image_candidates:
        norm = img
        if norm and not norm.startswith("http"):
            norm = _abs_url(norm)
        norm = _ensure_https(norm)
        if norm:
            final_image = norm
            break
    if not final_image:
        final_image = LOGO
    out["poster"] = final_image
    out["image_url"] = final_image

    # datetime candidates derived from API values and page text
    dt_candidates: List[Tuple[int, datetime, bool]] = []

    def _add_dt_candidate(raw: Optional[str], priority: int):
        if not raw or not isinstance(raw, str):
            return
        dt_obj, has_time = _parse_datetime_string(raw)
        if dt_obj:
            dt_candidates.append((priority, dt_obj, has_time))

    for raw, priority in api_dt_values:
        _add_dt_candidate(raw, priority)

    for dt_obj, has_time, line_text in _collect_datetime_candidates(content_lines):
        if not line_text:
            dt_candidates.append((2, dt_obj, has_time))
            continue
        if _is_sale_context(line_text):
            continue
        line_priority = 2
        lower_line = line_text.lower()
        if any(keyword.lower() in lower_line for keyword in _EVENT_DATE_KEYWORDS):
            line_priority = 0
        dt_candidates.append((line_priority, dt_obj, has_time))

    seen_dt: set[tuple] = set()
    dedup_dt: List[Tuple[int, datetime, bool]] = []
    for priority, dt_obj, has_time in dt_candidates:
        key = (dt_obj, has_time)
        if key in seen_dt:
            continue
        seen_dt.add(key)
        dedup_dt.append((priority, dt_obj, has_time))
    dt_candidates = dedup_dt

    dt_candidates.sort(key=lambda x: (x[0], x[1], 0 if x[2] else 1))
    final_date = None
    if dt_candidates:
        _, dt_obj, has_time = dt_candidates[0]
        final_date = dt_obj.strftime("%Y/%m/%d %H:%M") if has_time else dt_obj.strftime("%Y/%m/%d")

    if final_date:
        out["dt"] = final_date
        out["date"] = final_date
    else:
        out.pop("dt", None)

    venue_candidates: List[Tuple[int, str]] = []
    if api_item:
        for key in ("ActivityLocation", "ActivityPlace", "ActivitySite", "ActivityVenue"):
            val = api_item.get(key)
            if isinstance(val, str):
                cleaned = _clean_venue_text(val)
                if cleaned:
                    venue_candidates.append((0, cleaned))
    if out.get("place"):
        cleaned = _clean_venue_text(out.get("place"))
        if cleaned:
            venue_candidates.append((0, cleaned))
    for txt in text_venue_candidates:
        cleaned = _clean_venue_text(txt)
        if cleaned:
            venue_candidates.append((1, cleaned))

    final_venue = None
    seen_names: set[str] = set()
    for priority, name in sorted(venue_candidates, key=lambda x: (x[0], len(x[1]))):
        key = name.lower()
        if key in seen_names:
            continue
        seen_names.add(key)
        final_venue = name
        break

    if final_venue:
        out["place"] = final_venue
        out["venue"] = final_venue
    elif out.get("place"):
        cleaned = _clean_venue_text(out.get("place"))
        if cleaned:
            out["place"] = cleaned
            out["venue"] = cleaned

    address_val = None
    for cand in text_address_candidates:
        cleaned_addr = re.sub(r"\s+", " ", cand).strip()
        if cleaned_addr:
            address_val = cleaned_addr
            break
    if address_val and final_venue and address_val.startswith(final_venue):
        trimmed = address_val[len(final_venue):].lstrip(" ，,")
        if trimmed:
            address_val = trimmed
    if address_val and (not final_venue or address_val != final_venue):
        out["address"] = address_val
    else:
        out.pop("address", None)

    if out.get("title"):
        out["title"] = str(out["title"]).strip()

    if ticket_urls:
        uniq: List[str] = []
        for t in ticket_urls:
            if t not in uniq:
                uniq.append(t)
        out["ticket_urls"] = uniq

    cleaned: Dict[str, Any] = {}
    for key, value in out.items():
        if value is None:
            continue
        if isinstance(value, str):
            trimmed = value.strip()
            if not trimmed and key not in {"details_url"}:
                continue
            cleaned[key] = trimmed if trimmed else value
        elif isinstance(value, list):
            if value:
                cleaned[key] = value
        else:
            cleaned[key] = value
    return cleaned

# ---- 圖片（宣傳圖 + 座位圖）----
def pick_event_images_from_000(html: str, base_url: str) -> Tuple[str, Optional[str]]:
    poster = LOGO
    seatmap = None
    try:
        soup = soup_parse(html)
        for img in soup.find_all("img"):
            src = (img.get("src") or "").strip()
            if src and "static_bigmap" in src.lower():
                seatmap = urljoin(base_url, src); break
        if not seatmap:
            m = re.search(r'https?://[^\s"\'<>]+static_bigmap[^\s"\'<>]+?\.(?:jpg|jpeg|png)', html, flags=re.I)
            if m: seatmap = m.group(0)

        promo = find_activity_image_any(html)
        if promo:
            poster = promo
        else:
            for sel in ['meta[property="og:image"]', 'meta[name="twitter:image"]']:
                m = soup.select_one(sel)
                if m and m.get("content"):
                    poster = urljoin(base_url, m["content"]); break
            if poster == LOGO:
                for img in soup.find_all("img"):
                    src = (img.get("src") or "").strip()
                    if src and any(k in src.lower() for k in ("activityimage","azureedge","adimage")):
                        poster = urljoin(base_url, src); break
    except Exception as e:
        _get_logger().warning(f"[image] pick failed: {e}")
    return poster, seatmap

def extract_title_place_from_html(html: str) -> tuple[Optional[str], Optional[str], Optional[str]]:
    soup = soup_parse(html)

    title: Optional[str] = None
    place: Optional[str] = None
    dt_text: Optional[str] = None

    for gt in soup.select('.grid-title'):
        lab = gt.get_text(" ", strip=True)
        sib = gt.find_next_sibling()
        if not sib:
            continue
        content = sib.get_text(" ", strip=True)
        if not content:
            continue

        if any(k in lab for k in ("活動名稱", "演出名稱", "節目名稱", "場次名稱")) and not title:
            title = content

        if any(k in lab for k in ("活動地點", "地點", "場地")) and not place:
            place = re.sub(r"\s+", " ", content).strip()

    if not title:
        m = soup.select_one('[id$="_NAME"]')
        if m:
            t = m.get_text(" ", strip=True)
            if t: title = t

    if not title:
        h1 = soup.select_one("h1")
        if h1:
            t = h1.get_text(" ", strip=True)
            if len(t) >= 6: title = t

    if not title:
        mt = soup.select_one('meta[property="og:title"]')
        if mt and mt.get("content"):
            title = mt["content"].strip()

    dt_text = _format_datetime_match(_RE_DATE.search(html)) or dt_text

    return title, place, dt_text

# ============= 票區與 live.map 解析 =============
def extract_area_meta_from_000(html: str) -> Tuple[Dict[str, str], Dict[str, str], Dict[str, int], Dict[str, int], Dict[str, int]]:
    name_map: Dict[str, str] = {}
    status_map: Dict[str, str] = {}
    qty_map: Dict[str, int] = {}
    order_map: Dict[str, int] = {}
    price_map: Dict[str, int] = {}

    soup = soup_parse(html)

    # (a) script jsonData
    for sc in soup.find_all("script"):
        s = sc.string or sc.text or ""
        m = re.search(r"jsonData\s*=\s*'(\[.*?\])'", s, flags=re.S)
        if not m:
            continue
        try:
            arr = json.loads(m.group(1))
            for it in arr:
                code = (it.get("PERFORMANCE_PRICE_AREA_ID") or "").strip()
                name = (it.get("NAME") or "").strip()
                amt  = (it.get("AMOUNT") or "").strip()
                srt  = it.get("SORT")
                if code and name:
                    name_map.setdefault(code, re.sub(r"\s+", "", name))
                if code and amt:
                    status_map.setdefault(code, amt)
                    nums = [int(x) for x in re.findall(r"\d+", amt) if int(x) < 1000]
                    if nums:
                        qty_map.setdefault(code, nums[-1])
                    price_val = _parse_price_value(amt)
                    if price_val is not None:
                        price_map.setdefault(code, price_val)
                if code:
                    price_fields = [
                        it.get("PRICE"),
                        it.get("Price"),
                        it.get("PRICE_TEXT"),
                        it.get("PriceText"),
                    ]
                    for pf in price_fields:
                        price_val = _parse_price_value(pf)
                        if price_val is not None:
                            price_map.setdefault(code, price_val)
                            break
                if code and isinstance(srt, int):
                    order_map.setdefault(code, srt)
        except Exception:
            pass

    # (b) 表格列
    row_idx = 0
    for a in soup.select('a[href*="PERFORMANCE_PRICE_AREA_ID="]'):
        href = a.get("href", "")
        m = re.search(r'PERFORMANCE_PRICE_AREA_ID=([A-Za-z0-9]+)', href)
        if not m:
            continue
        code = m.group(1)
        row_idx += 1
        order_map.setdefault(code, 10000 + row_idx)

        tr = a.find_parent("tr")
        if not tr:
            continue

        tds = [td.get_text(" ", strip=True) for td in tr.find_all("td")]
        if tds:
            if code not in name_map:
                cand = None
                for t in tds:
                    if re.search(r"(樓|區|包廂)", t):
                        cand = t; break
                if not cand:
                    cand = tds[0]
                name_map[code] = re.sub(r"\s+", "", cand)

            status_cell = ""
            for t in reversed(tds):
                if ("已售完" in t) or ("熱賣" in t) or re.search(r"\b\d{1,3}\b", t):
                    status_cell = t
                    break
            if status_cell:
                if code not in status_map:
                    if "已售完" in status_cell:
                        status_map[code] = "已售完"
                    elif "熱賣" in status_cell:
                        status_map[code] = "熱賣中"
                nums = [int(x) for x in re.findall(r"\d+", status_cell) if int(x) < 1000]
                if nums and code not in qty_map:
                    qty_map[code] = nums[-1]
                price_val = _parse_price_value(status_cell)
                if price_val is not None and code not in price_map:
                    price_map[code] = price_val

            if code not in price_map:
                for cell in tds[1:]:
                    price_val = _parse_price_value(cell)
                    if price_val is not None:
                        price_map[code] = price_val
                        break

    return name_map, status_map, qty_map, order_map, price_map

def _parse_livemap_text(txt: str) -> Tuple[Dict[str, int], int]:
    sections: Dict[str, int] = {}
    for tag in _RE_AREA_TAG.findall(txt):
        code = None
        m = re.search(
            r"javascript:Send\([^)]*'(?:B0[0-9A-Z]{6,10})'\s*,\s*'(B0[0-9A-Z]{6,10})'",
            tag, re.I
        )
        if m: code = m.group(1)
        if not code:
            m = re.search(r'(?:data-(?:area|area-id|price-area-id))=["\'](B0[0-9A-Z]{6,10})["\']', tag, re.I)
            if m: code = m.group(1)
        if not code:
            continue

        qty = None
        m = re.search(r'\bdata-(?:left|remain|qty|count)=["\']?(\d{1,3})["\']?', tag, re.I)
        if m:
            qty = int(m.group(1))

        if qty is None:
            text = ""
            m = re.search(r'title="([^"]*)"', tag, re.I)
            if m: text = m.group(1)
            if not text:
                m = re.search(r'(?:alt|aria-label)=["\']([^"\']*)["\']', tag, re.I)
                if m: text = m.group(1)
            if text:
                m = re.search(r'(?:剩餘|尚餘|可售|可購)[^\d]{0,6}(\d{1,3})', text)
                if not m:
                    m = re.search(r'(\d{1,3})\s*張', text)
                if m:
                    qty = int(m.group(1))

        if not qty or qty <= 0 or qty > 500:
            continue

        prev = sections.get(code)
        if prev is None or qty > prev:
            sections[code] = qty

    total = sum(sections.values())
    return sections, total


def _interpret_utk_status(text: Optional[str]) -> Tuple[Optional[int], str]:
    raw = (text or "").strip()
    if not raw:
        return None, ""

    digits = [int(m.group(0)) for m in re.finditer(r"\d+", raw) if m.group(0)]
    if digits:
        return digits[-1], "可售"

    lowered = raw.lower()
    if "熱賣" in raw:
        return None, "熱賣中"
    if any(kw in lowered for kw in ("已售", "售完", "完售")):
        return 0, "已售完"

    return None, raw


def _extract_utk_summary_from_html(html: str) -> Dict[str, str]:
    summary: Dict[str, str] = {}
    try:
        soup = soup_parse(html)
    except Exception:
        return summary

    title_node = soup.select_one("h1") or soup.select_one(".ticketTitle")
    if title_node:
        title_text = title_node.get_text(" ", strip=True)
        if title_text:
            summary["title"] = title_text

    raw_lines = [ln.strip() for ln in soup.get_text("\n").split("\n") if ln.strip()]
    lines = raw_lines[:120]

    dt_candidates: List[Tuple[datetime, bool]] = []
    for dt_obj, has_time, raw in _collect_datetime_candidates(lines):
        if raw and (_is_sale_context(raw) or any(ch in raw for ch in ("~", "～"))):
            continue
        dt_candidates.append((dt_obj, has_time))

    if dt_candidates:
        dt_candidates.sort(key=lambda item: (item[0], 0 if item[1] else 1))
        dt_obj, has_time = dt_candidates[0]
        summary["date"] = dt_obj.strftime("%Y/%m/%d %H:%M") if has_time else dt_obj.strftime("%Y/%m/%d")

    for line in lines:
        if _is_sale_context(line):
            continue
        if any(kw in line for kw in ("演出地點", "活動地點", "演出場地", "活動場地", "地點", "場地")):
            candidate = line.split("：", 1)[-1].strip() if "：" in line else line
            cleaned = _clean_venue_text(candidate)
            if cleaned:
                summary.setdefault("venue", cleaned)
                break

    for line in lines:
        if _is_sale_context(line):
            continue
        if "地址" in line:
            candidate = line.split("：", 1)[-1].strip() if "：" in line else line
            if candidate:
                summary.setdefault("address", candidate)
                break

    return summary


def _extract_utk_ticket_rows(html: str) -> List[Dict[str, Any]]:
    try:
        soup = soup_parse(html)
    except Exception:
        return []

    results: List[Dict[str, Any]] = []
    for table in soup.find_all("table"):
        rows = table.find_all("tr")
        data_rows: List[Dict[str, Any]] = []
        for tr in rows:
            cells = tr.find_all("td")
            if len(cells) < 4:
                continue

            texts = [cell.get_text(" ", strip=True) for cell in cells[:4]]
            if not any(texts):
                continue

            header_blob = "".join(texts[:3])
            if any(key in header_blob for key in ("區域", "票價", "座位")) and not re.search(r"\d", texts[2]):
                continue

            area_text = re.sub(r"\s+", " ", texts[1]).strip() or re.sub(r"\s+", " ", texts[0]).strip()
            price_val = _parse_price_value(texts[2])
            status_text = texts[3]

            if not area_text and price_val is None and not status_text:
                continue

            remaining, status = _interpret_utk_status(status_text)
            entry: Dict[str, Any] = {
                "area": area_text or "",
                "price": price_val if isinstance(price_val, int) else 0,
                "remaining": remaining if remaining is not None else (0 if status == "已售完" else None),
            }
            if status:
                entry["status"] = status
            data_rows.append(entry)

        if data_rows:
            results.extend(data_rows)

    return results


def try_fetch_livemap_by_perf(perf_id: str, sess: requests.Session, html: Optional[str] = None) -> Tuple[Dict[str, int], int]:
    if not perf_id:
        return {}, 0
    bases = [f"https://qwareticket-asysimg.azureedge.net/QWARE_TICKET/images/Temp/{perf_id}/"]
    if html:
        poster, seatmap = pick_event_images_from_000(html, "https://orders.ibon.com.tw/")
        if seatmap:
            m = re.match(r'(https?://.*/images/[^/]+/)', seatmap)
            if m: bases.insert(0, m.group(1))
    prefixes = ["", "1_", "2_", "3_", "01_", "02_", "03_"]
    tried = set()
    for base in bases:
        for pref in prefixes:
            url = f"{base}{pref}{perf_id}_live.map"
            if url in tried: continue
            tried.add(url)
            try:
                _get_logger().info(f"[livemap] try {url}")
<<<<<<< HEAD
                r = http_get(sess, url, timeout=12)
                if r.status_code == 200:
                    html = _decode_ibon_html(r)
                    if "<area" in html:
                        _get_logger().info(f"[livemap] hit {url}")
=======
                r = sess.get(url, timeout=12)
                if r.status_code == 200:
                    html = _decode_ibon_html(r)
                    if "<area" in html:

                        _get_logger().info(f"[livemap] hit {url}")

>>>>>>> b21b410c
                        return _parse_livemap_text(html)
            except Exception as e:
                _get_logger().info(f"[livemap] miss {url}: {e}")
    return {}, 0

# （可選）進第二步票區頁補抓數字
def fetch_area_left_from_utk0101(base_000_url: str, perf_id: str, product_id: str, area_id: str, sess: requests.Session) -> Optional[int]:
    try:
        url = "https://orders.ibon.com.tw/Application/UTK01/UTK0101_02.aspx"
        params = {
            "PERFORMANCE_ID": perf_id,
            "PERFORMANCE_PRICE_AREA_ID": area_id,
            "PRODUCT_ID": product_id,
            "strItem": "WEB網站入手A1",
        }
        headers = {"Referer": base_000_url, "User-Agent": UA, "Accept-Language": "zh-TW,zh;q=0.9,en;q=0.6"}
        r = http_get(sess, url, params=params, headers=headers, timeout=12)
        if r.status_code != 200:
            return None
        html = r.text
        m = re.search(r'(?:剩餘|尚餘|可購買|可售)[^\d]{0,6}(\d{1,3})', html)
        if not m:
            m = re.search(r'(\d{1,3})\s*張', html)
        if m:
            return int(m.group(1))

        soup = soup_parse(html)
        qty = None
        for inp in soup.select('input[type="number"],input[name*="QTY" i],select[name*="QTY" i]'):
            for attr in ("max", "data-max", "data-left", "data-remain"):
                v = inp.get(attr)
                if v and str(v).isdigit():
                    qty = max(qty or 0, int(v))
        return qty
    except Exception as e:
        _get_logger().info(f"[area-left] fail {area_id}: {e}")
        return None

# --------- 主要解析器 ---------
def parse_UTK0201_000(url: str, sess: requests.Session, referer: Optional[str] = None) -> dict:
    out = {"ok": False, "sig": "NA", "url": url, "image": LOGO}
    headers = {
        "User-Agent": UA,
        "Accept-Language": "zh-TW,zh;q=0.9,en;q=0.6",
    }
    headers["Referer"] = referer or url
<<<<<<< HEAD
    r = http_get(sess, url, headers=headers, timeout=6)
=======

    r = sess.get(url, headers=headers, timeout=6)

>>>>>>> b21b410c
    if r.status_code != 200:
        out["msg"] = f"讀取失敗（HTTP {r.status_code}）"
        return out
    html = _decode_ibon_html(r)
<<<<<<< HEAD
    summary_info = _extract_utk_summary_from_html(html)
=======

    summary_info = _extract_utk_summary_from_html(html)

>>>>>>> b21b410c

    q = parse_qs(urlparse(url).query)
    perf_id = (q.get("PERFORMANCE_ID") or [None])[0]
    product_id = (q.get("PRODUCT_ID") or [None])[0]

    # 圖片
    poster_from_000, seatmap = pick_event_images_from_000(html, url)
    if seatmap: out["seatmap"] = seatmap

    # 活動基本資訊
    api_info: Dict[str, str] = {}
    try:
        api_info = fetch_game_info_from_api(perf_id, product_id, url, sess)
    except Exception as e:
        _get_logger().info(f"[api] fail: {e}")

    html_title, html_place, html_dt = extract_title_place_from_html(html)

    html_details = find_details_url_candidates_from_html(html, url)
    details_url = (
        (html_details[0] if html_details else None)
        or api_info.get("details")
        or (PROMO_DETAILS_MAP.get(perf_id) if perf_id else None)
    )
    details_info: Dict[str, str] = {}
    if details_url:
        details_info = fetch_from_ticket_details(details_url, sess)

    chosen_img = (
        (PROMO_IMAGE_MAP.get(perf_id) if perf_id else None)
        or details_info.get("poster")
        or api_info.get("poster")
        or poster_from_000
        or LOGO
    )
    if not _url_ok(chosen_img):
        _get_logger().info(f"[image] chosen invalid, fallback: {chosen_img}")
        chosen_img = seatmap if seatmap and _url_ok(seatmap) else LOGO
    out["image"] = chosen_img

    out["title"] = (
        summary_info.get("title")
        or details_info.get("title")
        or api_info.get("title")
        or html_title
        or "（未取到標題）"
    )
    out["place"] = (
        summary_info.get("venue")
        or details_info.get("place")
        or api_info.get("place")
        or html_place
        or "（未取到場地）"
    )
    out["date"] = (
        summary_info.get("date")
        or details_info.get("dt")
        or details_info.get("date")
        or api_info.get("dt")
        or html_dt
        or "（未取到日期）"
    )
    if summary_info.get("address"):
        out["address"] = summary_info["address"]
    elif details_info.get("address"):
        out["address"] = details_info["address"]
    elif api_info.get("address"):
        out["address"] = api_info["address"]

    # 票區中文名 + 狀態（AMOUNT）+ 順序
    area_name_map, area_status_map, area_qty_map, area_order_map, area_price_map = extract_area_meta_from_000(html)
    out["area_names"] = area_name_map

    # live.map 數字（僅取可信數字，且同一區取最大值）
    sections_by_code, _ = try_fetch_livemap_by_perf(perf_id, sess, html=html)
    numeric_counts: Dict[str, int] = dict(sections_by_code)
    for code, n in area_qty_map.items():
        if isinstance(n, int) and n > 0 and code not in numeric_counts:
            numeric_counts[code] = n

    selling_unknown_codes: List[str] = []
    for code, status in area_status_map.items():
        if (status and ("熱賣" in status or "可售" in status)) and not numeric_counts.get(code):
            selling_unknown_codes.append(code)

    if FOLLOW_AREAS_PER_CHECK > 0 and perf_id and product_id and area_name_map:
        need_follow = [code for code, st in area_status_map.items()
                       if (st and "熱賣" in st) and (code not in numeric_counts)]
        for code in need_follow[:FOLLOW_AREAS_PER_CHECK]:
            n = fetch_area_left_from_utk0101(url, perf_id, product_id, code, sess)
            if isinstance(n, int) and n > 0:
                numeric_counts[code] = n

    selling_unknown_codes = [
        code for code, amt in area_status_map.items()
        if (amt and ("熱賣" in amt or "可售" in amt)) and not numeric_counts.get(code)
    ]

    human_numeric: Dict[str, int] = {}
    for code, n in numeric_counts.items():
        name = area_name_map.get(code, code)
        v = int(n)
        human_numeric[name] = max(human_numeric.get(name, 0), v)

    def order_key(name: str) -> tuple:
        codes = [c for c, nm in area_name_map.items() if nm == name]
        order_vals = [area_order_map.get(c, 99999) for c in codes] or [99999]
        return (min(order_vals), name)

    ordered_names = sorted(human_numeric.keys(), key=order_key)
    selling_names = sorted({area_name_map.get(code, code) for code in selling_unknown_codes}, key=order_key)

    total_num = sum(human_numeric.values())

    sold_out = False
    if area_name_map:
        any_hot = any(("熱賣" in s) or ("可售" in s) or ("可購" in s) for s in area_status_map.values())
        any_num = any(v > 0 for v in numeric_counts.values())
        if not any_hot and not any_num and area_status_map:
            sold_out = all(("已售完" in area_status_map.get(code, "")) for code in area_name_map.keys())

    out["sections"] = human_numeric
    out["sections_order"] = ordered_names
    out["selling"] = selling_names
    out["total"] = total_num
    out["soldout"] = bool(sold_out)

    ticket_map: Dict[tuple, Dict[str, Any]] = {}
    for code, area_name in area_name_map.items():
        area = area_name or code
        price_val = area_price_map.get(code)
        if price_val is None:
            price_val = _parse_price_value(area_status_map.get(code))
        price_int: Optional[int]
        if isinstance(price_val, int):
            price_int = price_val
        elif isinstance(price_val, str):
            price_int = _parse_price_value(price_val)
        else:
            price_int = price_val if isinstance(price_val, int) else None
        if price_int is None:
            price_int = 0
        remaining_val = numeric_counts.get(code)
        if remaining_val is None:
            status_text = area_status_map.get(code, "")
            if status_text and any(kw in status_text for kw in ("售完", "完售")):
                remaining_val = 0
            else:
                remaining_val = 0
        key = (area, int(price_int))
        rem_int = int(max(0, remaining_val or 0))
        entry = ticket_map.get(key)
        order_val = area_order_map.get(code, 99999)
        if entry:
            entry["remaining"] = max(entry["remaining"], rem_int)
            entry["_order"] = min(entry["_order"], order_val)
        else:
            ticket_map[key] = {
                "area": area,
                "price": int(price_int),
                "remaining": rem_int,
                "_order": order_val,
            }

    for code, count in numeric_counts.items():
        if code in area_name_map:
            continue
        area = code
        key = (area, 0)
        rem_int = int(max(0, count or 0))
        entry = ticket_map.get(key)
        if entry:
            entry["remaining"] = max(entry["remaining"], rem_int)
        else:
            ticket_map[key] = {"area": area, "price": 0, "remaining": rem_int, "_order": area_order_map.get(code, 99999)}

    tickets = sorted(ticket_map.values(), key=lambda t: (t.get("_order", 99999), t["area"], t.get("price", 0)))
    for t in tickets:
        t.pop("_order", None)

    table_tickets = _extract_utk_ticket_rows(html)
    if table_tickets:
        out["tickets"] = table_tickets
    else:
        out["tickets"] = tickets

<<<<<<< HEAD
=======

>>>>>>> b21b410c
    sig_base = hash_state(human_numeric, selling_names)
    out["sig"] = hashlib.md5((sig_base + ("|SO" if sold_out else "")).encode("utf-8")).hexdigest()

    out["ok"] = (total_num > 0) or bool(selling_names)

    if out["ok"]:
        lines = [f"🎫 {out['title']}",
                 f"地點：{out['place']}",
                 f"日期：{out['date']}",
                 ""]
        if total_num > 0:
            lines.append("✅ 監看結果：目前可售")
            for name in ordered_names:
                lines.append(f"{name}: {human_numeric[name]} 張")
            lines.append(f"合計：{total_num} 張")
        if selling_names:
            if total_num > 0:
                lines.append("")  # 分段
            lines.append("🟢 目前熱賣中（數量未公開）：")
            for n in selling_names:
                lines.append(f"・{n}（熱賣中）")
        lines.append(out["url"])
        out["msg"] = "\n".join(lines)
        return out

    if sold_out:
        out["msg"] = (
            f"🎫 {out['title']}\n"
            f"📍地點：{out['place']}\n"
            f"📅日期：{out['date']}\n\n"
            f"🔴 全區已售完\n"
            f"{url}"
        )
        return out

    out["msg"] = (
        f"🎫 {out['title']}\n"
        f"地點：{out['place']}\n"
        f"日期：{out['date']}\n\n"
        "暫時讀不到剩餘數（可能為動態載入）。\n"
        f"{url}"
    )
    return out

def _probe_activity_details(url: str, sess: requests.Session, trace: Optional[List[Dict[str, Any]]] = None) -> Dict[str, Any]:
    start_details = time.time()
    details_info = fetch_from_ticket_details(url, sess)
    elapsed_details = int((time.time() - start_details) * 1000)
    details_dict = details_info if isinstance(details_info, dict) else {}
    if trace is not None:
        trace.append({
            "phase": "details",
            "ok": bool(details_dict),
            "elapsed_ms": elapsed_details,
            "count": len(details_dict.get("ticket_urls", [])),
        })

    start_api = time.time()
    api_info = fetch_game_info_from_api(None, None, url, sess)
    elapsed_api = int((time.time() - start_api) * 1000)
    api_dict = api_info if isinstance(api_info, dict) else {}
    if trace is not None:
        trace.append({
            "phase": "html_parse",
            "ok": True,
            "elapsed_ms": elapsed_api,
            "count": len(details_dict.get("ticket_urls", [])),
        })

    base_title = details_dict.get("title") or api_dict.get("title") or "（未取到標題）"
    base_place = details_dict.get("venue") or details_dict.get("place") or api_dict.get("place") or ""
    base_dt = details_dict.get("date") or details_dict.get("dt") or api_dict.get("dt") or ""
    base_img = (
        details_dict.get("image_url")
        or details_dict.get("poster")
        or api_dict.get("poster")
        or LOGO
    )
    base_address = details_dict.get("address") or api_dict.get("address") or ""

    details_url_clean = details_dict.get("details_url") or sanitize_details_url(url)
    pattern = details_dict.get("pattern")
    if not pattern:
        qs = parse_qs(urlparse(details_url_clean).query)
        pattern = (qs.get("pattern", ["ENTERTAINMENT"])[0] or "ENTERTAINMENT").strip()

    activity_id = details_dict.get("activity_id") or _activity_id_from_url(details_url_clean) or _activity_id_from_url(url)

    ticket_candidates: List[str] = []
    for source in (
        details_dict.get("ticket_urls"),
        api_dict.get("ticket_urls"),
    ):
        if not source:
            continue
        for t in source:
            if t not in ticket_candidates:
                ticket_candidates.append(t)

    resolved_ticket = _resolve_utk_url(activity_id, pattern, sess, details_url_clean, trace=trace)
    if resolved_ticket and resolved_ticket not in ticket_candidates:
        ticket_candidates.insert(0, resolved_ticket)

    result_base = {
        "ok": bool(base_title),
        "sig": "NA",
        "url": details_url_clean,
        "details_url": details_url_clean,
        "image": base_img,
        "image_url": base_img,
        "title": base_title,
        "place": base_place,
        "venue": base_place,
        "date": base_dt,
        "address": base_address,
        "msg": details_url_clean,
        "tickets": [],
        "pattern": pattern,
    }

    if activity_id:
        result_base["activity_id"] = activity_id

        if ticket_candidates:
            for ticket_url in ticket_candidates:
                start_parse = time.time()
                try:
<<<<<<< HEAD
                    parsed = parse_UTK0201_000(ticket_url, sess, referer=details_url_clean)
=======

                    parsed = parse_UTK0201_000(ticket_url, sess, referer=details_url_clean)

>>>>>>> b21b410c
                except Exception as e:
                    if trace is not None:
                        trace.append({
                            "phase": "utk_parse",
                            "ok": False,
                            "url": ticket_url,
                            "elapsed_ms": int((time.time() - start_parse) * 1000),
                            "reason": str(e),
                        })
<<<<<<< HEAD
                    _get_logger().info(f"[probe] parse ticket fail {ticket_url}: {e}")
=======

                    _get_logger().info(f"[probe] parse ticket fail {ticket_url}: {e}")

>>>>>>> b21b410c
                    continue
                if not isinstance(parsed, dict):
                    if trace is not None:
                        trace.append({
                            "phase": "utk_parse",
                            "ok": False,
                            "url": ticket_url,
                            "elapsed_ms": int((time.time() - start_parse) * 1000),
                            "reason": "invalid-response",
                        })
                    continue

                parsed.setdefault("details_url", details_url_clean)
                parsed["ticket_url"] = ticket_url
                parsed["url"] = details_url_clean
                parsed["image"] = base_img or parsed.get("image", LOGO)
                parsed["image_url"] = parsed.get("image")

                if base_title and not base_title.startswith("（未取到"):
                    parsed["title"] = base_title
                else:
                    parsed["title"] = parsed.get("title") or base_title

                if base_place:
                    parsed["place"] = base_place
                    parsed["venue"] = base_place
                else:
                    parsed["place"] = parsed.get("place", "")
                    parsed["venue"] = parsed.get("venue", parsed.get("place", ""))

                if base_dt:
                    parsed["date"] = base_dt
                else:
                    parsed["date"] = parsed.get("date", "")

                if activity_id:
                    parsed.setdefault("activity_id", activity_id)

                if base_address:
                    parsed.setdefault("address", base_address)

                parsed.setdefault("pattern", pattern)

                if trace is not None:
                    parsed_tickets = parsed.get("tickets") or []
                    trace.append({
                        "phase": "utk_parse",
                        "ok": True,
                        "url": ticket_url,
                        "elapsed_ms": int((time.time() - start_parse) * 1000),
                        "count": len(parsed_tickets),
                    })

                if parsed.get("tickets"):
                    try:
                        total_remaining = sum(
                            max(0, int(t.get("remaining", 0)))
                            for t in parsed.get("tickets", [])
                            if isinstance(t, dict)
                        )
                    except Exception:
                        total_remaining = 0
                    if total_remaining:
                        parsed["remain"] = total_remaining
                        parsed["remaining"] = total_remaining

                return parsed

    if ticket_candidates:
        result_base["ticket_urls"] = ticket_candidates
    try:
        total_remaining = sum(
            max(0, int(t.get("remaining", 0)))
            for t in result_base.get("tickets", [])
            if isinstance(t, dict)
        )
    except Exception:
        total_remaining = 0
    if total_remaining:
        result_base["remain"] = total_remaining
        result_base["remaining"] = total_remaining
    return result_base


def probe(url: str) -> dict:
    s = sess_default()
    p = urlparse(url)
    if "orders.ibon.com.tw" in p.netloc and p.path.upper().endswith("/UTK0201_000.ASPX"):
        return parse_UTK0201_000(url, s)
    if "ticket.ibon.com.tw" in p.netloc and "/ActivityInfo/Details" in p.path:
        return _probe_activity_details(url, s)

<<<<<<< HEAD
    r = http_get(s, url, timeout=12)
=======
    r = s.get(url, timeout=12)
>>>>>>> b21b410c
    if r.apparent_encoding:
        r.encoding = r.apparent_encoding
    title = ""
    try:
        soup = soup_parse(r.text)
        if soup.title and soup.title.text:
            title = soup.title.text.strip()
    except Exception:
        pass
    return {
        "ok": False, "sig": "NA", "url": url, "image": LOGO,
        "title": title or "（未取到標題）", "place": "", "date": "", "msg": url,
    }

# ============= LINE 指令 =============
HELP = (
    "親愛的用戶您好 🖐️\n"
    "歡迎來到巴拉圭の專屬搶票助手 🤗\n"
    "我是您的票券監看機器人 🤖\n\n"
    "您可以使用以下指令來進行操作： 👇\n\n"
    "➊/start 或 /help － 顯示操作說明\n"
    "➋/watch <URL> [秒] － 開始監看（最小 15 秒）\n"
    "➌/unwatch <任務ID> － 停用任務\n"
    "➍/list － 顯示啟用中任務（/list all 看全部、/list off 看停用）\n"
    "➎/check <URL|任務ID> － 立刻手動查詢該頁剩餘數\n"
    "➏/probe <URL> － 回傳診斷 JSON（除錯用）\n\n"
    "➐ibon售票網站首頁連結:https://ticket.ibon.com.tw/Index/entertainment \n"
    "將用戶想追蹤的ibon售票網站連結貼入<URL>欄位即可 \n"
    "🤖任務ID會在用戶輸入/watch開始監看後生成一個六位數的代碼 🤖\n"
)
WELCOME_TEXT = HELP

CMD_PREFIX = ("/", "／")
def is_command(text: Optional[str]) -> bool:
    if not text:
        return False
    return text.strip().startswith(CMD_PREFIX)

def source_id(ev):
    src = ev.source
    return getattr(src, "user_id", None) or getattr(src, "group_id", None) or getattr(src, "room_id", None) or ""

def make_task_id() -> str:
    return uuid.uuid4().hex[:6]

def fs_get_task_by_canon(chat_id: str, url_canon: str):
    if not FS_OK: return None
    q = (fs_client.collection(COL)
         .where("chat_id", "==", chat_id)
         .where("url_canon", "==", url_canon)
         .limit(1).stream())
    for d in q: return d
    return None

def fs_get_task_by_id(chat_id: str, tid: str):
    if not FS_OK: return None
    q = (fs_client.collection(COL)
         .where("chat_id", "==", chat_id)
         .where("id", "==", tid)
         .limit(1).stream())
    for d in q: return d
    return None

def fs_upsert_watch(chat_id: str, url: str, sec: int):
    if not FS_OK:
        raise RuntimeError("Firestore not available")
    url_c = canonicalize_url(url)
    sec = max(15, int(sec))
    now = datetime.now(timezone.utc)
    doc = fs_get_task_by_canon(chat_id, url_c)
    if doc:
        fs_client.collection(COL).document(doc.id).update({
            "period": sec, "enabled": True, "updated_at": now,
        })
        return doc.to_dict()["id"], False
    tid = make_task_id()
    fs_client.collection(COL).add({
        "id": tid, "chat_id": chat_id, "url": url, "url_canon": url_c,
        "period": sec, "enabled": True, "created_at": now, "updated_at": now,
        "last_sig": "", "last_total": 0, "last_ok": False, "next_run_at": now,
    })
    return tid, True

def fs_list(chat_id: str, show: str = "on"):
    if not FS_OK:
        return []

    base = fs_client.collection(COL).where("chat_id", "==", chat_id)
    if show == "on":
        base = base.where("enabled", "==", True)
    elif show == "off":
        base = base.where("enabled", "==", False)

    try:
        cur = base.order_by("updated_at", direction=firestore.Query.DESCENDING).stream()
        rows = []
        for d in cur:
            rows.append(d.to_dict())
        return rows
    except Exception as e:
        _get_logger().info(f"[fs_list] order_by stream failed, fallback to unsorted: {e}")

    try:
        rows = [d.to_dict() for d in base.stream()]
        def _k(x):
            v = x.get("updated_at")
            return v if v is not None else datetime.fromtimestamp(0, timezone.utc)
        rows.sort(key=_k, reverse=True)
        return rows
    except Exception as e2:
        _get_logger().error(f"[fs_list] fallback stream failed: {e2}")
        return []

def fs_disable(chat_id: str, tid: str) -> bool:
    doc = fs_get_task_by_id(chat_id, tid)
    if not doc: return False
    fs_client.collection(COL).document(doc.id).update({
        "enabled": False, "updated_at": datetime.now(timezone.utc),
    })
    return True

def fmt_result_text(res: dict) -> str:
    lines = []
    if res.get("task_id"):
        lines.append(f"任務代碼：{res['task_id']}")
    lines += [
        f"🎫 {res.get('title','')}".strip(),
        f"📍地點：{res.get('place','')}",
        f"📅日期：{res.get('date','')}",
    ]
    if res.get("soldout"):
        lines.append("\n🔴 全區已售完")
        lines.append(res.get("url", ""))
        return "\n".join(lines)

    if res.get("ok"):
        secs = res.get("sections", {})
        order = res.get("sections_order") or []
        selling = res.get("selling", [])
        if secs:
            lines.append("\n✅ 監看結果：目前可售")
            if order:
                for name in order:
                    if name in secs:
                        lines.append(f"{name}: {secs[name]} 張")
            else:
                for k, v in sorted(secs.items(), key=lambda x: (-x[1], x[0])):
                    lines.append(f"{k}: {v} 張")
            lines.append(f"合計：{res.get('total',0)} 張")
        if selling:
            lines.append("\n🟢 目前熱賣中（數量未公開）：")
            for n in selling:
                lines.append(f"・{n}（熱賣中）")
    else:
        lines.append("\n暫時讀不到剩餘數（可能為動態載入）。")
    lines.append(res.get("url", ""))
    return "\n".join(lines)

def handle_command(text: str, chat_id: str):
    try:
        parts = text.strip().split()
        cmd = parts[0].lower()
        if cmd in ("/start", "/help"):
            return [TextSendMessage(text=HELP)] if HAS_LINE else [HELP]

        if cmd == "/watch" and len(parts) >= 2:
            url = parts[1].strip()
            sec = int(parts[2]) if len(parts) >= 3 and parts[2].isdigit() else DEFAULT_PERIOD_SEC
            tid, created = fs_upsert_watch(chat_id, url, sec)
            status = "啟用" if created else "更新"
            msg = f"你的任務：\n{tid}｜{status}｜{sec}s\n{canonicalize_url(url)}"
            return [TextSendMessage(text=msg)] if HAS_LINE else [msg]

        if cmd == "/unwatch" and len(parts) >= 2:
            ok = fs_disable(chat_id, parts[1].strip())
            msg = "已停用" if ok else "找不到該任務"
            return [TextSendMessage(text=msg)] if HAS_LINE else [msg]

        if cmd == "/list":
            try:
                mode = "on"
                if len(parts) >= 2 and parts[1].lower() in ("all", "off"):
                    mode = parts[1].lower()

                rows = fs_list(chat_id, show=mode)
                if not rows:
                    out = "（沒有任務）"
                    return [TextSendMessage(text=out)] if HAS_LINE else [out]

                chunks = []
                buf = "你的任務：\n"
                for r in rows:
                    try:
                        rid    = str(r.get("id", "?"))
                        state  = "啟用" if r.get("enabled") else "停用"
                        period = str(r.get("period", "?"))
                        u      = str(r.get("url", ""))
                        line = f"{rid}｜{state}｜{period}s\n{u}\n\n"
                    except Exception as e:
                        _get_logger().info(f"[list] format row fail: {e}; row={r}")
                        line = f"{r}\n\n"

                    if len(buf) + len(line) > 4800:
                        chunks.append(buf.rstrip())
                        buf = ""
                    buf += line
                if buf:
                    chunks.append(buf.rstrip())

                if HAS_LINE:
                    to_reply = chunks[:5]
                    to_push  = chunks[5:]
                    msgs = [TextSendMessage(text=c) for c in to_reply]
                    for c in to_push:
                        try:
                            send_text(chat_id, c)
                        except Exception as e:
                            _get_logger().error(f"[list] push remainder failed: {e}")
                    return msgs
                else:
                    return chunks

            except Exception as e:
                _get_logger().error(f"/list failed: {e}\n{traceback.format_exc()}")
                out = "（讀取任務清單時發生例外）"
                return [TextSendMessage(text=out)] if HAS_LINE else [out]

        if cmd == "/check" and len(parts) >= 2:
            target = parts[1].strip()
            tid_for_msg = None
            if target.lower().startswith("http"):
                url = target
            else:
                doc = fs_get_task_by_id(chat_id, target)
                if not doc:
                    msg = "找不到該任務 ID"
                    return [TextSendMessage(text=msg)] if HAS_LINE else [msg]
                url = doc.to_dict().get("url")
                tid_for_msg = target

            res = probe(url)
            if tid_for_msg:
                res["task_id"] = tid_for_msg

            if HAS_LINE:
                msgs = []
                sent = set()
                sm  = res.get("seatmap")
                img = res.get("image")
                if sm and _url_ok(sm):
                    msgs.append(ImageSendMessage(original_content_url=sm, preview_image_url=sm))
                    sent.add(sm)
                if img and _url_ok(img) and img not in sent:
                    msgs.append(ImageSendMessage(original_content_url=img, preview_image_url=img))
                msgs.append(TextSendMessage(text=fmt_result_text(res)))
                return msgs
            else:
                return [fmt_result_text(res)]

        if cmd == "/probe" and len(parts) >= 2:
            url = parts[1].strip()
            res = probe(url)
            out = json.dumps(res, ensure_ascii=False)
            return [TextSendMessage(text=out)] if HAS_LINE else [out]

        return [TextSendMessage(text=HELP)] if HAS_LINE else [HELP]
    except Exception as e:
        _get_logger().error(f"handle_command error: {e}\n{traceback.format_exc()}")
        msg = "指令處理發生錯誤，請稍後再試。"
        return [TextSendMessage(text=msg)] if HAS_LINE else [msg]

# ============= Webhook / Scheduler / Diag =============

@main_bp.post("/webhook")
@main_bp.post("/line/webhook")
@main_bp.post("/callback")

def webhook():
    if not (HAS_LINE and handler):
<<<<<<< HEAD
=======

>>>>>>> b21b410c
        _get_logger().warning("Webhook invoked but handler not ready")
        return jsonify({"ok": True}), 200
    signature = request.headers.get("X-Line-Signature", "")
    body = request.get_data(as_text=True)
<<<<<<< HEAD
=======

>>>>>>> b21b410c

    def _handle_async(app_obj: Flask, payload: str, sig: str) -> None:
        try:
            handler.handle(payload, sig)
        except InvalidSignatureError:
            app_obj.logger.warning("InvalidSignature on /webhook")
        except Exception as exc:
            app_obj.logger.exception(f"/webhook handler error: {exc}")
<<<<<<< HEAD

    app_obj = current_app._get_current_object()
    if not _spawn_background_worker(app_obj, "webhook", _handle_async, app_obj, body, signature):
        return jsonify({"ok": False}), 200
    return jsonify({"ok": True}), 200

@main_bp.route("/cron/tick", methods=["GET"])
def cron_tick():
    task_id = f"CRON-{uuid.uuid4().hex[:6].upper()}"
    response: Dict[str, Any] = {"ok": True, "queued": True, "task_id": task_id}

    app_obj = current_app._get_current_object()
    if not _spawn_background_worker(app_obj, "cron-tick", _background_cron_tick_job, app_obj, task_id):
        response["ok"] = False
        response["queued"] = False

    return jsonify(response), 200
=======

    app_obj = current_app._get_current_object()
    if not _spawn_background_worker(app_obj, "webhook", _handle_async, app_obj, body, signature):
        return jsonify({"ok": False}), 200
    return jsonify({"ok": True}), 200

@main_bp.route("/cron/tick", methods=["GET"])
def cron_tick():
    start = time.time()
    resp = {"ok": True, "processed": 0, "skipped": 0, "errors": []}
    try:
        if not FS_OK:
            resp["ok"] = False
            resp["errors"].append("No Firestore client")
            return jsonify(resp), 200

        now = datetime.now(timezone.utc)

        try:
            docs = list(fs_client.collection(COL).where("enabled", "==", True).stream())
        except Exception as e:
            _get_logger().error(f"[tick] list watchers failed: {e}")
            resp["ok"] = False
            resp["errors"].append(f"list failed: {e}")
            return jsonify(resp), 200

        handled = 0
        for d in docs:
            if (time.time() - start) > TICK_SOFT_DEADLINE_SEC:
                resp["errors"].append("soft-deadline reached; remaining will run next tick")
                break
            if handled >= MAX_PER_TICK:
                resp["errors"].append("max-per-tick reached; remaining will run next tick")
                break

            r = d.to_dict()
            period = int(r.get("period", DEFAULT_PERIOD_SEC))
            next_run_at = r.get("next_run_at") or (now - timedelta(seconds=1))
            if now < next_run_at:
                resp["skipped"] += 1
                continue

            url = r.get("url")
            try:
                res = probe(url)
            except Exception as e:
                _get_logger().error(f"[tick] probe error for {url}: {e}")
                res = {"ok": False, "msg": f"probe error: {e}", "sig": "NA", "url": url}

            try:
                fs_client.collection(COL).document(d.id).update({
                    "last_sig": res.get("sig", "NA"),
                    "last_total": res.get("total", 0),
                    "last_ok": bool(res.get("ok", False)),
                    "updated_at": now,
                    "next_run_at": now + timedelta(seconds=period),
                })
            except Exception as e:
                _get_logger().error(f"[tick] update doc error: {e}")
                resp["errors"].append(f"update error: {e}")

            changed = (res.get("sig", "NA") != r.get("last_sig", ""))
            if ALWAYS_NOTIFY or changed:
                try:
                    res["task_id"] = r.get("id")
                    chat_id = r.get("chat_id")
                    sent = set()
                    sm = res.get("seatmap")
                    img = res.get("image")
                    if sm and _url_ok(sm):
                        send_image(chat_id, sm); sent.add(sm)
                    if img and _url_ok(img) and img not in sent:
                        send_image(chat_id, img)
                    send_text(chat_id, fmt_result_text(res))
                except Exception as e:
                    _get_logger().error(f"[tick] notify error: {e}")
                    resp["errors"].append(f"notify error: {e}")

            handled += 1
            resp["processed"] += 1

        _get_logger().info(f"[tick] processed={resp['processed']} skipped={resp['skipped']} "
                        f"errors={len(resp['errors'])} duration={time.time()-start:.1f}s")
        return jsonify(resp), 200

    except Exception as e:
        _get_logger().error(f"[tick] fatal: {e}\n{traceback.format_exc()}")
        resp["ok"] = False
        resp["errors"].append(str(e))
        return jsonify(resp), 200
>>>>>>> b21b410c

@main_bp.route("/diag", methods=["GET"])
def diag():
    url = request.args.get("url", "").strip()
    if not url:
        return jsonify({"ok": False, "msg": "missing url"}), 400
    try:
        res = probe(url)
        return jsonify(res), 200
    except Exception as e:
        return jsonify({"ok": False, "msg": str(e)}), 500


@main_bp.get("/diag/routes")
def diag_routes():
    rules = []
    for rule in current_app.url_map.iter_rules():
        methods = sorted(m for m in rule.methods if m not in {"HEAD", "OPTIONS"})
        rules.append({
            "rule": rule.rule,
            "methods": methods,
            "endpoint": rule.endpoint,
        })
    return jsonify({"ok": True, "routes": rules}), 200


@main_bp.route("/healthz", methods=["GET"])
def healthz():
    return jsonify({"ok": True}), 200

@main_bp.route("/check", methods=["GET"])
def http_check_once():
    url = request.args.get("url", "").strip()
    if not url:
        return jsonify({"ok": False, "msg": "provide ?url=<UTK0201_000 url>"}), 400
    res = probe(url)
    return jsonify(res), 200

# ====== Entertainment helpers & LIFF API ======

def fetch_ibon_ent_html_hard(limit=10, keyword=None, only_concert=False):
    """
    超寬鬆 HTML 兜底版本：
    - 先抓到所有 /ActivityInfo/Details/<id>
    - 盡量從近鄰元素、img alt、title、strong/h3 取標題
    - 標題拿不到時，用「活動」；圖片拿不到時給 None
    - 永遠回傳 list
    """
    url = IBON_ENT_URL
    s = requests.Session()
    s.headers.update({
        "User-Agent": UA,
        "Accept-Language": "zh-TW,zh;q=0.9,en;q=0.6",
        "Accept": "text/html,application/xhtml+xml,application/xml;q=0.9,*/*;q=0.8",
        "Connection": "close",
    })
    items: List[Dict[str, Any]] = []
    seen: Set[str] = set()

    try:
        r = http_get(s, url, timeout=15)
        r.raise_for_status()
        html = _decode_ibon_html(r)
        soup = soup_parse(html)

        # 先把所有 Details 連結撿出來
        all_details = _extract_details_any(html)

        def _pick_title_from_node(node) -> Optional[str]:
            # 1) node 本身的 title 屬性
            t = (node.get("title") or "").strip() if hasattr(node, "get") else ""
            if t: return t
            # 2) 近鄰的 img[alt]
            img = None
            try:
                img = node.find("img") if hasattr(node, "find") else None
            except Exception:
                img = None
            if img and (img.get("alt") or "").strip():
                return img.get("alt").strip()
            # 3) 近鄰的 strong/h3/span 文字
            for sel in ("strong", "h3", ".title", ".txt", "span"):
                try:
                    cand = node.select_one(sel) if hasattr(node, "select_one") else None
                    if cand:
                        txt = cand.get_text(" ", strip=True)
                        if txt and len(txt) >= 2:
                            return txt
                except Exception:
                    pass
            # 4) a 本身文字
            try:
                tx = node.get_text(" ", strip=True) if hasattr(node, "get_text") else ""
                if tx and len(tx) >= 2:
                    return tx
            except Exception:
                pass
            return None

        # 先嘗試用 DOM 找「卡片」
        try:
            card_nodes = soup.select('.owl-item, .item, .swiper-slide, .card, .banner, .list, a[href*="ActivityInfo/Details"]')
        except Exception:
            card_nodes = []

        for nd in card_nodes:
            try:
                # 試從卡片內找 Details
                href = None
                atag = nd.select_one('a[href*="ActivityInfo/Details"]')
                if atag and atag.get("href"):
                    href = urljoin(IBON_BASE, atag["href"].strip())
                # 沒有就跳過
                if not href:
                    continue
                if href in seen:
                    continue

                title = _pick_title_from_node(nd) or "活動"
                if keyword and keyword not in title:
                    continue
                if only_concert and not _looks_like_concert(title):
                    continue

                # 圖片：src / data-src / data-original
                img_url = None
                img = nd.find("img")
                if img:
                    for k in ("src", "data-src", "data-original", "data-lazy"):
                        v = (img.get(k) or "").strip()
                        if v:
                            img_url = urljoin(IBON_BASE, v)
                            break

                clean = sanitize_details_url(href)
                items.append({
                    "title": title,
                    "url": clean,
                    "details_url": clean,
                    "image": img_url,
                    "image_url": img_url,
                })
                seen.add(href)
                if len(items) >= max(1, int(limit)):
                    return items
            except Exception:
                continue

        # 如果上面的卡片法抓不到，退而求其次：用所有 Details 列表配對標題
        for href in all_details:
            if href in seen:
                continue
            # 在 HTML 內找這個 href 出現附近的文字當標題
            title = None
            try:
                # 取出 href 周邊 300 字元尋找候選文字
                m = re.search(re.escape(href), html)
                if m:
                    start = max(0, m.start() - 300)
                    end   = min(len(html), m.end() + 300)
                    blob  = html[start:end]
                    # title 屬性
                    mt = re.search(r'title\s*=\s*"([^"]{2,})"', blob)
                    if mt: title = mt.group(1).strip()
                    # strong/h3
                    if not title:
                        mt = re.search(r'(?is)<(?:strong|h3)[^>]*>\s*([^<]{2,})\s*</(?:strong|h3)>', blob)
                        if mt: title = mt.group(1).strip()
                    # img alt
                    if not title:
                        mt = re.search(r'(?is)<img[^>]*\balt\s*=\s*"([^"]{2,})"', blob)
                        if mt: title = mt.group(1).strip()
            except Exception:
                pass

            title = title or "活動"
            if keyword and keyword not in title:
                continue
            if only_concert and not _looks_like_concert(title):
                continue

            clean = sanitize_details_url(href)
            items.append({"title": title, "url": clean, "details_url": clean, "image": None, "image_url": None})
            seen.add(href)
            if len(items) >= max(1, int(limit)):
                break

        return items

    except Exception as e:
        _get_logger().error(f"[html_hard] failed: {e}")
        return []

# --- backward-compat alias（舊名→新實作；一定要放在函式「外面」） ---
def fetch_ibon_entertainments(limit=10, keyword=None, only_concert=False):
    items = fetch_ibon_list_via_api(limit=limit, keyword=keyword, only_concert=only_concert)
    if items:
        return items
    return fetch_ibon_ent_html_hard(limit=limit, keyword=keyword, only_concert=only_concert)

def _truthy(v: Optional[str]) -> bool:
    if v is None:
        return False
    s = str(v).strip().lower()
    return s in ("1", "true", "t", "yes", "y")

# 簡單保險絲（30 分鐘）
_API_BREAK_UNTIL = 0

def fetch_ibon_carousel_from_api(limit=10, keyword=None, only_concert=False):
    global _API_BREAK_UNTIL
    now = time.time()
    if now < _API_BREAK_UNTIL:
        _get_logger().info("[carousel-api] breaker open -> skip API, go HTML")
        return []

    session, token = _prepare_ibon_session()
    if session is None:
        return []

    headers = {
        "Origin": "https://ticket.ibon.com.tw",
        "Referer": IBON_ENT_URL,
        "X-Requested-With": "XMLHttpRequest",
    }
    if token:
        headers["X-XSRF-TOKEN"] = token

    kw = (keyword or "").strip()
    kw_lower = kw.lower()
    max_items = max(1, int(limit))
    items: List[Dict[str, Optional[str]]] = []
    seen_urls: set[str] = set()

    def _should_keep(title: str) -> bool:
        if kw and kw_lower not in title.lower():
            return False
        if only_concert and not _looks_like_concert(title):
            return False
        return True

    def _try_append(raw: Dict[str, Any]) -> bool:
        if not isinstance(raw, dict):
            return False
        try:
            item = _normalize_item(raw)
        except Exception:
            return False

        url = item.get("url")
        if not url:
            return False

        canon = canonicalize_url(url)
        if canon in seen_urls:
            return False

        title = item.get("title", "")
        if not _should_keep(title):
            return False

        seen_urls.add(canon)
        items.append(item)
        return len(items) >= max_items

    def _parse_activity_list(val: Any) -> List[Dict[str, Any]]:
        if isinstance(val, list):
            return [it for it in val if isinstance(it, (dict, str, int))]
        if isinstance(val, str) and val.strip():
            try:
                parsed = json.loads(val)
                if isinstance(parsed, list):
                    return [it for it in parsed if isinstance(it, (dict, str, int))]
            except Exception:
                pass
            return [{"ActivityID": x.strip()} for x in val.split(",") if x.strip()]
        return []

    patterns = ["ENTERTAINMENT", "CONCERT"]

    for pattern in patterns:
        try:
            resp = session.post(
                IBON_API,
                data={"pattern": pattern},
                headers=headers,
                timeout=12,
            )
        except Exception as e:
            _get_logger().warning(f"[carousel-api] POST err {e}")
            _API_BREAK_UNTIL = time.time() + 1800
            return []

        if resp.status_code == 200:
            try:
                payload = resp.json()
            except Exception:
                payload = {}

            container: Any = payload.get("Item") if isinstance(payload, dict) else payload
            if not isinstance(container, dict):
                container = {}

            base_list = _as_list(container.get("List"))
            activity_by_id: Dict[str, Dict[str, Any]] = {}
            for raw in base_list:
                if isinstance(raw, dict):
                    act_id = (
                        raw.get("ActivityID")
                        or raw.get("ActivityId")
                        or raw.get("Id")
                        or raw.get("ID")
                    )
                    if act_id is not None:
                        activity_by_id[str(act_id)] = raw

            atap_entries = _as_list(container.get("ATAP"))
            ordered_refs: List[tuple[int, int, str]] = []  # (bucket_idx, order, act_id)
            for bucket_idx, bucket in enumerate(atap_entries):
                if not isinstance(bucket, dict):
                    continue
                parsed_list = _parse_activity_list(bucket.get("ActivityList"))
                if not parsed_list:
                    parsed_list = _parse_activity_list(bucket.get("Activitys"))
                for idx, entry in enumerate(parsed_list):
                    act_id = None
                    order_val = idx
                    if isinstance(entry, dict):
                        act_id = (
                            entry.get("ActivityID")
                            or entry.get("ActivityId")
                            or entry.get("ID")
                            or entry.get("Id")
                        )
                        try:
                            order_val = int(entry.get("ActivityNo", idx))
                        except Exception:
                            order_val = idx
                    elif isinstance(entry, (str, int)):
                        act_id = entry
                    if act_id is None:
                        continue
                    ordered_refs.append((bucket_idx, order_val, str(act_id)))

            ordered_refs.sort(key=lambda x: (x[0], x[1]))

            for _, _, act_id in ordered_refs:
                row = activity_by_id.get(act_id)
                if row and _try_append(row):
                    break

            if len(items) < max_items:
                for raw in base_list:
                    if _try_append(raw):
                        break

            if len(items) >= max_items:

                break
            headers = {
                "Origin": "https://ticket.ibon.com.tw",
                "Referer": IBON_ENT_URL,
                "X-Requested-With": "XMLHttpRequest",
            }
            if token:
                headers["X-XSRF-TOKEN"] = token
            continue
        elif resp.status_code in (401, 403, 419):
            session, token = _prepare_ibon_session()
            if session is None:
                break
            headers = {
                "Origin": "https://ticket.ibon.com.tw",
                "Referer": IBON_ENT_URL,
                "X-Requested-With": "XMLHttpRequest",
            }
            if token:
                headers["X-XSRF-TOKEN"] = token
            continue
        else:
            _get_logger().warning(
                f"[carousel-api] http={resp.status_code} pattern={pattern} -> open breaker"
            )
            _API_BREAK_UNTIL = time.time() + 1800
            return []

    return items[:max_items] if items else []

def _extract_carousel_html_hard(html: str, limit=10, keyword=None, only_concert=False):
    """
    只靠正則把 <img ... alt=... src=...> 與 Details/<id> 抓出來，
    不依賴任何 CSS class / 解析器（避免再踩 lxml 缺、Angular 結構變動）。
    回傳: [{title, url, image}, ...]
    """
    items = []
    seen = set()

    # 1) 先抓所有卡片區塊（盡量縮小範圍，但就算抓到整頁也沒關係）
    #    這裡以 <div class="item">... 或 <div class="owl-item">... 為線索，但不強制
    blocks = re.split(r'(?i)<div[^>]+class="[^"]*(?:item|owl-item)[^"]*"', html)
    if len(blocks) <= 1:
        blocks = [html]  # 退路：整頁掃

    def _pick_img(block):
        # 支援 src / data-src / data-original
        m = re.search(r'(?is)<img[^>]+(?:src|data-src|data-original)\s*=\s*["\']([^"\']+)["\'][^>]*>', block)
        return m.group(1).strip() if m else None

    def _pick_title(block):
        # 先 a[title] → 再 img[alt] → 再 h3/strong 文字
        m = re.search(r'(?is)<a[^>]+title\s*=\s*["\']([^"\']+)["\']', block)
        if m and m.group(1).strip():
            return m.group(1).strip()
        m = re.search(r'(?is)<img[^>]+alt\s*=\s*["\']([^"\']+)["\']', block)
        if m and m.group(1).strip():
            return m.group(1).strip()
        m = re.search(r'(?is)<h3[^>]*>\s*([^<]{2,})\s*</h3>', block)
        if m and m.group(1).strip():
            return m.group(1).strip()
        m = re.search(r'(?is)<strong[^>]*>\s*([^<]{2,})\s*</strong>', block)
        if m and m.group(1).strip():
            return m.group(1).strip()
        return None

    def _pick_url(block, title):
        # 優先抓 Details 連結；沒有就用搜尋連結保底
        m = re.search(r'(?i)(?:https?://ticket\.ibon\.com\.tw)?/ActivityInfo/Details/(\d+)', block)
        if m:
            return urljoin(IBON_BASE, m.group(0))
        # 也掃一下 a[href]
        m = re.search(r'(?is)<a[^>]+href\s*=\s*["\']([^"\']+)["\']', block)
        if m:
            href = urljoin(IBON_BASE, m.group(1))
            if "/ActivityInfo/Details/" in href:
                return href
        # 最後保底：用搜尋
        return f"https://ticket.ibon.com.tw/SearchResult?keyword={title}"

    for b in blocks:
        title = _pick_title(b)
        if not title:
            continue
        if keyword and keyword not in title:
            continue
        if only_concert and not _looks_like_concert(title):
            continue

        img = _pick_img(b)
        if img:
            img = urljoin(IBON_BASE, img)

        href = _pick_url(b, title)

        if href in seen:
            continue
        seen.add(href)
        items.append({"title": title, "url": href, "image": img})

        if len(items) >= max(1, int(limit)):
            break

    return items

# ====== 替換：/liff/activities 以多來源 fallback（優先輪播） ======


def _build_probe_detail_payload(data: Optional[Dict[str, Any]]) -> Optional[Dict[str, Any]]:
    if not isinstance(data, dict):
        return None
    payload = dict(data)
    total = payload.get("total")
    if isinstance(total, int):
        payload.setdefault("remain", total)
        payload.setdefault("remaining", total)
    msg = payload.get("msg")
    if isinstance(msg, str) and msg and not payload.get("status_text"):
        payload["status_text"] = msg
    return payload

def _background_watch_job(chat_id: Optional[str], url: str, task_id: str, created: bool, period: int) -> None:
    status_line = f"任務 {task_id} 已{'建立' if created else '更新'}，每 {period} 秒監看。"
    fallback = f"{status_line} 但目前無法取得票券資訊。"
    try:
        detail = _maybe_probe(url)
    except Exception as exc:  # pragma: no cover - network failure path
        app.logger.error(f"[watch-bg] probe failed for {url}: {exc}")
        if chat_id:
            send_text(chat_id, f"{status_line} 查詢失敗：{exc}")
        return

    if isinstance(detail, dict):
        payload = dict(detail)
        payload.setdefault("task_id", task_id)
        _push_detail_to_chat(chat_id, payload, extra_text=status_line)
    else:
        _push_detail_to_chat(chat_id, None, fallback=fallback)


def _background_unwatch_job(chat_id: Optional[str], url: Optional[str], task_id: str) -> None:
    status_line = f"任務 {task_id} 已停止監看。"
    detail = None
    if url:
        try:
            detail = _maybe_probe(url)
        except Exception as exc:  # pragma: no cover - network failure path
            app.logger.info(f"[unwatch-bg] probe failed for {url}: {exc}")
            detail = None
    if isinstance(detail, dict):
        payload = dict(detail)
        payload.setdefault("task_id", task_id)
        _push_detail_to_chat(chat_id, payload, extra_text=status_line)
    else:
        _push_detail_to_chat(chat_id, None, fallback=status_line)

def _background_watch_job(app_obj: Flask, chat_id: Optional[str], url: str, task_id: str, created: bool, period: int) -> None:
    logger = app_obj.logger
    status_line = f"任務 {task_id} 已{'建立' if created else '更新'}，每 {period} 秒監看。"
    fallback = f"{status_line} 但目前無法取得票券資訊。"
    try:
        detail = _maybe_probe(url)
    except Exception as exc:  # pragma: no cover - network failure path
        logger.error(f"[watch-bg] probe failed for {url}: {exc}")
        if chat_id:
            send_text(chat_id, f"{status_line} 查詢失敗：{exc}")
        return

    if isinstance(detail, dict):
        payload = dict(detail)
        payload.setdefault("task_id", task_id)
        _push_detail_to_chat(chat_id, payload, extra_text=status_line)
    else:
        _push_detail_to_chat(chat_id, None, fallback=fallback)


def _background_unwatch_job(app_obj: Flask, chat_id: Optional[str], url: Optional[str], task_id: str) -> None:
    logger = app_obj.logger
    status_line = f"任務 {task_id} 已停止監看。"
    detail = None
    if url:
        try:
            detail = _maybe_probe(url)
        except Exception as exc:  # pragma: no cover - network failure path
            logger.info(f"[unwatch-bg] probe failed for {url}: {exc}")
            detail = None
    if isinstance(detail, dict):
        payload = dict(detail)
        payload.setdefault("task_id", task_id)
        _push_detail_to_chat(chat_id, payload, extra_text=status_line)
    else:
        _push_detail_to_chat(chat_id, None, fallback=status_line)


def _background_quick_check_job(app_obj: Flask, chat_id: Optional[str], url: str, task_id: str) -> None:
    logger = app_obj.logger

    status_line = f"快速查看任務 {task_id} 已完成。"
    fallback = f"{status_line} 但目前無法取得票券資訊。"
    try:
        detail = _maybe_probe(url)
    except Exception as exc:  # pragma: no cover - network failure path

        logger.error(f"[quick-bg] probe failed for {url}: {exc}")

        if chat_id:
            send_text(chat_id, f"快速查看任務 {task_id} 失敗：{exc}")
        return

    if isinstance(detail, dict):
        payload = dict(detail)
        payload.setdefault("task_id", task_id)
        _push_detail_to_chat(chat_id, payload, extra_text=status_line)
    else:
        _push_detail_to_chat(chat_id, None, fallback=fallback)

<<<<<<< HEAD
def _background_watch_job(app_obj: Flask, chat_id: Optional[str], url: str, task_id: str, created: bool, period: int) -> None:
    logger = app_obj.logger
    status_line = f"任務 {task_id} 已{'建立' if created else '更新'}，每 {period} 秒監看。"
    fallback = f"{status_line} 但目前無法取得票券資訊。"
    try:
        detail = _maybe_probe(url)
    except Exception as exc:  # pragma: no cover - network failure path
        logger.error(f"[watch-bg] probe failed for {url}: {exc}")
        if chat_id:
            send_text(chat_id, f"{status_line} 查詢失敗：{exc}")
        return

    if isinstance(detail, dict):
        payload = dict(detail)
        payload.setdefault("task_id", task_id)
        _push_detail_to_chat(chat_id, payload, extra_text=status_line)
    else:
        _push_detail_to_chat(chat_id, None, fallback=fallback)


def _background_unwatch_job(app_obj: Flask, chat_id: Optional[str], url: Optional[str], task_id: str) -> None:
    logger = app_obj.logger
    status_line = f"任務 {task_id} 已停止監看。"
    detail = None
    if url:
        try:
            detail = _maybe_probe(url)
        except Exception as exc:  # pragma: no cover - network failure path
            logger.info(f"[unwatch-bg] probe failed for {url}: {exc}")
            detail = None
    if isinstance(detail, dict):
        payload = dict(detail)
        payload.setdefault("task_id", task_id)
        _push_detail_to_chat(chat_id, payload, extra_text=status_line)
    else:
        _push_detail_to_chat(chat_id, None, fallback=status_line)


def _background_quick_check_job(app_obj: Flask, chat_id: Optional[str], url: str, task_id: str) -> None:
    logger = app_obj.logger
    status_line = f"快速查看任務 {task_id} 已完成。"
    fallback = f"{status_line} 但目前無法取得票券資訊。"
    try:
        detail = _maybe_probe(url)
    except Exception as exc:  # pragma: no cover - network failure path
        logger.error(f"[quick-bg] probe failed for {url}: {exc}")
        if chat_id:
            send_text(chat_id, f"快速查看任務 {task_id} 失敗：{exc}")
        return

    if isinstance(detail, dict):
        payload = dict(detail)
        payload.setdefault("task_id", task_id)
        _push_detail_to_chat(chat_id, payload, extra_text=status_line)
    else:
        _push_detail_to_chat(chat_id, None, fallback=fallback)


def _perform_cron_tick() -> Dict[str, Any]:
    start = time.time()
    resp: Dict[str, Any] = {"ok": True, "processed": 0, "skipped": 0, "errors": []}
    try:
        if not FS_OK:
            resp["ok"] = False
            resp["errors"].append("No Firestore client")
            return resp

        now = datetime.now(timezone.utc)
        try:
            docs = list(fs_client.collection(COL).where("enabled", "==", True).stream())
        except Exception as exc:
            _get_logger().error(f"[tick] list watchers failed: {exc}")
            resp["ok"] = False
            resp["errors"].append(f"list failed: {exc}")
            return resp

        handled = 0
        for d in docs:
            if (time.time() - start) > TICK_SOFT_DEADLINE_SEC:
                resp["errors"].append("soft-deadline reached; remaining will run next tick")
                break
            if handled >= MAX_PER_TICK:
                resp["errors"].append("max-per-tick reached; remaining will run next tick")
                break

            r = d.to_dict()
            period = int(r.get("period", DEFAULT_PERIOD_SEC))
            next_run_at = r.get("next_run_at") or (now - timedelta(seconds=1))
            if now < next_run_at:
                resp["skipped"] += 1
                continue

            url = r.get("url")
            try:
                res = probe(url)
            except Exception as exc:
                _get_logger().error(f"[tick] probe error for {url}: {exc}")
                res = {"ok": False, "msg": f"probe error: {exc}", "sig": "NA", "url": url}

            try:
                fs_client.collection(COL).document(d.id).update({
                    "last_sig": res.get("sig", "NA"),
                    "last_total": res.get("total", 0),
                    "last_ok": bool(res.get("ok", False)),
                    "updated_at": now,
                    "next_run_at": now + timedelta(seconds=period),
                })
            except Exception as exc:
                _get_logger().error(f"[tick] update doc error: {exc}")
                resp["errors"].append(f"update error: {exc}")

            changed = (res.get("sig", "NA") != r.get("last_sig", ""))
            if ALWAYS_NOTIFY or changed:
                try:
                    res["task_id"] = r.get("id")
                    chat_id = r.get("chat_id")
                    sent: Set[str] = set()
                    sm = res.get("seatmap")
                    img = res.get("image")
                    if sm and _url_ok(sm):
                        send_image(chat_id, sm)
                        sent.add(sm)
                    if img and _url_ok(img) and img not in sent:
                        send_image(chat_id, img)
                    send_text(chat_id, fmt_result_text(res))
                except Exception as exc:
                    _get_logger().error(f"[tick] notify error: {exc}")
                    resp["errors"].append(f"notify error: {exc}")

            handled += 1
            resp["processed"] += 1

    except Exception as exc:
        _get_logger().error(f"[tick] fatal: {exc}\n{traceback.format_exc()}")
        resp["ok"] = False
        resp["errors"].append(str(exc))
    finally:
        resp["elapsed_ms"] = int((time.time() - start) * 1000)

    return resp


def _background_cron_tick_job(app_obj: Flask, task_id: str) -> None:
    logger = app_obj.logger
    try:
        result = _perform_cron_tick()
        logger.info(
            "[cron-bg] task=%s ok=%s processed=%s skipped=%s errors=%s elapsed_ms=%s",
            task_id,
            result.get("ok"),
            result.get("processed"),
            result.get("skipped"),
            len(result.get("errors", [])),
            result.get("elapsed_ms"),
        )
    except Exception as exc:  # pragma: no cover - defensive guard
        logger.exception(f"[cron-bg] task={task_id} crashed: {exc}")


=======
>>>>>>> b21b410c
def _collect_liff_items(limit: int, keyword: Optional[str], only_concert: bool, mode: str, debug: bool) -> tuple[List[Dict[str, Any]], str, List[Dict[str, Any]]]:
    trace: List[Dict[str, Any]] = []
    items: List[Dict[str, Any]] = []
    actual_mode = mode

    if mode == "carousel":
        items = fetch_ibon_carousel_from_api(limit=limit, keyword=keyword, only_concert=only_concert) or []
        trace.append({"phase": "carousel", "count": len(items)})
        return items, actual_mode, trace

    attempts = [
        ("carousel", lambda: fetch_ibon_carousel_from_api(limit=limit, keyword=keyword, only_concert=only_concert)),
        ("api_generic", lambda: fetch_ibon_list_via_api(limit=limit, keyword=keyword, only_concert=only_concert)),
        ("html_fallback", lambda: fetch_ibon_entertainments(limit=limit, keyword=keyword, only_concert=only_concert)),
    ]

    for label, func in attempts:
        try:
            candidate = func() or []
        except Exception as e:
            _get_logger().info(f"[liff_api] {label} error: {e}")
            candidate = []
        trace.append({"phase": label, "count": len(candidate)})
        if candidate:
            items = candidate
            actual_mode = label
            break

    if not items:
        try:
            urls = grab_ibon_carousel_urls() or []
            trace.append({"phase": "browser_carousel", "count": len(urls)})
            if urls:
                items = _items_from_details_urls(urls, limit=limit, keyword=keyword, only_concert=only_concert)
                if items:
                    actual_mode = "browser_carousel"
        except Exception as e:
            _get_logger().warning(f"[liff_api] browser fallback failed: {e}")

    if items:
        sess = sess_default()
        enriched: List[Dict[str, Any]] = []
        for base in items:
            details_url = base.get("details_url") or base.get("url")
            if not isinstance(details_url, str) or not details_url:
                continue
            item_trace: Optional[List[Dict[str, Any]]] = [] if debug else None
            try:
                data = _probe_activity_details(details_url, sess, trace=item_trace)
            except Exception as exc:
                _get_logger().info(f"[liff_api] enrich fail {details_url}: {exc}")
                if item_trace is not None:
                    item_trace.append({"phase": "error", "reason": str(exc)})
                continue
            base_image = base.get("image_url") or base.get("image")
            if base_image and not data.get("image"):
                data["image"] = base_image
                data["image_url"] = base_image
            if item_trace:
                data["trace"] = item_trace
            enriched.append(data)
        if enriched:
            items = enriched
            trace.append({"phase": "enrich", "count": len(items)})
<<<<<<< HEAD
=======

    if items:
        sess = sess_default()
        enriched: List[Dict[str, Any]] = []
        for base in items:
            details_url = base.get("details_url") or base.get("url")
            if not isinstance(details_url, str) or not details_url:
                continue
            item_trace: Optional[List[Dict[str, Any]]] = [] if debug else None
            try:
                data = _probe_activity_details(details_url, sess, trace=item_trace)
            except Exception as exc:
                app.logger.info(f"[liff_api] enrich fail {details_url}: {exc}")
                if item_trace is not None:
                    item_trace.append({"phase": "error", "reason": str(exc)})
                continue
            base_image = base.get("image_url") or base.get("image")
            if base_image and not data.get("image"):
                data["image"] = base_image
                data["image_url"] = base_image
            if item_trace:
                data["trace"] = item_trace
            enriched.append(data)
        if enriched:
            items = enriched
            trace.append({"phase": "enrich", "count": len(items)})
>>>>>>> b21b410c

    return items or [], actual_mode, trace

def _read_json_payload() -> Dict[str, Any]:
    try:
        payload = request.get_json(silent=True) or {}
    except Exception:
        payload = {}
    if not isinstance(payload, dict):
        payload = {}
    return payload

def _maybe_probe(url: str) -> Optional[Dict[str, Any]]:
    if not url:
        return None

    if current_app.testing:
        return {"url": url, "status_text": "testing", "msg": url, "remain": 0}

    detail = _build_probe_detail_payload(probe(url))
    return detail

@liff_api_bp.get("/concerts")
def concerts():
    mode = (request.args.get("mode") or "carousel").strip().lower() or "carousel"
    try:
        limit = int(request.args.get("limit", "10"))
    except Exception:
        limit = 10
    keyword = request.args.get("q") or None
    only_concert = _truthy(request.args.get("onlyConcert"))
    debug = _truthy(request.args.get("debug"))

    try:
        items, actual_mode, trace = _collect_liff_items(
            limit=limit,
            keyword=keyword,
            only_concert=only_concert,
            mode=mode,
            debug=debug,
        )
        body = {"ok": True, "mode": actual_mode, "items": items, "trace": trace}
        return jsonify(body), 200
    except Exception as exc:  # pragma: no cover - defensive logging path
        _get_logger().error(f"/api/liff/concerts error: {exc}\n{traceback.format_exc()}")
        return jsonify({"ok": False, "error": str(exc)}), 500

@liff_api_bp.post("/watch")
def watch():
    payload = _read_json_payload()
    chat_id = str(payload.get("chat_id") or payload.get("chatId") or "").strip()
    url = str(payload.get("url") or "").strip()
    period_raw = payload.get("period") or payload.get("sec") or payload.get("seconds")
    try:
        sec = int(period_raw)
    except Exception:
        sec = DEFAULT_PERIOD_SEC
    sec = max(15, sec)

    if not chat_id:
        return jsonify({"ok": False, "error": "missing chat_id"}), 200
    if not url:
        return jsonify({"ok": False, "error": "missing url"}), 200
    if not FS_OK:
        return jsonify({"ok": False, "error": FS_ERROR_MSG or "watch service unavailable"}), 200

    try:
        task_id, created = fs_upsert_watch(chat_id, url, sec)
    except Exception as exc:  # pragma: no cover - Firestore runtime errors
<<<<<<< HEAD
        _get_logger().error(f"/api/liff/watch error: {exc}")
        return jsonify({"ok": False, "error": str(exc)}), 200

=======

        _get_logger().error(f"/api/liff/watch error: {exc}")

        return jsonify({"ok": False, "error": str(exc)}), 200

>>>>>>> b21b410c
    message = f"任務 {task_id} 已{'建立' if created else '更新'}，每 {sec} 秒監看，稍後會推送最新票券資訊。"
    response: Dict[str, Any] = {
        "ok": True,
        "task_id": task_id,
        "created": created,
        "period": sec,
        "message": message,
        "queued": True,
    }

    app_obj = current_app._get_current_object()
    if not _spawn_background_worker(
        app_obj,
        "watch-probe",
        _background_watch_job,
        app_obj,
        chat_id,
        url,
        task_id,
        created,
        sec,
    ):
        response["queued"] = False
        response.setdefault("warning", "背景作業啟動失敗，請稍後再試。")

    return jsonify(response), 200

@liff_api_bp.post("/unwatch")
def unwatch():
    payload = _read_json_payload()
    chat_id = str(payload.get("chat_id") or payload.get("chatId") or "").strip()
    url = str(payload.get("url") or "").strip()
    task_code = str(
        payload.get("task_code")
        or payload.get("taskId")
        or payload.get("task_id")
        or ""
    ).strip()

    if not chat_id:
        return jsonify({"ok": False, "error": "missing chat_id"}), 200
    if not task_code and not url:
        return jsonify({"ok": False, "error": "missing url"}), 200
    if not FS_OK:
        return jsonify({"ok": False, "error": FS_ERROR_MSG or "watch service unavailable"}), 200

    doc = None
    if task_code:
        doc = fs_get_task_by_id(chat_id, task_code)
    if doc is None and url:
        try:
            doc = fs_get_task_by_canon(chat_id, canonicalize_url(url))
        except Exception as exc:
<<<<<<< HEAD
            _get_logger().error(f"/api/liff/unwatch canonicalize fail: {exc}")
=======

            _get_logger().error(f"/api/liff/unwatch canonicalize fail: {exc}")

>>>>>>> b21b410c
            return jsonify({"ok": False, "error": str(exc)}), 200

    if doc is None:
        return jsonify({"ok": False, "reason": "no_watch", "message": "此活動目前沒有監看任務。"}), 200

    data = doc.to_dict() if hasattr(doc, "to_dict") else {}
    task_id = str(data.get("id") or task_code or "").strip()
    target_url = url or data.get("url") or ""

    if not task_id:
        return jsonify({"ok": False, "error": "missing task id"}), 200

    try:
        disabled = fs_disable(chat_id, task_id)
    except Exception as exc:  # pragma: no cover - Firestore runtime errors
<<<<<<< HEAD
        _get_logger().error(f"/api/liff/unwatch disable error: {exc}")
=======

        _get_logger().error(f"/api/liff/unwatch disable error: {exc}")

>>>>>>> b21b410c
        return jsonify({"ok": False, "error": str(exc)}), 200

    if not disabled:
        return jsonify({"ok": False, "error": "unable to disable task"}), 200

<<<<<<< HEAD
=======

>>>>>>> b21b410c
    message = f"任務 {task_id} 停止監看中，稍後會推送最新狀態。"
    response: Dict[str, Any] = {"ok": True, "task_id": task_id, "message": message, "queued": True}

    app_obj = current_app._get_current_object()
    if not _spawn_background_worker(
        app_obj,
        "unwatch-probe",
        _background_unwatch_job,
        app_obj,
        chat_id,
        target_url,
        task_id,
    ):
        response["queued"] = False
        response.setdefault("warning", "背景作業啟動失敗，請稍後再試。")
<<<<<<< HEAD
=======

>>>>>>> b21b410c

    return jsonify(response), 200

def _quick_check_impl(url: str, chat_id: Optional[str] = None):
    url = (url or "").strip()
    if not url:
        return jsonify({"ok": False, "error": "missing url"}), 200

    task_id = f"QC-{uuid.uuid4().hex[:6].upper()}"
    message = f"快速查看任務 {task_id} 已送出，稍後會推送結果。"
    response: Dict[str, Any] = {
        "ok": True,
        "task_id": task_id,
        "message": message,
        "queued": True,
    }

<<<<<<< HEAD
=======

>>>>>>> b21b410c
    app_obj = current_app._get_current_object()
    if not _spawn_background_worker(
        app_obj,
        "quick-check",
        _background_quick_check_job,
        app_obj,
<<<<<<< HEAD
=======

>>>>>>> b21b410c
        chat_id,
        url,
        task_id,
    ):
        response["queued"] = False
        response["ok"] = False
        response.setdefault("warning", "背景作業啟動失敗，請稍後再試。")

    return jsonify(response), 200

@liff_api_bp.get("/quick-check")
def quick_check_get():
    return _quick_check_impl(
        request.args.get("url"),
        request.args.get("chat_id") or request.args.get("chatId"),
    )

@liff_api_bp.post("/quick-check")
def quick_check_post():
    payload = _read_json_payload()
    chat_id = payload.get("chat_id") or payload.get("chatId")
    return _quick_check_impl(payload.get("url"), chat_id)

@main_bp.get("/liff/activities")
def liff_activities():
    want_debug = _truthy(request.args.get("debug"))
    response = concerts()
    if want_debug:
        return response

    if isinstance(response, tuple):
        flask_response = response[0]
        status = response[1]
        if hasattr(flask_response, "get_json"):
            data = flask_response.get_json(silent=True)
        else:
            data = None
        if status == 200 and isinstance(data, dict) and "items" in data:
            return jsonify(data["items"]), 200
        return response
    return response

@main_bp.post("/liff/watch")
def liff_watch_compat():
    return watch()

@main_bp.post("/liff/unwatch")
def liff_unwatch_compat():
    return unwatch()

@main_bp.post("/liff/watch_status")

def liff_watch_status():
    try:
        payload = request.get_json(silent=True) or {}
        if not isinstance(payload, dict):
            payload = {}
    except Exception:
        payload = {}

    chat_id = str(payload.get("chatId") or payload.get("userId") or "").strip()
    urls_raw = payload.get("urls")
    if isinstance(urls_raw, str):
        urls_list = [urls_raw]
    elif isinstance(urls_raw, list):
        urls_list = urls_raw
    else:
        urls_list = []

    clean_urls: List[str] = []
    for u in urls_list:
        if not isinstance(u, str):
            continue
        val = u.strip()
        if val:
            clean_urls.append(val)

    if not chat_id:
        return jsonify({"ok": False, "error": "missing chatId"}), 400

    if not clean_urls:
        return jsonify({"ok": True, "results": {}}), 200

    results: Dict[str, Dict[str, Any]] = {}

    for url in clean_urls:
        entry = {"watching": False, "enabled": False, "taskId": None, "found": False}

        if not FS_OK:
            results[url] = entry
            continue

        try:
            canon = canonicalize_url(url)
            doc = fs_get_task_by_canon(chat_id, canon)
        except Exception as e:
            _get_logger().error(f"[liff_watch_status] lookup failed for {url}: {e}")
            entry["error"] = str(e)
            results[url] = entry
            continue

        if doc:
            data = doc.to_dict()
            tid = str(data.get("id", "")).strip() or None
            enabled = bool(data.get("enabled"))
            entry.update({
                "found": True,
                "taskId": tid,
                "enabled": enabled,
                "watching": enabled,
            })
            period = data.get("period")
            if period is not None:
                try:
                    entry["period"] = int(period)
                except Exception:
                    entry["period"] = period

        results[url] = entry

    return jsonify({"ok": True, "results": results}), 200

# ✅ 新增這段：提供 /api/liff/status，轉呼叫上面那支
@main_bp.post("/api/liff/status")
def liff_status_api():
    return liff_watch_status()

@main_bp.get("/liff/activities_debug")
def liff_activities_debug():
    try:
        limit = int(request.args.get("limit", "10"))
    except Exception:
        limit = 10
    kw = request.args.get("q") or None
    only_concert = (str(request.args.get("onlyConcert","")).lower() in ("1","true","t","yes","y"))

    trace = []

    acts1 = fetch_ibon_carousel_from_api(limit=limit, keyword=kw, only_concert=only_concert)
    trace.append({"phase": "carousel_api+html_fallback", "count": len(acts1)})
    if acts1:
        return jsonify({"ok": True, "count": len(acts1), "items": acts1, "trace": trace}), 200

    acts2 = fetch_ibon_list_via_api(limit=limit, keyword=kw, only_concert=only_concert)
    trace.append({"phase": "api_generic", "count": len(acts2)})
    if acts2:
        return jsonify({"ok": True, "count": len(acts2), "items": acts2, "trace": trace}), 200

    return jsonify({"ok": True, "count": 0, "items": [], "trace": trace}), 200

@main_bp.get("/liff")
@main_bp.get("/liff/")

def liff_index():
    try:
        return send_from_directory("liff", "index.html")
    except Exception:
        return "LIFF OK", 200

@main_bp.route("/liff/ping", methods=["GET"])
def liff_ping():
    return jsonify({"ok": True, "time": datetime.utcnow().isoformat()+"Z"}), 200

@main_bp.get("/netcheck")
def netcheck():
    urls = [
        "https://www.google.com",
        "https://ticket.ibon.com.tw/Index/entertainment",
        "https://ticket.ibon.com.tw/api/ActivityInfo/GetIndexData",
    ]
    out = []
    for u in urls:
        try:
            r = requests.get(u, timeout=10)
            out.append({"url": u, "http": r.status_code, "len": len(r.text)})
        except Exception as e:
            out.append({"url": u, "error": repr(e)})
    return jsonify({"results": out})

@main_bp.get("/__whoami")
def __whoami():
    return jsonify({
        "module": __name__,
        "strict_slashes": getattr(current_app.url_map, "strict_slashes", None),
        "routes": sorted([str(r) for r in current_app.url_map.iter_rules()])[:80],
    }), 200

@main_bp.app_errorhandler(404)
def __nf(e):  # noqa: D401
    print("[NF]", request.method, request.path)
    return jsonify({"error": "not found", "path": request.path}), 404


def create_app() -> Flask:
    try:
        flask_app = Flask(__name__)
        flask_app.url_map.strict_slashes = False
        _initialize_globals(flask_app)
        flask_app.register_blueprint(liff_api_bp)
        flask_app.register_blueprint(main_bp)
        return flask_app
    except Exception:
<<<<<<< HEAD
        print("FATAL boot error:\n" + traceback.format_exc(), file=sys.stderr, flush=True)
        raise


app = create_app()
=======
        print("Failed to create Flask app", file=sys.stderr)
        traceback.print_exc()
        raise


app = create_app()
>>>>>>> b21b410c
<|MERGE_RESOLUTION|>--- conflicted
+++ resolved
@@ -889,10 +889,6 @@
     "開演",
     "場次",
 )
-<<<<<<< HEAD
-
-=======
->>>>>>> b21b410c
 
 def _normalize_date_text(text: Optional[str]) -> Optional[str]:
     if not text:
@@ -997,13 +993,9 @@
             pending_date = None
             continue
         compact = re.sub(r"\s+", " ", line)
-<<<<<<< HEAD
+
         if any(ch in compact for ch in ("~", "～")):
-=======
-
-        if any(ch in compact for ch in ("~", "～")):
-
->>>>>>> b21b410c
+
             pending_date = None
             continue
         dt_match = _format_datetime_match(_RE_DATE.search(compact))
@@ -1114,35 +1106,6 @@
     except Exception as exc:
         _get_logger().error(f"[push] failed to deliver result: {exc}")
 
-<<<<<<< HEAD
-=======
-
-
-def _spawn_background_worker(name: str, target, *args, **kwargs) -> bool:
-    try:
-        threading.Thread(target=target, args=args, kwargs=kwargs, daemon=True, name=name).start()
-        return True
-    except Exception as exc:
-        app.logger.exception(f"[background] unable to start {name}: {exc}")
-        return False
-
-
-def _push_detail_to_chat(chat_id: Optional[str], detail: Optional[Dict[str, Any]], fallback: Optional[str] = None, extra_text: Optional[str] = None):
-    if not chat_id:
-        return
-    try:
-        if isinstance(detail, dict):
-            payload = dict(detail)
-            send_text(chat_id, fmt_result_text(payload))
-            if extra_text:
-                send_text(chat_id, extra_text)
-        elif fallback:
-            send_text(chat_id, fallback)
-    except Exception as exc:
-        app.logger.error(f"[push] failed to deliver result: {exc}")
-
->>>>>>> b21b410c
-
 def sess_default() -> requests.Session:
     s = requests.Session()
     s.headers.update({
@@ -1262,10 +1225,6 @@
 
     return None
 
-<<<<<<< HEAD
-
-=======
->>>>>>> b21b410c
 def _resolve_utk_url(
     activity_id: Optional[str],
     pattern: Optional[str],
@@ -1306,21 +1265,16 @@
             resolved: Optional[str] = None
             request_url: Optional[str] = None
             try:
-<<<<<<< HEAD
+
                 resp = http_get(
                     sess,
-=======
-                resp = sess.get(
->>>>>>> b21b410c
+
                     base_url,
                     params=query,
                     headers=headers,
                     allow_redirects=True,
                     timeout=6,
-<<<<<<< HEAD
-=======
-
->>>>>>> b21b410c
+
                 )
                 status = resp.status_code
                 request_url = resp.url
@@ -1339,10 +1293,7 @@
                             if candidate and "UTK0201_000" in candidate.upper():
                                 resolved = candidate
                                 break
-<<<<<<< HEAD
-=======
-
->>>>>>> b21b410c
+
                 else:
                     reason = f"http={status}"
             except Exception as exc:
@@ -1658,20 +1609,14 @@
     html_lines: List[str] = []
     api_dt_values: List[Tuple[str, int]] = []
     try:
-<<<<<<< HEAD
+
         resp = http_get(sess, details_url, timeout=6)
-=======
-
-        resp = sess.get(details_url, timeout=6)
->>>>>>> b21b410c
+
         if resp.status_code == 200:
             detail_html = _decode_ibon_html(resp)
     except Exception as exc:
         _get_logger().info(f"[details] fetch fail: {exc}")
-<<<<<<< HEAD
-=======
-
->>>>>>> b21b410c
+
 
     def _abs_url(u: Optional[str]) -> Optional[str]:
         if not u:
@@ -1822,7 +1767,7 @@
                 ticket_urls.extend(_extract_ticket_urls_from_text(content_html))
             except Exception as e:
                 _get_logger().info(f"[details-api] content parse err: {e}")
-<<<<<<< HEAD
+
 
     if detail_html:
         try:
@@ -1887,73 +1832,7 @@
         except Exception as e:
             _get_logger().info(f"[details] parse err: {e}")
 
-=======
-
-    if detail_html:
-        try:
-            soup = soup_parse(detail_html)
-            html_lines = [ln.strip() for ln in soup.get_text("\n").split("\n") if ln.strip()]
-            if html_lines:
-                seen_lines = set(content_lines)
-                for line in html_lines:
-                    if line not in seen_lines:
-                        content_lines.append(line)
-                        seen_lines.add(line)
-            for idx, line in enumerate(html_lines):
-                if "地址" in line or "Address" in line:
-                    candidate = line.split("：", 1)[-1].strip()
-                    if candidate:
-                        text_address_candidates.append(candidate)
-                if any(key in line for key in ("地點", "場地", "演出地點", "活動地點")):
-                    candidate = line.split("：", 1)[-1].strip() if "：" in line else line
-                    if candidate:
-                        text_venue_candidates.append(candidate)
-                    if idx + 1 < len(html_lines):
-                        nxt = html_lines[idx + 1].strip()
-                        if nxt and not any(k in nxt for k in ("日期", "時間", "價", "售票")):
-                            text_venue_candidates.append(nxt)
-
-            if not out.get("poster"):
-                for sel in [
-                    'meta[property="og:image:secure_url"]',
-                    'meta[property="og:image"]',
-                    'meta[name="twitter:image"]',
-                ]:
-                    m = soup.select_one(sel)
-                    if m and m.get("content"):
-                        out["poster"] = urljoin(details_url, m["content"].strip())
-                        break
-                if not out.get("poster"):
-                    for img in soup.find_all("img"):
-                        src = (img.get("src") or "").strip()
-                        if src and any(k in src.lower() for k in ("activityimage", "azureedge", "banner", "cover", "adimage")):
-                            out["poster"] = urljoin(details_url, src)
-                            break
-
-            if not out.get("title"):
-                h1 = soup.select_one("h1")
-                if h1:
-                    t = h1.get_text(" ", strip=True)
-                    if t:
-                        out["title"] = t
-                if not out.get("title") and soup.title and soup.title.text:
-                    t = soup.title.get_text(" ", strip=True)
-                    if t:
-                        out["title"] = t
-
-            if not out.get("place"):
-                title_html, place_html, _ = extract_title_place_from_html(detail_html)
-                if place_html:
-                    out["place"] = place_html
-                if title_html and not out.get("title"):
-                    out["title"] = title_html
-
-            ticket_urls.extend(_extract_ticket_urls_from_text(detail_html))
-        except Exception as e:
-
-            _get_logger().info(f"[details] parse err: {e}")
-
->>>>>>> b21b410c
+
     # 透過內容文字補齊場地
     if content_lines:
         if not out.get("place"):
@@ -2485,21 +2364,13 @@
             tried.add(url)
             try:
                 _get_logger().info(f"[livemap] try {url}")
-<<<<<<< HEAD
+
                 r = http_get(sess, url, timeout=12)
                 if r.status_code == 200:
                     html = _decode_ibon_html(r)
                     if "<area" in html:
                         _get_logger().info(f"[livemap] hit {url}")
-=======
-                r = sess.get(url, timeout=12)
-                if r.status_code == 200:
-                    html = _decode_ibon_html(r)
-                    if "<area" in html:
-
-                        _get_logger().info(f"[livemap] hit {url}")
-
->>>>>>> b21b410c
+
                         return _parse_livemap_text(html)
             except Exception as e:
                 _get_logger().info(f"[livemap] miss {url}: {e}")
@@ -2546,24 +2417,16 @@
         "Accept-Language": "zh-TW,zh;q=0.9,en;q=0.6",
     }
     headers["Referer"] = referer or url
-<<<<<<< HEAD
+
     r = http_get(sess, url, headers=headers, timeout=6)
-=======
-
-    r = sess.get(url, headers=headers, timeout=6)
-
->>>>>>> b21b410c
+
     if r.status_code != 200:
         out["msg"] = f"讀取失敗（HTTP {r.status_code}）"
         return out
     html = _decode_ibon_html(r)
-<<<<<<< HEAD
+
     summary_info = _extract_utk_summary_from_html(html)
-=======
-
-    summary_info = _extract_utk_summary_from_html(html)
-
->>>>>>> b21b410c
+
 
     q = parse_qs(urlparse(url).query)
     perf_id = (q.get("PERFORMANCE_ID") or [None])[0]
@@ -2750,10 +2613,7 @@
     else:
         out["tickets"] = tickets
 
-<<<<<<< HEAD
-=======
-
->>>>>>> b21b410c
+
     sig_base = hash_state(human_numeric, selling_names)
     out["sig"] = hashlib.md5((sig_base + ("|SO" if sold_out else "")).encode("utf-8")).hexdigest()
 
@@ -2881,13 +2741,9 @@
             for ticket_url in ticket_candidates:
                 start_parse = time.time()
                 try:
-<<<<<<< HEAD
+
                     parsed = parse_UTK0201_000(ticket_url, sess, referer=details_url_clean)
-=======
-
-                    parsed = parse_UTK0201_000(ticket_url, sess, referer=details_url_clean)
-
->>>>>>> b21b410c
+
                 except Exception as e:
                     if trace is not None:
                         trace.append({
@@ -2897,13 +2753,9 @@
                             "elapsed_ms": int((time.time() - start_parse) * 1000),
                             "reason": str(e),
                         })
-<<<<<<< HEAD
+
                     _get_logger().info(f"[probe] parse ticket fail {ticket_url}: {e}")
-=======
-
-                    _get_logger().info(f"[probe] parse ticket fail {ticket_url}: {e}")
-
->>>>>>> b21b410c
+
                     continue
                 if not isinstance(parsed, dict):
                     if trace is not None:
@@ -2996,11 +2848,9 @@
     if "ticket.ibon.com.tw" in p.netloc and "/ActivityInfo/Details" in p.path:
         return _probe_activity_details(url, s)
 
-<<<<<<< HEAD
+
     r = http_get(s, url, timeout=12)
-=======
-    r = s.get(url, timeout=12)
->>>>>>> b21b410c
+
     if r.apparent_encoding:
         r.encoding = r.apparent_encoding
     title = ""
@@ -3280,18 +3130,12 @@
 
 def webhook():
     if not (HAS_LINE and handler):
-<<<<<<< HEAD
-=======
-
->>>>>>> b21b410c
+
         _get_logger().warning("Webhook invoked but handler not ready")
         return jsonify({"ok": True}), 200
     signature = request.headers.get("X-Line-Signature", "")
     body = request.get_data(as_text=True)
-<<<<<<< HEAD
-=======
-
->>>>>>> b21b410c
+
 
     def _handle_async(app_obj: Flask, payload: str, sig: str) -> None:
         try:
@@ -3300,7 +3144,7 @@
             app_obj.logger.warning("InvalidSignature on /webhook")
         except Exception as exc:
             app_obj.logger.exception(f"/webhook handler error: {exc}")
-<<<<<<< HEAD
+
 
     app_obj = current_app._get_current_object()
     if not _spawn_background_worker(app_obj, "webhook", _handle_async, app_obj, body, signature):
@@ -3318,98 +3162,7 @@
         response["queued"] = False
 
     return jsonify(response), 200
-=======
-
-    app_obj = current_app._get_current_object()
-    if not _spawn_background_worker(app_obj, "webhook", _handle_async, app_obj, body, signature):
-        return jsonify({"ok": False}), 200
-    return jsonify({"ok": True}), 200
-
-@main_bp.route("/cron/tick", methods=["GET"])
-def cron_tick():
-    start = time.time()
-    resp = {"ok": True, "processed": 0, "skipped": 0, "errors": []}
-    try:
-        if not FS_OK:
-            resp["ok"] = False
-            resp["errors"].append("No Firestore client")
-            return jsonify(resp), 200
-
-        now = datetime.now(timezone.utc)
-
-        try:
-            docs = list(fs_client.collection(COL).where("enabled", "==", True).stream())
-        except Exception as e:
-            _get_logger().error(f"[tick] list watchers failed: {e}")
-            resp["ok"] = False
-            resp["errors"].append(f"list failed: {e}")
-            return jsonify(resp), 200
-
-        handled = 0
-        for d in docs:
-            if (time.time() - start) > TICK_SOFT_DEADLINE_SEC:
-                resp["errors"].append("soft-deadline reached; remaining will run next tick")
-                break
-            if handled >= MAX_PER_TICK:
-                resp["errors"].append("max-per-tick reached; remaining will run next tick")
-                break
-
-            r = d.to_dict()
-            period = int(r.get("period", DEFAULT_PERIOD_SEC))
-            next_run_at = r.get("next_run_at") or (now - timedelta(seconds=1))
-            if now < next_run_at:
-                resp["skipped"] += 1
-                continue
-
-            url = r.get("url")
-            try:
-                res = probe(url)
-            except Exception as e:
-                _get_logger().error(f"[tick] probe error for {url}: {e}")
-                res = {"ok": False, "msg": f"probe error: {e}", "sig": "NA", "url": url}
-
-            try:
-                fs_client.collection(COL).document(d.id).update({
-                    "last_sig": res.get("sig", "NA"),
-                    "last_total": res.get("total", 0),
-                    "last_ok": bool(res.get("ok", False)),
-                    "updated_at": now,
-                    "next_run_at": now + timedelta(seconds=period),
-                })
-            except Exception as e:
-                _get_logger().error(f"[tick] update doc error: {e}")
-                resp["errors"].append(f"update error: {e}")
-
-            changed = (res.get("sig", "NA") != r.get("last_sig", ""))
-            if ALWAYS_NOTIFY or changed:
-                try:
-                    res["task_id"] = r.get("id")
-                    chat_id = r.get("chat_id")
-                    sent = set()
-                    sm = res.get("seatmap")
-                    img = res.get("image")
-                    if sm and _url_ok(sm):
-                        send_image(chat_id, sm); sent.add(sm)
-                    if img and _url_ok(img) and img not in sent:
-                        send_image(chat_id, img)
-                    send_text(chat_id, fmt_result_text(res))
-                except Exception as e:
-                    _get_logger().error(f"[tick] notify error: {e}")
-                    resp["errors"].append(f"notify error: {e}")
-
-            handled += 1
-            resp["processed"] += 1
-
-        _get_logger().info(f"[tick] processed={resp['processed']} skipped={resp['skipped']} "
-                        f"errors={len(resp['errors'])} duration={time.time()-start:.1f}s")
-        return jsonify(resp), 200
-
-    except Exception as e:
-        _get_logger().error(f"[tick] fatal: {e}\n{traceback.format_exc()}")
-        resp["ok"] = False
-        resp["errors"].append(str(e))
-        return jsonify(resp), 200
->>>>>>> b21b410c
+
 
 @main_bp.route("/diag", methods=["GET"])
 def diag():
@@ -3984,7 +3737,6 @@
     else:
         _push_detail_to_chat(chat_id, None, fallback=fallback)
 
-<<<<<<< HEAD
 def _background_watch_job(app_obj: Flask, chat_id: Optional[str], url: str, task_id: str, created: bool, period: int) -> None:
     logger = app_obj.logger
     status_line = f"任務 {task_id} 已{'建立' if created else '更新'}，每 {period} 秒監看。"
@@ -4144,8 +3896,7 @@
         logger.exception(f"[cron-bg] task={task_id} crashed: {exc}")
 
 
-=======
->>>>>>> b21b410c
+
 def _collect_liff_items(limit: int, keyword: Optional[str], only_concert: bool, mode: str, debug: bool) -> tuple[List[Dict[str, Any]], str, List[Dict[str, Any]]]:
     trace: List[Dict[str, Any]] = []
     items: List[Dict[str, Any]] = []
@@ -4210,35 +3961,7 @@
         if enriched:
             items = enriched
             trace.append({"phase": "enrich", "count": len(items)})
-<<<<<<< HEAD
-=======
-
-    if items:
-        sess = sess_default()
-        enriched: List[Dict[str, Any]] = []
-        for base in items:
-            details_url = base.get("details_url") or base.get("url")
-            if not isinstance(details_url, str) or not details_url:
-                continue
-            item_trace: Optional[List[Dict[str, Any]]] = [] if debug else None
-            try:
-                data = _probe_activity_details(details_url, sess, trace=item_trace)
-            except Exception as exc:
-                app.logger.info(f"[liff_api] enrich fail {details_url}: {exc}")
-                if item_trace is not None:
-                    item_trace.append({"phase": "error", "reason": str(exc)})
-                continue
-            base_image = base.get("image_url") or base.get("image")
-            if base_image and not data.get("image"):
-                data["image"] = base_image
-                data["image_url"] = base_image
-            if item_trace:
-                data["trace"] = item_trace
-            enriched.append(data)
-        if enriched:
-            items = enriched
-            trace.append({"phase": "enrich", "count": len(items)})
->>>>>>> b21b410c
+
 
     return items or [], actual_mode, trace
 
@@ -4308,17 +4031,11 @@
     try:
         task_id, created = fs_upsert_watch(chat_id, url, sec)
     except Exception as exc:  # pragma: no cover - Firestore runtime errors
-<<<<<<< HEAD
+
         _get_logger().error(f"/api/liff/watch error: {exc}")
+
         return jsonify({"ok": False, "error": str(exc)}), 200
 
-=======
-
-        _get_logger().error(f"/api/liff/watch error: {exc}")
-
-        return jsonify({"ok": False, "error": str(exc)}), 200
-
->>>>>>> b21b410c
     message = f"任務 {task_id} 已{'建立' if created else '更新'}，每 {sec} 秒監看，稍後會推送最新票券資訊。"
     response: Dict[str, Any] = {
         "ok": True,
@@ -4372,13 +4089,9 @@
         try:
             doc = fs_get_task_by_canon(chat_id, canonicalize_url(url))
         except Exception as exc:
-<<<<<<< HEAD
+
             _get_logger().error(f"/api/liff/unwatch canonicalize fail: {exc}")
-=======
-
-            _get_logger().error(f"/api/liff/unwatch canonicalize fail: {exc}")
-
->>>>>>> b21b410c
+
             return jsonify({"ok": False, "error": str(exc)}), 200
 
     if doc is None:
@@ -4394,22 +4107,15 @@
     try:
         disabled = fs_disable(chat_id, task_id)
     except Exception as exc:  # pragma: no cover - Firestore runtime errors
-<<<<<<< HEAD
+
         _get_logger().error(f"/api/liff/unwatch disable error: {exc}")
-=======
-
-        _get_logger().error(f"/api/liff/unwatch disable error: {exc}")
-
->>>>>>> b21b410c
+
         return jsonify({"ok": False, "error": str(exc)}), 200
 
     if not disabled:
         return jsonify({"ok": False, "error": "unable to disable task"}), 200
 
-<<<<<<< HEAD
-=======
-
->>>>>>> b21b410c
+
     message = f"任務 {task_id} 停止監看中，稍後會推送最新狀態。"
     response: Dict[str, Any] = {"ok": True, "task_id": task_id, "message": message, "queued": True}
 
@@ -4425,10 +4131,7 @@
     ):
         response["queued"] = False
         response.setdefault("warning", "背景作業啟動失敗，請稍後再試。")
-<<<<<<< HEAD
-=======
-
->>>>>>> b21b410c
+
 
     return jsonify(response), 200
 
@@ -4446,20 +4149,14 @@
         "queued": True,
     }
 
-<<<<<<< HEAD
-=======
-
->>>>>>> b21b410c
+
     app_obj = current_app._get_current_object()
     if not _spawn_background_worker(
         app_obj,
         "quick-check",
         _background_quick_check_job,
         app_obj,
-<<<<<<< HEAD
-=======
-
->>>>>>> b21b410c
+
         chat_id,
         url,
         task_id,
@@ -4662,17 +4359,10 @@
         flask_app.register_blueprint(main_bp)
         return flask_app
     except Exception:
-<<<<<<< HEAD
+
         print("FATAL boot error:\n" + traceback.format_exc(), file=sys.stderr, flush=True)
+
         raise
 
 
 app = create_app()
-=======
-        print("Failed to create Flask app", file=sys.stderr)
-        traceback.print_exc()
-        raise
-
-
-app = create_app()
->>>>>>> b21b410c
