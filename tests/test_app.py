--- conflicted
+++ resolved
@@ -14,10 +14,7 @@
     _collect_datetime_candidates,
     _parse_price_value,
     _interpret_utk_status,
-<<<<<<< HEAD
-=======
 
->>>>>>> e2b32c15
 )
 
 
@@ -74,10 +71,6 @@
     assert candidates and candidates[0][0].year == 2024
     assert candidates[0][0].month == 6
 
-<<<<<<< HEAD
-
-=======
->>>>>>> e2b32c15
 def test_collect_datetime_candidates_skips_ranges():
     lines = [
         "演出日期：2024/07/01 19:30",
@@ -89,10 +82,6 @@
     for _, _, raw in candidates:
         assert "~" not in raw and "～" not in raw
 
-<<<<<<< HEAD
-
-=======
->>>>>>> e2b32c15
 def test_parse_price_value_handles_currency():
     assert _parse_price_value("票價 NT$2,800") == 2800
 
